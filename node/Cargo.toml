[package]
name = "moonbeam"
authors = [ "PureStake" ]
description = "Moonbeam Collator"
edition = "2021"
homepage = "https://moonbeam.network"
license = "GPL-3.0-only"
version = "0.12.3"

[[bin]]
name = 'moonbeam'
path = 'src/main.rs'

[dependencies]
futures = { version = "0.3.1", features = [ "compat" ] }

moonbeam-cli = { path = "cli", default-features = false }
moonbeam-service = { path = "service", default-features = false }

[dev-dependencies]
assert_cmd = "0.12"
hex = "0.4.3"
nix = "0.17"
serde = { version = "1.0.101", features = [ "derive" ] }
serde_json = "1.0"
tempfile = "3.2.0"

# Benchmarking
<<<<<<< HEAD
pallet-xcm = { git = "https://github.com/purestake/polkadot", branch = "moonbeam-polkadot-v0.9.19" }
xcm-builder = { git = "https://github.com/purestake/polkadot", branch = "moonbeam-polkadot-v0.9.19" }
=======
pallet-xcm = { git = "https://github.com/paritytech/polkadot", branch = "release-v0.9.20" }
xcm-builder = { git = "https://github.com/paritytech/polkadot", branch = "release-v0.9.20" }
>>>>>>> 8369da6d

[features]
default = [ "moonbase-native", "moonbeam-native", "moonriver-native" ]

kusama-native = [ "moonbeam-service/kusama-native" ]
rococo-native = [ "moonbeam-service/rococo-native" ]
westend-native = [ "moonbeam-cli/westend-native", "moonbeam-service/westend-native" ]

moonbase-native = [ "moonbeam-cli/moonbase-native", "moonbeam-service/moonbase-native" ]
moonbeam-native = [ "moonbeam-cli/moonbeam-native", "moonbeam-service/moonbeam-native" ]
moonriver-native = [ "moonbeam-cli/moonriver-native", "moonbeam-service/moonriver-native" ]

test-spec = []

runtime-benchmarks = [
	"moonbeam-cli/runtime-benchmarks",
	"pallet-xcm/runtime-benchmarks",
	"xcm-builder/runtime-benchmarks",
]<|MERGE_RESOLUTION|>--- conflicted
+++ resolved
@@ -26,13 +26,8 @@
 tempfile = "3.2.0"
 
 # Benchmarking
-<<<<<<< HEAD
-pallet-xcm = { git = "https://github.com/purestake/polkadot", branch = "moonbeam-polkadot-v0.9.19" }
-xcm-builder = { git = "https://github.com/purestake/polkadot", branch = "moonbeam-polkadot-v0.9.19" }
-=======
 pallet-xcm = { git = "https://github.com/paritytech/polkadot", branch = "release-v0.9.20" }
 xcm-builder = { git = "https://github.com/paritytech/polkadot", branch = "release-v0.9.20" }
->>>>>>> 8369da6d
 
 [features]
 default = [ "moonbase-native", "moonbeam-native", "moonriver-native" ]
