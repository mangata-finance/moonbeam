--- conflicted
+++ resolved
@@ -210,13 +210,8 @@
 		let client = client.clone();
 		let pool = transaction_pool.clone();
 		let network = network.clone();
-<<<<<<< HEAD
 		Box::new(move |deny_unsafe, _| {
 			let deps = crate::rpc::FullDeps {
-=======
-		Box::new(move |deny_unsafe| {
-			let deps = moonbeam_rpc::FullDeps {
->>>>>>> 994ad70e
 				client: client.clone(),
 				pool: pool.clone(),
 				deny_unsafe,
