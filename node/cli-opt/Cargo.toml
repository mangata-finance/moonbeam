--- conflicted
+++ resolved
@@ -19,8 +19,4 @@
 account = { path = "../../primitives/account" }
 
 # Substrate
-<<<<<<< HEAD
-sp-runtime = { git = "https://github.com/purestake/substrate", branch = "moonbeam-polkadot-v0.9.19" }
-=======
-sp-runtime = { git = "https://github.com/paritytech/substrate", branch = "polkadot-v0.9.20" }
->>>>>>> 8369da6d
+sp-runtime = { git = "https://github.com/paritytech/substrate", branch = "polkadot-v0.9.20" }