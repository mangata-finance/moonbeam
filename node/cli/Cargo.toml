[package]
name = "moonbeam-cli"
authors = [ "PureStake" ]
edition = "2018"
<<<<<<< HEAD
version = "0.21.1"
=======
version = "0.23.0"
>>>>>>> dd484d31

[dependencies]
clap = { version = "3.1", features = [ "derive" ] }
log = "0.4.8"
parity-scale-codec = "3.0.0"

# Moonbeam
cli-opt = { package = "moonbeam-cli-opt", path = "../cli-opt", default-features = false }
perf-test = { path = "../perf-test" }
service = { package = "moonbeam-service", path = "../service", default-features = false }

# Substrate
<<<<<<< HEAD
frame-benchmarking-cli = { git = "https://github.com/purestake/substrate", branch = "moonbeam-polkadot-v0.9.17" }
sc-cli = { git = "https://github.com/purestake/substrate", branch = "moonbeam-polkadot-v0.9.17" }
sc-service = { git = "https://github.com/purestake/substrate", branch = "moonbeam-polkadot-v0.9.17" }
sc-telemetry = { git = "https://github.com/purestake/substrate", branch = "moonbeam-polkadot-v0.9.17" }
sc-tracing = { git = "https://github.com/purestake/substrate", branch = "moonbeam-polkadot-v0.9.17" }
sp-core = { git = "https://github.com/purestake/substrate", branch = "moonbeam-polkadot-v0.9.17" }
sp-runtime = { git = "https://github.com/purestake/substrate", branch = "moonbeam-polkadot-v0.9.17" }
substrate-prometheus-endpoint = { git = "https://github.com/purestake/substrate", branch = "moonbeam-polkadot-v0.9.17" }
try-runtime-cli = { git = "https://github.com/purestake/substrate", branch = "moonbeam-polkadot-v0.9.17", optional = true }
=======
frame-benchmarking-cli = { git = "https://github.com/purestake/substrate", branch = "moonbeam-polkadot-v0.9.18" }
sc-cli = { git = "https://github.com/purestake/substrate", branch = "moonbeam-polkadot-v0.9.18" }
sc-service = { git = "https://github.com/purestake/substrate", branch = "moonbeam-polkadot-v0.9.18" }
sc-telemetry = { git = "https://github.com/purestake/substrate", branch = "moonbeam-polkadot-v0.9.18" }
sc-tracing = { git = "https://github.com/purestake/substrate", branch = "moonbeam-polkadot-v0.9.18" }
sp-core = { git = "https://github.com/purestake/substrate", branch = "moonbeam-polkadot-v0.9.18" }
sp-runtime = { git = "https://github.com/purestake/substrate", branch = "moonbeam-polkadot-v0.9.18" }
substrate-prometheus-endpoint = { git = "https://github.com/purestake/substrate", branch = "moonbeam-polkadot-v0.9.16" }
try-runtime-cli = { git = "https://github.com/purestake/substrate", branch = "moonbeam-polkadot-v0.9.18", optional = true }
>>>>>>> dd484d31

# Cumulus / Nimbus
cumulus-client-cli = { git = "https://github.com/purestake/cumulus", branch = "moonbeam-polkadot-v0.9.18" }
cumulus-client-service = { git = "https://github.com/purestake/cumulus", branch = "moonbeam-polkadot-v0.9.18" }
cumulus-primitives-core = { git = "https://github.com/purestake/cumulus", branch = "moonbeam-polkadot-v0.9.18" }
nimbus-primitives = { git = "https://github.com/purestake/nimbus", branch = "moonbeam-polkadot-v0.9.18" }

# Polkadot
polkadot-cli = { git = "https://github.com/purestake/polkadot", branch = "moonbeam-polkadot-v0.9.18" }
polkadot-parachain = { git = "https://github.com/purestake/polkadot", branch = "moonbeam-polkadot-v0.9.18" }
polkadot-primitives = { git = "https://github.com/purestake/polkadot", branch = "moonbeam-polkadot-v0.9.18" }
polkadot-service = { git = "https://github.com/purestake/polkadot", branch = "moonbeam-polkadot-v0.9.18" }

[build-dependencies]
substrate-build-script-utils = { git = "https://github.com/purestake/substrate", branch = "moonbeam-polkadot-v0.9.18" }

[features]
default = [ "moonbase-native", "moonbeam-native", "moonriver-native", "wasmtime", "westend-native" ]

westend-native = [ "polkadot-service/westend-native" ]

moonbase-native = [ "service/moonbase-native", "westend-native" ]
moonbeam-native = [ "service/moonbeam-native" ]
moonriver-native = [ "service/moonriver-native" ]

moonbase-runtime-benchmarks = [ "service/moonbase-runtime-benchmarks" ]
runtime-benchmarks = [ "service/runtime-benchmarks" ]
try-runtime = [
	"service/try-runtime",
	"try-runtime-cli",
]
wasmtime = [ "sc-cli/wasmtime" ]<|MERGE_RESOLUTION|>--- conflicted
+++ resolved
@@ -2,11 +2,7 @@
 name = "moonbeam-cli"
 authors = [ "PureStake" ]
 edition = "2018"
-<<<<<<< HEAD
-version = "0.21.1"
-=======
 version = "0.23.0"
->>>>>>> dd484d31
 
 [dependencies]
 clap = { version = "3.1", features = [ "derive" ] }
@@ -19,17 +15,6 @@
 service = { package = "moonbeam-service", path = "../service", default-features = false }
 
 # Substrate
-<<<<<<< HEAD
-frame-benchmarking-cli = { git = "https://github.com/purestake/substrate", branch = "moonbeam-polkadot-v0.9.17" }
-sc-cli = { git = "https://github.com/purestake/substrate", branch = "moonbeam-polkadot-v0.9.17" }
-sc-service = { git = "https://github.com/purestake/substrate", branch = "moonbeam-polkadot-v0.9.17" }
-sc-telemetry = { git = "https://github.com/purestake/substrate", branch = "moonbeam-polkadot-v0.9.17" }
-sc-tracing = { git = "https://github.com/purestake/substrate", branch = "moonbeam-polkadot-v0.9.17" }
-sp-core = { git = "https://github.com/purestake/substrate", branch = "moonbeam-polkadot-v0.9.17" }
-sp-runtime = { git = "https://github.com/purestake/substrate", branch = "moonbeam-polkadot-v0.9.17" }
-substrate-prometheus-endpoint = { git = "https://github.com/purestake/substrate", branch = "moonbeam-polkadot-v0.9.17" }
-try-runtime-cli = { git = "https://github.com/purestake/substrate", branch = "moonbeam-polkadot-v0.9.17", optional = true }
-=======
 frame-benchmarking-cli = { git = "https://github.com/purestake/substrate", branch = "moonbeam-polkadot-v0.9.18" }
 sc-cli = { git = "https://github.com/purestake/substrate", branch = "moonbeam-polkadot-v0.9.18" }
 sc-service = { git = "https://github.com/purestake/substrate", branch = "moonbeam-polkadot-v0.9.18" }
@@ -39,7 +24,6 @@
 sp-runtime = { git = "https://github.com/purestake/substrate", branch = "moonbeam-polkadot-v0.9.18" }
 substrate-prometheus-endpoint = { git = "https://github.com/purestake/substrate", branch = "moonbeam-polkadot-v0.9.16" }
 try-runtime-cli = { git = "https://github.com/purestake/substrate", branch = "moonbeam-polkadot-v0.9.18", optional = true }
->>>>>>> dd484d31
 
 # Cumulus / Nimbus
 cumulus-client-cli = { git = "https://github.com/purestake/cumulus", branch = "moonbeam-polkadot-v0.9.18" }
