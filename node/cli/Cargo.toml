--- conflicted
+++ resolved
@@ -12,29 +12,18 @@
 structopt = "0.3.8"
 parity-scale-codec = '2.2'
 
-<<<<<<< HEAD
-sp-core = { git = "https://github.com/paritytech/substrate", branch = "polkadot-v0.9.8" }
-sc-cli = { git = "https://github.com/paritytech/substrate", branch = "polkadot-v0.9.8" }
-sc-executor = { git = "https://github.com/paritytech/substrate", branch = "polkadot-v0.9.8" }
-sc-service = { git = "https://github.com/paritytech/substrate", branch = "polkadot-v0.9.8" }
-sc-tracing = { git = "https://github.com/paritytech/substrate", branch = "polkadot-v0.9.8" }
-sp-keystore = { git = "https://github.com/paritytech/substrate", branch = "polkadot-v0.9.8" }
-sp-runtime = { git = "https://github.com/paritytech/substrate", branch = "polkadot-v0.9.8" }
-sp-state-machine = { git = "https://github.com/paritytech/substrate", branch = "polkadot-v0.9.8" }
-sc-telemetry = { git = "https://github.com/paritytech/substrate", branch = "polkadot-v0.9.8" }
-frame-benchmarking-cli = { git = "https://github.com/paritytech/substrate", branch = "polkadot-v0.9.8" }
-try-runtime-cli = { git = "https://github.com/paritytech/substrate", branch = "polkadot-v0.9.8", optional = true }
-remote-externalities = { git = "https://github.com/paritytech/substrate", branch = "polkadot-v0.9.8" }
-=======
 sp-core = { git = "https://github.com/paritytech/substrate", branch = "polkadot-v0.9.9" }
 sc-cli = { git = "https://github.com/paritytech/substrate", branch = "polkadot-v0.9.9" }
+sc-executor = { git = "https://github.com/paritytech/substrate", branch = "polkadot-v0.9.9" }
 sc-service = { git = "https://github.com/paritytech/substrate", branch = "polkadot-v0.9.9" }
 sc-tracing = { git = "https://github.com/paritytech/substrate", branch = "polkadot-v0.9.9" }
+sp-keystore = { git = "https://github.com/paritytech/substrate", branch = "polkadot-v0.9.9" }
 sp-runtime = { git = "https://github.com/paritytech/substrate", branch = "polkadot-v0.9.9" }
+sp-state-machine = { git = "https://github.com/paritytech/substrate", branch = "polkadot-v0.9.9" }
 sc-telemetry = { git = "https://github.com/paritytech/substrate", branch = "polkadot-v0.9.9" }
 frame-benchmarking-cli = { git = "https://github.com/paritytech/substrate", branch = "polkadot-v0.9.9" }
 try-runtime-cli = { git = "https://github.com/paritytech/substrate", branch = "polkadot-v0.9.9", optional = true }
->>>>>>> c09d80e1
+remote-externalities = { git = "https://github.com/paritytech/substrate", branch = "polkadot-v0.9.9" }
 
 cumulus-client-cli = { git = "https://github.com/purestake/cumulus", branch = "nimbus-polkadot-v0.9.9" }
 cumulus-client-service = { git = "https://github.com/purestake/cumulus", branch = "nimbus-polkadot-v0.9.9" }
