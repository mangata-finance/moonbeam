name: Build

# Using a single file workflow is the preferred solution for our CI over workflow_runs.
# 1. It generates only 1 action item in the list making it more readable
# 2. It includes the PR/Commit text in the action item
# 3. Artifacts are not available between workflows.

# This is only allowing pushes on the moonbeam repo for pull requests.
####### DO NOT CHANGE THIS !! #######
on:
  pull_request:
    types: [opened, edited, unassigned, synchronize]
<<<<<<< HEAD
=======
  push:
    branches:
      - master
>>>>>>> b6eaf68b
  workflow_dispatch:
    inputs:
      pull_request:
        description: set to pull_request number to execute on external pr
        required: false

jobs:
  ####### Check files and formatting #######

  set-tags:
    runs-on: ubuntu-latest
    outputs:
      git_ref: ${{ steps.check-git-ref.outputs.git_ref }}
      image_exists: ${{ steps.check-check-docker-image.outputs.image_exists }}
      sha: ${{ steps.get-sha.outputs.sha }}
      sha8: ${{ steps.get-sha.outputs.sha8 }}
      polkadot_commit: ${{ steps.get-sha.outputs.polkadot_commit }}
    steps:
      - name: Check git ref
        id: check-git-ref
        # if PR
        # else if manual PR
        # else (push)
        run: |
          if [[ -n "${{ github.event.pull_request.head.sha }}" ]]; then
            echo ::set-output name=git_ref::${{ github.event.pull_request.head.sha }}
          elif [[ -n "${{ github.event.inputs.pull_request }}" ]]; then
            echo ::set-output name=git_ref::refs/pull/${{ github.event.inputs.pull_request }}/head
          else 
            echo ::set-output name=git_ref::$GITHUB_REF
          fi
      - uses: actions/checkout@v2
        with:
          ref: ${{ steps.check-git-ref.outputs.git_ref }}
      - name: Get Sha
        id: get-sha
        run: |
          echo ::set-output name=sha::$(git log -1 --format="%H")
          echo ::set-output name=sha8::$(git log -1 --format="%H" | cut -c1-8)
          echo ::set-output name=polkadot_commit::$(egrep -o '/polkadot.*#([^\"]*)' Cargo.lock | \
            head -1 | sed 's/.*#//' |  cut -c1-8)
      - name: Check existing docker image
        id: check-docker-image
        run: |
          TAG=sha-${{ steps.get-sha.outputs.sha8 }}
          echo ::set-output name=image_exists::$(docker manifest inspect purestake/moonbeam:$TAG > /dev/null && echo "true" || echo "false")
      - name: Display variables
        run: |
          echo git_ref: ${{ steps.check-git-ref.outputs.git_ref }}
          echo sha: ${{ steps.get-sha.outputs.sha }}
          echo sha8: ${{ steps.get-sha.outputs.sha8 }}
          echo image_exists: ${{ steps.check-docker-image.outputs.image_exists }}

  check-copyright:
    runs-on: ubuntu-latest
    needs: ["set-tags"]
    steps:
      - name: Checkout
        uses: actions/checkout@v2
        with:
          ref: ${{ needs.set-tags.outputs.git_ref }}
      - name: Find un-copyrighted files
        run: |
          find . -name '*.rs' -exec grep  -H -E -o -c Copyright {} \; | grep ':0' || true
          FILECOUNT=$(find . -name '*.rs' -exec grep  -H -E -o -c  'Copyright'  {} \; | grep -c ':0' || true)
          if [[ $FILECOUNT -eq 0 ]]; then
            true
          else
            false
          fi

  check-links:
    runs-on: ubuntu-latest
    needs: ["set-tags"]
    steps:
      - name: Checkout
        uses: actions/checkout@v2
        with:
          ref: ${{ needs.set-tags.outputs.git_ref }}
      - uses: gaurav-nelson/github-action-markdown-link-check@v1
        with:
          use-quiet-mode: "yes"

  check-editorconfig:
    name: "Check editorconfig"
    runs-on: ubuntu-latest
    needs: ["set-tags"]
    steps:
      - name: Checkout
        uses: actions/checkout@v2
        with:
          ref: ${{ needs.set-tags.outputs.git_ref }}
      - name: Setup editorconfig checker
        run: |
          ls /tmp/bin/ec-linux-amd64 || \
          cd /tmp && \
          wget https://github.com/editorconfig-checker/editorconfig-checker/releases/download/2.1.0/ec-linux-amd64.tar.gz && \
          tar xvf ec-linux-amd64.tar.gz && \
          chmod +x bin/ec-linux-amd64
      - name: Check files
        run: /tmp/bin/ec-linux-amd64

  check-prettier:
    name: "Check with Prettier"
    runs-on: ubuntu-latest
    needs: ["set-tags"]
    steps:
      - name: Checkout
        uses: actions/checkout@v2
        with:
          ref: ${{ needs.set-tags.outputs.git_ref }}
      - name: Use Node.js 14.x
        uses: actions/setup-node@v2
        with:
          node-version: 14.x
      - name: Check with Prettier
        run: npx prettier --check --ignore-path .gitignore '**/*.(yml|js|ts|json)'

  check-rust-fmt:
    name: "Check with rustfmt"
    runs-on: ubuntu-latest
    needs: ["set-tags"]
    steps:
      - name: Checkout
        uses: actions/checkout@v2
        with:
          ref: ${{ needs.set-tags.outputs.git_ref }}
      # With rustup's nice new toml format, we just need to run rustup show to install the toolchain
      # https://github.com/actions-rs/toolchain/issues/126#issuecomment-782989659
      - name: Setup Rust toolchain
        run: rustup show
      - name: Format code with rustfmt
        run: cargo fmt -- --check

  ####### Preparing polkadot binary for parachain tests #######

  prepare-polkadot:
    runs-on: self-hosted
    needs: ["set-tags"]
    steps:
      - name: Checkout
        uses: actions/checkout@v2
        with:
          ref: ${{ needs.set-tags.outputs.git_ref }}
      - name: Login to DockerHub
        uses: docker/login-action@v1
        with:
          username: ${{ secrets.DOCKERHUB_USERNAME }}
          password: ${{ secrets.DOCKERHUB_TOKEN }}
      - name: Check & build polkadot docker image
        run: |
          POLKADOT_COMMIT=${{ needs.set-tags.outputs.polkadot_commit }}
          DOCKER_TAG="purestake/moonbase-relay-testnet:sha-$POLKADOT_COMMIT"
          POLKADOT_EXISTS=$(docker manifest inspect $DOCKER_TAG > /dev/null && \
            echo "true" || echo "false")
          if [[ "$POLKADOT_EXISTS" == "false" ]]; then
            # $POLKADOT_COMMIT is used to build the relay image
            ./scripts/build-alphanet-relay-image.sh
            docker push $DOCKER_TAG
          fi

  ####### Building and Testing binaries #######

  build:
    runs-on: self-hosted
    needs: ["set-tags"]
    env:
      CARGO_SCCACHE_COMMIT: 90e1dc81
      RUSTFLAGS: "-C opt-level=3"
      # MOONBEAM_LOG: info
      # DEBUG: "test*"
    outputs:
      RUSTC: ${{ steps.get-rust-versions.outputs.rustc }}
    steps:
      - name: Checkout
        uses: actions/checkout@v2
        with:
          ref: ${{ needs.set-tags.outputs.git_ref }}
      - uses: actions/cache@v2
        with:
          path: ${{ runner.tool_cache }}/cargo-sccache-${CARGO_SCCACHE_COMMIT}
          key: ${{ runner.OS }}-sccache-bin-${{ env.CARGO_SCCACHE_COMMIT }}-v1

      # With rustup's nice new toml format, we just need to run rustup show to install the toolchain
      # https://github.com/actions-rs/toolchain/issues/126#issuecomment-782989659
      - name: Setup Rust toolchain
        run: rustup show
      - name: SCCache
        run: |
          # We altered the path to avoid old actions to overwrite it
          SCCACHE_PATH=${{ runner.tool_cache }}/cargo-sccache-${CARGO_SCCACHE_COMMIT}
          SCCACHE_BIN=${SCCACHE_PATH}/bin/sccache
          if [ ! -f $SCCACHE_BIN ]; then
            cargo install sccache --git https://github.com/purestake/sccache.git --rev $CARGO_SCCACHE_COMMIT --force --no-default-features --features=dist-client --root $SCCACHE_PATH
          fi
          ls -la $SCCACHE_BIN
          ps aux | grep sccache
          if [[ -z `pgrep sccache` ]]; then
            chmod +x $SCCACHE_BIN
            $SCCACHE_BIN --start-server
          fi
          $SCCACHE_BIN -s
          echo "RUSTC_WRAPPER=$SCCACHE_BIN" >> $GITHUB_ENV
      - id: get-rust-versions
        run: |
          echo "::set-output name=rustc::$(rustc --version)"
      - name: Build Node
        run: |
          env
          cargo build --release --all
      - name: Build Tracing Node
        if: contains(github.event.pull_request.labels.*.name, 'A10-evmtracing')
        run: |
          env
          cargo build --release -p moonbeam --features evm-tracing
      - name: Verify node version
        run: |
          GIT_COMMIT=`git log -1 --format="%H" | cut -c1-7`
          MB_VERSION=`./target/release/moonbeam --version`
          echo "Checking $MB_VERSION contains $GIT_COMMIT"
          echo "$MB_VERSION" | grep $GIT_COMMIT
      - name: Unit tests
        run: cargo test --release --all

      # We determine whether there are unmodified Cargo.lock files by:
      # 1. Asking git for a list of all modified files
      # 2. Using grep to reduce the list to only Cargo.lock files
      # 3. Counting the number of lines of output
      - name: Check Cargo Toml
        run: |
          # Make sure git is working, and if not abort early. When git is not working it looks like:
          # $ git diff-index --name-only HEAD
          # fatal: not a git repository (or any of the parent directories): .git
          DIFF_INDEX=$(git diff-index --name-only HEAD)
          if [[ ${DIFF_INDEX:0:5} == "fatal" ]]; then
            echo "There was an error with the git checkout. Can't check Cargo.lock file."
            false
          fi
          FILECOUNT=$(echo $DIFF_INDEX | grep Cargo.lock | wc -l)
          if [[ $FILECOUNT -eq 0 ]]; then
            echo "All lock files are valid"
          else
            echo "The following Cargo.lock files have uncommitted changes"
            echo $DIFF_INDEX | grep Cargo.lock
            false
          fi
      - name: Check with Clippy
        run: cargo clippy --release --workspace
      - name: Ensure benchmarking compiles
        run: cargo check --release --features=runtime-benchmarks
      - name: Save moonbeam binary
        run: |
          mkdir -p build
          cp target/release/moonbeam build/moonbeam;
      - name: Upload binary
        uses: actions/upload-artifact@v2
        with:
          name: moonbeam
          path: build

  typescript-tests:
    runs-on: self-hosted
    needs: build
    steps:
      - name: Checkout
        uses: actions/checkout@v2
        with:
          ref: ${{ needs.set-tags.outputs.git_ref }}
      - uses: actions/download-artifact@v2
        with:
          name: moonbeam
          path: build
      - name: Use Node.js 14.x
        uses: actions/setup-node@v2
        with:
          node-version: 14.x
      - name: Typescript integration tests (against dev service)
        env:
          BINARY_PATH: ../build/moonbeam
        run: |
          chmod uog+x build/moonbeam
          cd moonbeam-types-bundle
          npm install
          cd ../tests
          npm install
          node_modules/.bin/mocha --parallel -j 7 -r ts-node/register 'tests/**/test-*.ts'
      - name: Typescript evm-tracing tests (against dev service)
        if: contains(github.event.pull_request.labels.*.name, 'A10-evmtracing')
        env:
          BINARY_PATH: ../build/moonbeam
          ETHAPI_CMD: --ethapi=txpool,debug,trace
        run: |
          cd moonbeam-types-bundle
          npm install
          cd ../tests
          npm install
          node_modules/.bin/mocha --parallel -j 7 -r ts-node/register 'tracing-tests/**/test-*.ts'

      # We determine whether there are unmodified package-lock.json files by:
      # 1. Asking git for a list of all modified files
      # 2. Using grep to reduce the list to only package-lock.json files
      # 3. Counting the number of lines of output
      - name: Check package-lock.json
        run: |
          # Make sure git is working, and if not abort early. When git is not working it looks like:
          # $ git diff-index --name-only HEAD
          # fatal: not a git repository (or any of the parent directories): .git
          DIFF_INDEX=$(git diff-index --name-only HEAD)
          if [[ ${DIFF_INDEX:0:5} == "fatal" ]]; then
            echo "There was an error with the git checkout. Can't check package-lock.json file."
            false
          fi
          FILECOUNT=$(echo $DIFF_INDEX | grep package-lock.json | wc -l)
          if [[ $FILECOUNT -eq 0 ]]; then
            echo "All package-lock.json files are valid"
          else
            echo "The following package-lock.json files have uncommitted changes"
            echo $DIFF_INDEX | grep package-lock.json
            false
          fi

  ####### Building and Testing tracing binaries #######

  tracing-build:
    if: contains(github.event.pull_request.labels.*.name, 'A10-evmtracing')
    runs-on: self-hosted
    needs: ["set-tags"]
    env:
      CARGO_SCCACHE_COMMIT: 90e1dc81
      RUSTFLAGS: "-C opt-level=3"
      # MOONBEAM_LOG: info
      # DEBUG: "test*"
    outputs:
      RUSTC: ${{ steps.get-rust-versions.outputs.rustc }}
    steps:
      - name: Checkout
        uses: actions/checkout@v2
        with:
          ref: ${{ needs.set-tags.outputs.git_ref }}
      - uses: actions/cache@v2
        with:
          path: ${{ runner.tool_cache }}/cargo-sccache-${CARGO_SCCACHE_COMMIT}
          key: ${{ runner.OS }}-sccache-bin-${{ env.CARGO_SCCACHE_COMMIT }}-v1

      # With rustup's nice new toml format, we just need to run rustup show to install the toolchain
      # https://github.com/actions-rs/toolchain/issues/126#issuecomment-782989659
      - name: Setup Rust toolchain
        run: rustup show
      - name: SCCache
        run: |
          # We altered the path to avoid old actions to overwrite it
          SCCACHE_PATH=${{ runner.tool_cache }}/cargo-sccache-${CARGO_SCCACHE_COMMIT}
          SCCACHE_BIN=${SCCACHE_PATH}/bin/sccache
          if [ ! -f $SCCACHE_BIN ]; then
            cargo install sccache --git https://github.com/purestake/sccache.git --rev $CARGO_SCCACHE_COMMIT --force --no-default-features --features=dist-client --root $SCCACHE_PATH
          fi
          ls -la $SCCACHE_BIN
          ps aux | grep sccache
          if [[ -z `pgrep sccache` ]]; then
            chmod +x $SCCACHE_BIN
            $SCCACHE_BIN --start-server
          fi
          $SCCACHE_BIN -s
          echo "RUSTC_WRAPPER=$SCCACHE_BIN" >> $GITHUB_ENV
      - id: get-rust-versions
        run: |
          echo "::set-output name=rustc::$(rustc --version)"
      - name: Build Tracing Node
        run: |
          env
          cargo build --release -p moonbeam --features evm-tracing
      - name: Save moonbeam tracing binary
        run: |
          mkdir -p build
          cp target/release/moonbeam build/moonbeam-tracing;
      - name: Upload tracing binary
        uses: actions/upload-artifact@v2
        with:
          name: moonbeam-tracing
          path: build

  typescript-tracing-tests:
    if: contains(github.event.pull_request.labels.*.name, 'A10-evmtracing')
    runs-on: self-hosted
    needs: tracing-build
    steps:
      - name: Checkout
        uses: actions/checkout@v2
        with:
          ref: ${{ needs.set-tags.outputs.git_ref }}
      - uses: actions/download-artifact@v2
        with:
          name: moonbeam-tracing
          path: build
      - name: Use Node.js 14.x
        uses: actions/setup-node@v2
        with:
          node-version: 14.x
      - name: Typescript integration tests (against dev service)
        env:
          BINARY_PATH: ../build/moonbeam-tracing
        run: |
          chmod uog+x build/moonbeam-tracing
          cd moonbeam-types-bundle
          npm install
          cd ../tests
          npm install
          node_modules/.bin/mocha --parallel -j 7 -r ts-node/register 'tests/**/test-*.ts'
      - name: Typescript evm-tracing tests (against dev service)
        env:
          BINARY_PATH: ../build/moonbeam-tracing
          ETHAPI_CMD: --ethapi=txpool,debug,trace
        run: |
          cd tests
          node_modules/.bin/mocha --parallel -j 7 -r ts-node/register 'tracing-tests/**/test-*.ts'

  typescript-para-tests:
    runs-on: self-hosted
    needs: ["set-tags", "build", "prepare-polkadot"]
    steps:
      - name: Checkout
        uses: actions/checkout@v2
        with:
          ref: ${{ needs.set-tags.outputs.git_ref }}
      - uses: actions/download-artifact@v2
        with:
          name: moonbeam
          path: build
      - name: Retrieve polkadot
        run: |
          POLKADOT_COMMIT=${{ needs.set-tags.outputs.polkadot_commit }}
          DOCKER_TAG="purestake/moonbase-relay-testnet:sha-$POLKADOT_COMMIT"
          docker create -ti --name dummy $DOCKER_TAG bash
          docker cp dummy:/usr/local/bin/polkadot build/polkadot
          docker rm -f dummy
      - name: Use Node.js 14.x
        uses: actions/setup-node@v2
        with:
          node-version: 14.x
      - name: Typescript integration tests (against dev service)
        env:
          BINARY_PATH: ../build/moonbeam
          RELAY_BINARY_PATH: ../build/polkadot
        run: |
          chmod uog+x build/polkadot
          chmod uog+x build/moonbeam
          cd moonbeam-types-bundle
          npm install
          cd ../tests
          npm install
          node_modules/.bin/mocha --parallel -j 7 -r ts-node/register 'para-tests/**/test-*.ts'

  docker-parachain:
    runs-on: ubuntu-latest
    needs: ["set-tags", "build"]
    if: ${{ needs.set-tags.outputs.image_exists }} == false
    steps:
      - name: Checkout
        uses: actions/checkout@v2
        with:
          ref: ${{ needs.set-tags.outputs.git_ref }}
      - uses: actions/download-artifact@v2
        with:
          name: moonbeam
          path: build
      - name: Prepare
        id: prep
        run: |
          DOCKER_IMAGE=purestake/moonbase-parachain
          TAGS="${DOCKER_IMAGE}:sha-${{ needs.set-tags.outputs.sha8 }}"
          echo ::set-output name=tags::${TAGS}
          echo ::set-output name=created::$(date -u +'%Y-%m-%dT%H:%M:%SZ')
      - name: Set up QEMU
        uses: docker/setup-qemu-action@v1
      - name: Set up Docker Buildx
        uses: docker/setup-buildx-action@v1
        with:
          version: latest
          driver-opts: |
            image=moby/buildkit:master
      - name: Login to DockerHub
        uses: docker/login-action@v1
        with:
          username: ${{ secrets.DOCKERHUB_USERNAME }}
          password: ${{ secrets.DOCKERHUB_TOKEN }}
      - name: Build and push parachain
        id: docker_build
        uses: docker/build-push-action@v2
        with:
          context: .
          file: ./docker/moonbase-parachain.Dockerfile
          platforms: linux/amd64
          push: true
          tags: ${{ steps.prep.outputs.tags }}
          labels: |
            org.opencontainers.image.title=${{ github.event.repository.name }}
            org.opencontainers.image.description=${{ github.event.repository.description }}
            org.opencontainers.image.url=${{ github.event.repository.html_url }}
            org.opencontainers.image.source=${{ github.event.repository.clone_url }}
            org.opencontainers.image.created=${{ steps.prep.outputs.created }}
            org.opencontainers.image.revision=${{ github.sha }}
            org.opencontainers.image.licenses=${{ github.event.repository.license.spdx_id }}

  docker-moonbeam:
    runs-on: ubuntu-latest
    needs: ["set-tags", "build"]
    if: ${{ needs.set-tags.outputs.image_exists }} == false
    steps:
      - name: Checkout
        uses: actions/checkout@v2
        with:
          ref: ${{ needs.set-tags.outputs.git_ref }}
      - uses: actions/download-artifact@v2
        with:
          name: moonbeam
          path: build
      - name: Prepare
        id: prep
        run: |
          DOCKER_IMAGE=purestake/moonbeam
          TAGS="${DOCKER_IMAGE}:sha-${{ needs.set-tags.outputs.sha8 }}"
          echo ::set-output name=tags::${TAGS}
          echo ::set-output name=created::$(date -u +'%Y-%m-%dT%H:%M:%SZ')
      - name: Set up QEMU
        uses: docker/setup-qemu-action@v1
      - name: Set up Docker Buildx
        uses: docker/setup-buildx-action@v1
        with:
          version: latest
          driver-opts: |
            image=moby/buildkit:master
      - name: Login to DockerHub
        uses: docker/login-action@v1
        with:
          username: ${{ secrets.DOCKERHUB_USERNAME }}
          password: ${{ secrets.DOCKERHUB_TOKEN }}
      - name: Build and push moonbeam
        id: docker_build
        uses: docker/build-push-action@v2
        with:
          context: .
          file: ./docker/moonbeam.Dockerfile
          platforms: linux/amd64
          push: true
          tags: ${{ steps.prep.outputs.tags }}
          labels: |
            org.opencontainers.image.title=${{ github.event.repository.name }}
            org.opencontainers.image.description=${{ github.event.repository.description }}
            org.opencontainers.image.url=${{ github.event.repository.html_url }}
            org.opencontainers.image.source=${{ github.event.repository.clone_url }}
            org.opencontainers.image.created=${{ steps.prep.outputs.created }}
            org.opencontainers.image.revision=${{ github.sha }}
            org.opencontainers.image.licenses=${{ github.event.repository.license.spdx_id }}<|MERGE_RESOLUTION|>--- conflicted
+++ resolved
@@ -10,12 +10,9 @@
 on:
   pull_request:
     types: [opened, edited, unassigned, synchronize]
-<<<<<<< HEAD
-=======
   push:
     branches:
       - master
->>>>>>> b6eaf68b
   workflow_dispatch:
     inputs:
       pull_request:
