[package]
name = "xtokens-precompiles"
version = "0.1.0"
authors = ["PureStake"]
edition = "2018"
description = "A Precompile to make xtokens accessible to pallet-evm"

[dependencies]
log = "0.4"
rustc-hex = { version = "2.0.1", default-features = false }

frame-support = { git = "https://github.com/purestake/substrate", branch = "moonbeam-polkadot-v0.9.11", default-features = false }
fp-evm = { git = "https://github.com/purestake/frontier", default-features = false, branch = "moonbeam-polkadot-v0.9.11" }
sp-std = { git = "https://github.com/purestake/substrate", branch = "moonbeam-polkadot-v0.9.11", default-features = false }
sp-core = { git = "https://github.com/purestake/substrate", branch = "moonbeam-polkadot-v0.9.11", default-features = false }
sp-runtime = { git = "https://github.com/purestake/substrate", branch = "moonbeam-polkadot-v0.9.11", default-features = false }

pallet-evm = { git = "https://github.com/purestake/frontier", default-features = false, branch = "moonbeam-polkadot-v0.9.11" }
orml-xtokens = { git = "https://github.com/purestake/open-runtime-module-library", default-features = false, branch = "moonbeam-polkadot-v0.9.11" }
frame-system = { git = "https://github.com/purestake/substrate", branch = "moonbeam-polkadot-v0.9.11", default-features = false }
precompile-utils = { path = "../utils", default-features = false }
num_enum = { version = "0.5.3", default-features = false }
xcm = { git = "https://github.com/purestake/polkadot", default-features = false, branch = "moonbeam-polkadot-v0.9.11" }
xcm-primitives = { path = "../../primitives/xcm/",  default-features = false}

[dev-dependencies]
sha3 = "0.9"
serde = "1.0.100"
sp-io = { git = "https://github.com/purestake/substrate", branch = "moonbeam-polkadot-v0.9.11"}
derive_more = "0.99"
pallet-balances =  { git = "https://github.com/purestake/substrate", branch = "moonbeam-polkadot-v0.9.11"}
pallet-timestamp =  { git = "https://github.com/purestake/substrate", branch = "moonbeam-polkadot-v0.9.11"}
codec = { package = "parity-scale-codec", version = "2.2", default-features = false, features = ["max-encoded-len"] }
<<<<<<< HEAD
cumulus-primitives-core = { git = "https://github.com/purestake/cumulus", branch = "joshy-mock-xcm" }
pallet-xcm = { git = "https://github.com/purestake/polkadot", branch = "moonbeam-polkadot-v0.9.10" }
xcm-primitives = { path = "../../primitives/xcm/"}
xcm-builder = { git = "https://github.com/purestake/polkadot", branch = "moonbeam-polkadot-v0.9.10" }
xcm-executor = { git = "https://github.com/purestake/polkadot", branch = "moonbeam-polkadot-v0.9.10" }
=======
cumulus-primitives-core = { git = "https://github.com/purestake/cumulus", branch = "moonbeam-polkadot-v0.9.11" }
pallet-xcm = { git = "https://github.com/purestake/polkadot", branch = "moonbeam-polkadot-v0.9.11" }
xcm-builder = { git = "https://github.com/purestake/polkadot", branch = "moonbeam-polkadot-v0.9.11" }
xcm-executor = { git = "https://github.com/purestake/polkadot", branch = "moonbeam-polkadot-v0.9.11" }
scale-info = { version = "1.0", features = ["derive"] }
>>>>>>> c4ad942b
[features]
default = ["std"]
std = [
    "frame-support/std",
    "fp-evm/std",
    "sp-std/std",
    "sp-core/std",
    "frame-system/std",
    "precompile-utils/std",
    "pallet-evm/std",
    "orml-xtokens/std",
    "xcm-primitives/std"
]<|MERGE_RESOLUTION|>--- conflicted
+++ resolved
@@ -31,19 +31,11 @@
 pallet-balances =  { git = "https://github.com/purestake/substrate", branch = "moonbeam-polkadot-v0.9.11"}
 pallet-timestamp =  { git = "https://github.com/purestake/substrate", branch = "moonbeam-polkadot-v0.9.11"}
 codec = { package = "parity-scale-codec", version = "2.2", default-features = false, features = ["max-encoded-len"] }
-<<<<<<< HEAD
-cumulus-primitives-core = { git = "https://github.com/purestake/cumulus", branch = "joshy-mock-xcm" }
-pallet-xcm = { git = "https://github.com/purestake/polkadot", branch = "moonbeam-polkadot-v0.9.10" }
-xcm-primitives = { path = "../../primitives/xcm/"}
-xcm-builder = { git = "https://github.com/purestake/polkadot", branch = "moonbeam-polkadot-v0.9.10" }
-xcm-executor = { git = "https://github.com/purestake/polkadot", branch = "moonbeam-polkadot-v0.9.10" }
-=======
 cumulus-primitives-core = { git = "https://github.com/purestake/cumulus", branch = "moonbeam-polkadot-v0.9.11" }
 pallet-xcm = { git = "https://github.com/purestake/polkadot", branch = "moonbeam-polkadot-v0.9.11" }
 xcm-builder = { git = "https://github.com/purestake/polkadot", branch = "moonbeam-polkadot-v0.9.11" }
 xcm-executor = { git = "https://github.com/purestake/polkadot", branch = "moonbeam-polkadot-v0.9.11" }
 scale-info = { version = "1.0", features = ["derive"] }
->>>>>>> c4ad942b
 [features]
 default = ["std"]
 std = [
