--- conflicted
+++ resolved
@@ -15,21 +15,6 @@
 xcm-primitives = { path = "../../primitives/xcm/", default-features = false }
 
 # Substrate
-<<<<<<< HEAD
-frame-support = { git = "https://github.com/purestake/substrate", branch = "moonbeam-polkadot-v0.9.19", default-features = false }
-sp-core = { git = "https://github.com/purestake/substrate", branch = "moonbeam-polkadot-v0.9.19", default-features = false }
-sp-runtime = { git = "https://github.com/purestake/substrate", branch = "moonbeam-polkadot-v0.9.19", default-features = false }
-sp-std = { git = "https://github.com/purestake/substrate", branch = "moonbeam-polkadot-v0.9.19", default-features = false }
-
-# Frontier
-fp-evm = { git = "https://github.com/purestake/frontier", branch = "moonbeam-polkadot-v0.9.19", default-features = false }
-frame-system = { git = "https://github.com/purestake/substrate", branch = "moonbeam-polkadot-v0.9.19", default-features = false }
-pallet-evm = { git = "https://github.com/purestake/frontier", branch = "moonbeam-polkadot-v0.9.19", default-features = false }
-
-# Polkadot / XCM
-orml-xtokens = { git = "https://github.com/purestake/open-runtime-module-library", branch = "moonbeam-polkadot-v0.9.19", default-features = false }
-xcm = { git = "https://github.com/purestake/polkadot", branch = "moonbeam-polkadot-v0.9.19", default-features = false }
-=======
 frame-support = { git = "https://github.com/paritytech/substrate", branch = "polkadot-v0.9.20", default-features = false }
 sp-core = { git = "https://github.com/paritytech/substrate", branch = "polkadot-v0.9.20", default-features = false }
 sp-runtime = { git = "https://github.com/paritytech/substrate", branch = "polkadot-v0.9.20", default-features = false }
@@ -43,7 +28,6 @@
 # Polkadot / XCM
 orml-xtokens = { git = "https://github.com/purestake/open-runtime-module-library", branch = "moonbeam-polkadot-v0.9.20", default-features = false }
 xcm = { git = "https://github.com/paritytech/polkadot", branch = "release-v0.9.20", default-features = false }
->>>>>>> 8369da6d
 
 [dev-dependencies]
 derive_more = "0.99"
@@ -55,21 +39,6 @@
 
 # Substrate
 codec = { package = "parity-scale-codec", version = "3.0.0", default-features = false, features = [ "max-encoded-len" ] }
-<<<<<<< HEAD
-pallet-balances = { git = "https://github.com/purestake/substrate", branch = "moonbeam-polkadot-v0.9.19" }
-pallet-timestamp = { git = "https://github.com/purestake/substrate", branch = "moonbeam-polkadot-v0.9.19" }
-scale-info = { version = "2.0", features = [ "derive" ] }
-sp-io = { git = "https://github.com/purestake/substrate", branch = "moonbeam-polkadot-v0.9.19" }
-
-# Cumulus
-cumulus-primitives-core = { git = "https://github.com/purestake/cumulus", branch = "moonbeam-polkadot-v0.9.19" }
-
-# Polkadot
-orml-traits = { git = "https://github.com/purestake/open-runtime-module-library", branch = "moonbeam-polkadot-v0.9.19" }
-pallet-xcm = { git = "https://github.com/purestake/polkadot", branch = "moonbeam-polkadot-v0.9.19" }
-xcm-builder = { git = "https://github.com/purestake/polkadot", branch = "moonbeam-polkadot-v0.9.19" }
-xcm-executor = { git = "https://github.com/purestake/polkadot", branch = "moonbeam-polkadot-v0.9.19" }
-=======
 pallet-balances = { git = "https://github.com/paritytech/substrate", branch = "polkadot-v0.9.20" }
 pallet-timestamp = { git = "https://github.com/paritytech/substrate", branch = "polkadot-v0.9.20" }
 scale-info = { version = "2.0", features = [ "derive" ] }
@@ -83,7 +52,6 @@
 pallet-xcm = { git = "https://github.com/paritytech/polkadot", branch = "release-v0.9.20" }
 xcm-builder = { git = "https://github.com/paritytech/polkadot", branch = "release-v0.9.20" }
 xcm-executor = { git = "https://github.com/paritytech/polkadot", branch = "release-v0.9.20" }
->>>>>>> 8369da6d
 
 [features]
 default = [ "std" ]
