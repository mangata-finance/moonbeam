--- conflicted
+++ resolved
@@ -16,21 +16,6 @@
 
 # Substrate
 codec = { package = "parity-scale-codec", version = "3.0.0", default-features = false, features = [ "max-encoded-len" ] }
-<<<<<<< HEAD
-frame-support = { git = "https://github.com/purestake/substrate", branch = "moonbeam-polkadot-v0.9.19", default-features = false }
-frame-system = { git = "https://github.com/purestake/substrate", branch = "moonbeam-polkadot-v0.9.19", default-features = false }
-pallet-assets = { git = "https://github.com/purestake/substrate", branch = "moonbeam-polkadot-v0.9.19", default-features = false }
-pallet-balances = { git = "https://github.com/purestake/substrate", branch = "moonbeam-polkadot-v0.9.19", default-features = false }
-pallet-timestamp = { git = "https://github.com/purestake/substrate", branch = "moonbeam-polkadot-v0.9.19", default-features = false }
-sp-core = { git = "https://github.com/purestake/substrate", branch = "moonbeam-polkadot-v0.9.19", default-features = false }
-sp-io = { git = "https://github.com/purestake/substrate", branch = "moonbeam-polkadot-v0.9.19", default-features = false }
-sp-runtime = { git = "https://github.com/purestake/substrate", branch = "moonbeam-polkadot-v0.9.19", default-features = false }
-sp-std = { git = "https://github.com/purestake/substrate", branch = "moonbeam-polkadot-v0.9.19", default-features = false }
-
-# Frontier
-fp-evm = { git = "https://github.com/purestake/frontier", branch = "moonbeam-polkadot-v0.9.19", default-features = false }
-pallet-evm = { git = "https://github.com/purestake/frontier", branch = "moonbeam-polkadot-v0.9.19", default-features = false }
-=======
 frame-support = { git = "https://github.com/paritytech/substrate", branch = "polkadot-v0.9.20", default-features = false }
 frame-system = { git = "https://github.com/paritytech/substrate", branch = "polkadot-v0.9.20", default-features = false }
 pallet-assets = { git = "https://github.com/paritytech/substrate", branch = "polkadot-v0.9.20", default-features = false }
@@ -45,7 +30,6 @@
 # Frontier
 fp-evm = { git = "https://github.com/purestake/frontier", branch = "moonbeam-polkadot-v0.9.20", default-features = false }
 pallet-evm = { git = "https://github.com/purestake/frontier", branch = "moonbeam-polkadot-v0.9.20", default-features = false }
->>>>>>> 8369da6d
 
 [dev-dependencies]
 derive_more = { version = "0.99" }
@@ -58,15 +42,9 @@
 precompile-utils = { path = "../utils", features = [ "testing" ] }
 
 codec = { package = "parity-scale-codec", version = "3.0.0", features = [ "max-encoded-len" ] }
-<<<<<<< HEAD
-pallet-timestamp = { git = "https://github.com/purestake/substrate", branch = "moonbeam-polkadot-v0.9.19" }
-scale-info = { version = "2.0", default-features = false, features = [ "derive" ] }
-sp-runtime = { git = "https://github.com/purestake/substrate", branch = "moonbeam-polkadot-v0.9.19" }
-=======
 pallet-timestamp = { git = "https://github.com/paritytech/substrate", branch = "polkadot-v0.9.20" }
 scale-info = { version = "2.0", default-features = false, features = [ "derive" ] }
 sp-runtime = { git = "https://github.com/paritytech/substrate", branch = "polkadot-v0.9.20" }
->>>>>>> 8369da6d
 
 [features]
 default = [ "std" ]
