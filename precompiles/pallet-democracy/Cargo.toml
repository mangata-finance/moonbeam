--- conflicted
+++ resolved
@@ -14,19 +14,6 @@
 
 # Substrate
 codec = { package = "parity-scale-codec", version = "3.0.0", default-features = false }
-<<<<<<< HEAD
-fp-evm = { git = "https://github.com/purestake/frontier", branch = "moonbeam-polkadot-v0.9.19", default-features = false }
-frame-support = { git = "https://github.com/purestake/substrate", branch = "moonbeam-polkadot-v0.9.19", default-features = false }
-frame-system = { git = "https://github.com/purestake/substrate", branch = "moonbeam-polkadot-v0.9.19", default-features = false }
-pallet-democracy = { git = "https://github.com/purestake/substrate", branch = "moonbeam-polkadot-v0.9.19", default-features = false }
-sp-core = { git = "https://github.com/purestake/substrate", branch = "moonbeam-polkadot-v0.9.19", default-features = false }
-sp-io = { git = "https://github.com/purestake/substrate", branch = "moonbeam-polkadot-v0.9.19", default-features = false }
-sp-std = { git = "https://github.com/purestake/substrate", branch = "moonbeam-polkadot-v0.9.19", default-features = false }
-
-
-# Frontier
-pallet-evm = { git = "https://github.com/purestake/frontier", branch = "moonbeam-polkadot-v0.9.19", default-features = false }
-=======
 fp-evm = { git = "https://github.com/purestake/frontier", branch = "moonbeam-polkadot-v0.9.20", default-features = false }
 frame-support = { git = "https://github.com/paritytech/substrate", branch = "polkadot-v0.9.20", default-features = false }
 frame-system = { git = "https://github.com/paritytech/substrate", branch = "polkadot-v0.9.20", default-features = false }
@@ -38,7 +25,6 @@
 
 # Frontier
 pallet-evm = { git = "https://github.com/purestake/frontier", branch = "moonbeam-polkadot-v0.9.20", default-features = false }
->>>>>>> 8369da6d
 
 [dev-dependencies]
 derive_more = "0.99"
@@ -49,19 +35,11 @@
 precompile-utils = { path = "../utils", features = [ "testing" ] }
 
 # Substrate
-<<<<<<< HEAD
-pallet-balances = { git = "https://github.com/purestake/substrate", branch = "moonbeam-polkadot-v0.9.19" }
-pallet-scheduler = { git = "https://github.com/purestake/substrate", branch = "moonbeam-polkadot-v0.9.19" }
-pallet-timestamp = { git = "https://github.com/purestake/substrate", branch = "moonbeam-polkadot-v0.9.19" }
-scale-info = { version = "2.0", default-features = false, features = [ "derive" ] }
-sp-runtime = { git = "https://github.com/purestake/substrate", branch = "moonbeam-polkadot-v0.9.19" }
-=======
 pallet-balances = { git = "https://github.com/paritytech/substrate", branch = "polkadot-v0.9.20" }
 pallet-scheduler = { git = "https://github.com/paritytech/substrate", branch = "polkadot-v0.9.20" }
 pallet-timestamp = { git = "https://github.com/paritytech/substrate", branch = "polkadot-v0.9.20" }
 scale-info = { version = "2.0", default-features = false, features = [ "derive" ] }
 sp-runtime = { git = "https://github.com/paritytech/substrate", branch = "polkadot-v0.9.20" }
->>>>>>> 8369da6d
 
 [features]
 default = [ "std" ]
