--- conflicted
+++ resolved
@@ -9,17 +9,10 @@
 sp-core = { git = "https://github.com/purestake/substrate", default-features = false, branch = "moonbeam-polkadot-v0.9.11" }
 log = "0.4"
 rustc-hex = { version = "2.0.1", default-features = false }
-<<<<<<< HEAD
-evm = { version = "0.30.1", default-features = false, features = ["with-codec"] }
-pallet-evm = { git = "https://github.com/purestake/frontier", default-features = false, branch = "moonbeam-polkadot-v0.9.10" }
-frame-support = { git = "https://github.com/purestake/substrate", branch = "moonbeam-polkadot-v0.9.10", default-features = false }
-cumulus-primitives-core = { git = "https://github.com/purestake/cumulus", default-features = false, branch = "joshy-mock-xcm" }
-=======
 fp-evm = { git = "https://github.com/purestake/frontier", default-features = false, branch = "moonbeam-polkadot-v0.9.11" }
 pallet-evm = { git = "https://github.com/purestake/frontier", default-features = false, branch = "moonbeam-polkadot-v0.9.11" }
 frame-support = { git = "https://github.com/purestake/substrate", branch = "moonbeam-polkadot-v0.9.11", default-features = false }
 cumulus-primitives-core = { git = "https://github.com/purestake/cumulus", default-features = false, branch = "moonbeam-polkadot-v0.9.11" }
->>>>>>> c4ad942b
 
 parity-scale-codec = { version = "2.0.0", default-features = false, features = ["derive"] }
 sp-runtime = { git = "https://github.com/purestake/substrate", default-features = false, branch = "moonbeam-polkadot-v0.9.11" }
@@ -32,15 +25,9 @@
 [dev-dependencies]
 sp-io = { git = "https://github.com/purestake/substrate", default-features = false, branch = "moonbeam-polkadot-v0.9.11" }
 sha3 = "0.9"
-<<<<<<< HEAD
-pallet-balances = { git="https://github.com/purestake/substrate", branch="moonbeam-polkadot-v0.9.10" }
-pallet-timestamp = { git="https://github.com/purestake/substrate", branch="moonbeam-polkadot-v0.9.10" }
-cumulus-pallet-parachain-system = { git = "https://github.com/purestake/cumulus", branch = "joshy-mock-xcm" }
-=======
 pallet-balances = { git="https://github.com/purestake/substrate", branch="moonbeam-polkadot-v0.9.11" }
 pallet-timestamp = { git="https://github.com/purestake/substrate", branch="moonbeam-polkadot-v0.9.11" }
 cumulus-pallet-parachain-system = { git = "https://github.com/purestake/cumulus", branch = "moonbeam-polkadot-v0.9.11" }
->>>>>>> c4ad942b
 derive_more = "0.99"
 serde = "1.0.100"
 hex-literal = "0.3.3"
