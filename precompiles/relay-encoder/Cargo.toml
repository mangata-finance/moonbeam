--- conflicted
+++ resolved
@@ -14,23 +14,6 @@
 precompile-utils = { path = "../utils", default-features = false }
 
 # Substrate
-<<<<<<< HEAD
-frame-support = { git = "https://github.com/purestake/substrate", branch = "moonbeam-polkadot-v0.9.19", default-features = false }
-frame-system = { git = "https://github.com/purestake/substrate", branch = "moonbeam-polkadot-v0.9.19", default-features = false }
-pallet-staking = { git = "https://github.com/purestake/substrate", branch = "moonbeam-polkadot-v0.9.19", default-features = false }
-parity-scale-codec = { version = "3.0.0", default-features = false, features = [ "derive" ] }
-sp-core = { git = "https://github.com/purestake/substrate", branch = "moonbeam-polkadot-v0.9.19", default-features = false }
-sp-runtime = { git = "https://github.com/purestake/substrate", branch = "moonbeam-polkadot-v0.9.19", default-features = false }
-sp-std = { git = "https://github.com/purestake/substrate", branch = "moonbeam-polkadot-v0.9.19", default-features = false }
-
-
-# Frontier
-fp-evm = { git = "https://github.com/purestake/frontier", branch = "moonbeam-polkadot-v0.9.19", default-features = false }
-pallet-evm = { git = "https://github.com/purestake/frontier", branch = "moonbeam-polkadot-v0.9.19", default-features = false }
-
-# Cumulus
-cumulus-primitives-core = { git = "https://github.com/purestake/cumulus", branch = "moonbeam-polkadot-v0.9.19", default-features = false }
-=======
 frame-support = { git = "https://github.com/paritytech/substrate", branch = "polkadot-v0.9.20", default-features = false }
 frame-system = { git = "https://github.com/paritytech/substrate", branch = "polkadot-v0.9.20", default-features = false }
 pallet-staking = { git = "https://github.com/paritytech/substrate", branch = "polkadot-v0.9.20", default-features = false }
@@ -46,7 +29,6 @@
 
 # Cumulus
 cumulus-primitives-core = { git = "https://github.com/paritytech/cumulus", branch = "polkadot-v0.9.20", default-features = false }
->>>>>>> 8369da6d
 
 [dev-dependencies]
 derive_more = "0.99"
@@ -58,15 +40,6 @@
 precompile-utils = { path = "../utils", features = [ "testing" ] }
 
 # Substrate
-<<<<<<< HEAD
-pallet-balances = { git = "https://github.com/purestake/substrate", branch = "moonbeam-polkadot-v0.9.19" }
-pallet-timestamp = { git = "https://github.com/purestake/substrate", branch = "moonbeam-polkadot-v0.9.19" }
-scale-info = { version = "2.0", default-features = false, features = [ "derive" ] }
-sp-io = { git = "https://github.com/purestake/substrate", branch = "moonbeam-polkadot-v0.9.19", default-features = false }
-
-# Cumulus
-cumulus-pallet-parachain-system = { git = "https://github.com/purestake/cumulus", branch = "moonbeam-polkadot-v0.9.19" }
-=======
 pallet-balances = { git = "https://github.com/paritytech/substrate", branch = "polkadot-v0.9.20" }
 pallet-timestamp = { git = "https://github.com/paritytech/substrate", branch = "polkadot-v0.9.20" }
 scale-info = { version = "2.0", default-features = false, features = [ "derive" ] }
@@ -74,7 +47,6 @@
 
 # Cumulus
 cumulus-pallet-parachain-system = { git = "https://github.com/paritytech/cumulus", branch = "polkadot-v0.9.20" }
->>>>>>> 8369da6d
 
 [features]
 default = [ "std" ]
