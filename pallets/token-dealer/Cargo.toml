--- conflicted
+++ resolved
@@ -14,15 +14,9 @@
 sp-core = { git = "https://github.com/paritytech/substrate", default-features = false, branch = "master" }
 
 token-factory = { path = "../token-factory", default-features = false }
-<<<<<<< HEAD
-xcm = { git = "https://github.com/paritytech/polkadot", rev = "71a528e822af63b96bdb03efac9b4927fb11a25e", default-features = false }
-xcm-executor = { git = "https://github.com/paritytech/polkadot", rev = "71a528e822af63b96bdb03efac9b4927fb11a25e", default-features = false }
-cumulus-primitives = { git = "https://github.com/paritytech/cumulus",  default-features = false, rev = "6438d328b8ac09f43d19df65a2cf8e31a524d78f" }
-=======
 xcm = { git = "https://github.com/paritytech/polkadot", branch = "master", default-features = false }
 xcm-executor = { git = "https://github.com/paritytech/polkadot", branch = "master", default-features = false }
 cumulus-primitives = { git = "https://github.com/paritytech/cumulus", branch = "master", default-features = false }
->>>>>>> fe53acc3
 
 [features]
 default = ["std"]
