[package]
name = "pallet-proxy-genesis-companion"
authors = [ "PureStake" ]
description = "A simple pallet that expands pallet-proxy with a genesis configuration"
edition = "2021"
version = "0.1.0"

[dependencies]
<<<<<<< HEAD
frame-support = { git = "https://github.com/purestake/substrate", branch = "moonbeam-polkadot-v0.9.19", default-features = false }
frame-system = { git = "https://github.com/purestake/substrate", branch = "moonbeam-polkadot-v0.9.19", default-features = false }
pallet-proxy = { git = "https://github.com/purestake/substrate", branch = "moonbeam-polkadot-v0.9.19", default-features = false }
parity-scale-codec = { version = "3.0.0", default-features = false }
scale-info = { version = "2.0", default-features = false, features = [ "derive" ] }
sp-runtime = { git = "https://github.com/purestake/substrate", branch = "moonbeam-polkadot-v0.9.19", default-features = false }
=======
frame-support = { git = "https://github.com/paritytech/substrate", branch = "polkadot-v0.9.20", default-features = false }
frame-system = { git = "https://github.com/paritytech/substrate", branch = "polkadot-v0.9.20", default-features = false }
pallet-proxy = { git = "https://github.com/paritytech/substrate", branch = "polkadot-v0.9.20", default-features = false }
parity-scale-codec = { version = "3.0.0", default-features = false }
scale-info = { version = "2.0", default-features = false, features = [ "derive" ] }
sp-runtime = { git = "https://github.com/paritytech/substrate", branch = "polkadot-v0.9.20", default-features = false }
>>>>>>> 8369da6d

[dev-dependencies]
serde = "1.0.124"

<<<<<<< HEAD
pallet-balances = { git = "https://github.com/purestake/substrate", branch = "moonbeam-polkadot-v0.9.19" }
sp-core = { git = "https://github.com/purestake/substrate", branch = "moonbeam-polkadot-v0.9.19" }
sp-io = { git = "https://github.com/purestake/substrate", branch = "moonbeam-polkadot-v0.9.19" }
=======
pallet-balances = { git = "https://github.com/paritytech/substrate", branch = "polkadot-v0.9.20" }
sp-core = { git = "https://github.com/paritytech/substrate", branch = "polkadot-v0.9.20" }
sp-io = { git = "https://github.com/paritytech/substrate", branch = "polkadot-v0.9.20" }
>>>>>>> 8369da6d

[features]
default = [ "std" ]
std = [
	"frame-support/std",
	"frame-system/std",
	"pallet-proxy/std",
	"scale-info/std",
	"sp-runtime/std",
]
try-runtime = [ "frame-support/try-runtime" ]<|MERGE_RESOLUTION|>--- conflicted
+++ resolved
@@ -6,34 +6,19 @@
 version = "0.1.0"
 
 [dependencies]
-<<<<<<< HEAD
-frame-support = { git = "https://github.com/purestake/substrate", branch = "moonbeam-polkadot-v0.9.19", default-features = false }
-frame-system = { git = "https://github.com/purestake/substrate", branch = "moonbeam-polkadot-v0.9.19", default-features = false }
-pallet-proxy = { git = "https://github.com/purestake/substrate", branch = "moonbeam-polkadot-v0.9.19", default-features = false }
-parity-scale-codec = { version = "3.0.0", default-features = false }
-scale-info = { version = "2.0", default-features = false, features = [ "derive" ] }
-sp-runtime = { git = "https://github.com/purestake/substrate", branch = "moonbeam-polkadot-v0.9.19", default-features = false }
-=======
 frame-support = { git = "https://github.com/paritytech/substrate", branch = "polkadot-v0.9.20", default-features = false }
 frame-system = { git = "https://github.com/paritytech/substrate", branch = "polkadot-v0.9.20", default-features = false }
 pallet-proxy = { git = "https://github.com/paritytech/substrate", branch = "polkadot-v0.9.20", default-features = false }
 parity-scale-codec = { version = "3.0.0", default-features = false }
 scale-info = { version = "2.0", default-features = false, features = [ "derive" ] }
 sp-runtime = { git = "https://github.com/paritytech/substrate", branch = "polkadot-v0.9.20", default-features = false }
->>>>>>> 8369da6d
 
 [dev-dependencies]
 serde = "1.0.124"
 
-<<<<<<< HEAD
-pallet-balances = { git = "https://github.com/purestake/substrate", branch = "moonbeam-polkadot-v0.9.19" }
-sp-core = { git = "https://github.com/purestake/substrate", branch = "moonbeam-polkadot-v0.9.19" }
-sp-io = { git = "https://github.com/purestake/substrate", branch = "moonbeam-polkadot-v0.9.19" }
-=======
 pallet-balances = { git = "https://github.com/paritytech/substrate", branch = "polkadot-v0.9.20" }
 sp-core = { git = "https://github.com/paritytech/substrate", branch = "polkadot-v0.9.20" }
 sp-io = { git = "https://github.com/paritytech/substrate", branch = "polkadot-v0.9.20" }
->>>>>>> 8369da6d
 
 [features]
 default = [ "std" ]
