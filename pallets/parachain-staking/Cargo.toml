--- conflicted
+++ resolved
@@ -13,10 +13,10 @@
 frame-benchmarking = { git = "https://github.com/mangata-finance/substrate", branch = "mangata-dev-v0.9.24", optional = true, default-features = false }
 frame-support = { git = "https://github.com/mangata-finance/substrate", branch = "mangata-dev-v0.9.24", default-features = false }
 frame-system = { git = "https://github.com/mangata-finance/substrate", branch = "mangata-dev-v0.9.24", default-features = false }
-parity-scale-codec = { version = "3.0.0", default-features = false, features = [
+parity-scale-codec = { version = "2.2", default-features = false, features = [
 	"derive",
 ] }
-scale-info = { version = "2.0.0", default-features = false, features = [
+scale-info = { version = "1.0.0", default-features = false, features = [
 	"derive",
 ] }
 pallet-authorship = { git = "https://github.com/mangata-finance/substrate", default-features = false, branch = "mangata-dev-v0.9.24" }
@@ -26,19 +26,12 @@
 sp-staking = { git = "https://github.com/mangata-finance/substrate", branch = "mangata-dev-v0.9.24", default-features = false }
 pallet-collective = { git = "https://github.com/mangata-finance/substrate", branch = "mangata-dev-v0.9.24", default-features = false }
 
-<<<<<<< HEAD
 pallet-xyk = { default-features = false, git = "https://github.com/mangata-finance/mangata-node", branch = "develop-v0.9.24" }
 mangata-primitives = { git = "https://github.com/mangata-finance/mangata-node", branch = "develop-v0.9.24", default-features = false }
 orml-tokens = { default-features = false, version = '0.4.1-dev', git = "https://github.com/mangata-finance/open-runtime-module-library", branch = "mangata-dev-v0.9.24" }
 pallet-issuance = { default-features = false, git = "https://github.com/mangata-finance/mangata-node", branch = "develop-v0.9.24" }
-=======
-pallet-xyk = { default-features = false, git = "https://github.com/mangata-finance/mangata-node", branch = "develop" }
-mangata-primitives = { git = "https://github.com/mangata-finance/mangata-node", branch = "develop", default-features = false }
-orml-tokens = { default-features = false, version = '0.4.1-dev', git = "https://github.com/mangata-finance/open-runtime-module-library", branch = "mangata-dev" }
-pallet-issuance = { default-features = false, git = "https://github.com/mangata-finance/mangata-node", branch = "develop" }
-mp-multipurpose-liquidity = { default-features = false, git = "https://github.com/mangata-finance/mangata-node", branch = "develop" }
-mp-traits = { default-features = false, git = "https://github.com/mangata-finance/mangata-node", branch = "develop" }
->>>>>>> 3c3f953c
+mp-multipurpose-liquidity = { default-features = false, git = "https://github.com/mangata-finance/mangata-node", branch = "develop-v0.9.24" }
+mp-traits = { default-features = false, git = "https://github.com/mangata-finance/mangata-node", branch = "develop-v0.9.24" }
 
 [dev-dependencies]
 similar-asserts = "1.1.0"
