--- conflicted
+++ resolved
@@ -26,19 +26,12 @@
 sp-staking = { git = "https://github.com/mangata-finance/substrate", branch = "mangata-dev-v0.9.17", default-features = false }
 pallet-collective = { git = "https://github.com/mangata-finance/substrate", branch = "mangata-dev-v0.9.17", default-features = false }
 
-<<<<<<< HEAD
 pallet-xyk = { default-features = false, git = "https://github.com/mangata-finance/mangata-node", branch = "develop-v0.9.17" }
 mangata-primitives = { git = "https://github.com/mangata-finance/mangata-node", branch = "develop-v0.9.17", default-features = false }
 orml-tokens = { default-features = false, version = '0.4.1-dev', git = "https://github.com/mangata-finance/open-runtime-module-library", branch = "mangata-dev-v0.9.17" }
 pallet-issuance = { default-features = false, git = "https://github.com/mangata-finance/mangata-node", branch = "develop-v0.9.17" }
-=======
-pallet-xyk = { default-features = false, git = "https://github.com/mangata-finance/mangata-node", branch = "develop" }
-mangata-primitives = { git = "https://github.com/mangata-finance/mangata-node", branch = "develop", default-features = false }
-orml-tokens = { default-features = false, version = '0.4.1-dev', git = "https://github.com/mangata-finance/open-runtime-module-library", branch = "mangata-dev" }
-pallet-issuance = { default-features = false, git = "https://github.com/mangata-finance/mangata-node", branch = "develop" }
-mp-multipurpose-liquidity = { default-features = false, git = "https://github.com/mangata-finance/mangata-node", branch = "develop" }
-mp-traits = { default-features = false, git = "https://github.com/mangata-finance/mangata-node", branch = "develop" }
->>>>>>> 3c3f953c
+mp-multipurpose-liquidity = { default-features = false, git = "https://github.com/mangata-finance/mangata-node", branch = "develop-v0.9.17" }
+mp-traits = { default-features = false, git = "https://github.com/mangata-finance/mangata-node", branch = "develop-v0.9.17" }
 
 [dev-dependencies]
 similar-asserts = "1.1.0"
