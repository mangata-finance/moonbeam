--- conflicted
+++ resolved
@@ -26,30 +26,18 @@
 sp-staking = { git = "https://github.com/mangata-finance/substrate", branch = "mangata-dev", default-features = false }
 substrate-fixed = { git = "https://github.com/encointer/substrate-fixed", default-features = false }
 
-<<<<<<< HEAD
-pallet-xyk = { default-features = false, git = "https://github.com/mangata-finance/mangata-node", branch = "mangata-dev-v4" }
-mangata-primitives = { git = "https://github.com/mangata-finance/mangata-node", branch = "mangata-dev-v4", default-features = false }
-orml-tokens = { default-features = false, version = '0.4.1-dev', git = "https://github.com/mangata-finance/open-runtime-module-library", branch = "mangata-dev" }
-
-=======
 pallet-xyk = { default-features = false, git = "https://github.com/mangata-finance/mangata-node", branch = "develop" }
 mangata-primitives = { git = "https://github.com/mangata-finance/mangata-node", branch = "develop", default-features = false }
 orml-tokens = { default-features = false, version = '0.4.1-dev', git = "https://github.com/mangata-finance/open-runtime-module-library", branch = "mangata-dev" }
->>>>>>> a1772870
 
 [dev-dependencies]
 similar-asserts = "1.1.0"
 
 orml-traits = { default-features = false, version = "0.4.1-dev", git = "https://github.com/mangata-finance/open-runtime-module-library", branch = "mangata-dev" }
-<<<<<<< HEAD
-pallet-assets-info = { default-features = false, git = "https://github.com/mangata-finance/mangata-node", branch = "mangata-dev-v4" }
-sp-core = { git = "https://github.com/mangata-finance/substrate", branch = "mangata-dev-v4" }
-sp-io = { git = "https://github.com/mangata-finance/substrate", branch = "mangata-dev-v4" }
-=======
 pallet-assets-info = { default-features = false, git = "https://github.com/mangata-finance/mangata-node", branch = "develop" }
 sp-core = { git = "https://github.com/mangata-finance/substrate", default-features = false, branch = "mangata-dev" }
 sp-io = { git = "https://github.com/mangata-finance/substrate", default-features = false, branch = "mangata-dev" }
->>>>>>> a1772870
+
 
 [features]
 default = ["std"]
