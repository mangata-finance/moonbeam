--- conflicted
+++ resolved
@@ -2,7 +2,7 @@
 name = "parachain-staking"
 authors = ["PureStake"]
 description = "parachain staking pallet for collator selection and reward distribution"
-edition = "2021"
+edition = "2018"
 version = "3.0.0"
 
 [dependencies]
@@ -10,55 +10,35 @@
 serde = { version = "1.0.126", optional = true }
 
 # Substrate
-<<<<<<< HEAD
-frame-benchmarking = { git = "https://github.com/mangata-finance/substrate", branch = "mangata-dev-v0.9.19", optional = true, default-features = false }
-frame-support = { git = "https://github.com/mangata-finance/substrate", branch = "mangata-dev-v0.9.19", default-features = false }
-frame-system = { git = "https://github.com/mangata-finance/substrate", branch = "mangata-dev-v0.9.19", default-features = false }
+frame-benchmarking = { git = "https://github.com/mangata-finance/substrate", branch = "mangata-dev-v0.9.20", optional = true, default-features = false }
+frame-support = { git = "https://github.com/mangata-finance/substrate", branch = "mangata-dev-v0.9.20", default-features = false }
+frame-system = { git = "https://github.com/mangata-finance/substrate", branch = "mangata-dev-v0.9.20", default-features = false }
 parity-scale-codec = { version = "3.0.0", default-features = false, features = [
 	"derive",
 ] }
 scale-info = { version = "2.0.0", default-features = false, features = [
 	"derive",
 ] }
-pallet-authorship = { git = "https://github.com/mangata-finance/substrate", default-features = false, branch = "mangata-dev-v0.9.19" }
-pallet-session = { git = "https://github.com/mangata-finance/substrate", default-features = false, branch = "mangata-dev-v0.9.19" }
-sp-runtime = { git = "https://github.com/mangata-finance/substrate", branch = "mangata-dev-v0.9.19", default-features = false }
-sp-std = { git = "https://github.com/mangata-finance/substrate", branch = "mangata-dev-v0.9.19", default-features = false }
-sp-staking = { git = "https://github.com/mangata-finance/substrate", branch = "mangata-dev-v0.9.19", default-features = false }
-pallet-collective = { git = "https://github.com/mangata-finance/substrate", branch = "mangata-dev-v0.9.19", default-features = false }
+pallet-authorship = { git = "https://github.com/mangata-finance/substrate", default-features = false, branch = "mangata-dev-v0.9.20" }
+pallet-session = { git = "https://github.com/mangata-finance/substrate", default-features = false, branch = "mangata-dev-v0.9.20" }
+sp-runtime = { git = "https://github.com/mangata-finance/substrate", branch = "mangata-dev-v0.9.20", default-features = false }
+sp-std = { git = "https://github.com/mangata-finance/substrate", branch = "mangata-dev-v0.9.20", default-features = false }
+sp-staking = { git = "https://github.com/mangata-finance/substrate", branch = "mangata-dev-v0.9.20", default-features = false }
+pallet-collective = { git = "https://github.com/mangata-finance/substrate", branch = "mangata-dev-v0.9.20", default-features = false }
 
-pallet-xyk = { default-features = false, git = "https://github.com/mangata-finance/mangata-node", branch = "develop-v0.9.19" }
-mangata-primitives = { git = "https://github.com/mangata-finance/mangata-node", branch = "develop-v0.9.19", default-features = false }
-orml-tokens = { default-features = false, version = '0.4.1-dev', git = "https://github.com/mangata-finance/open-runtime-module-library", branch = "mangata-dev-v0.9.19" }
-pallet-issuance = { default-features = false, git = "https://github.com/mangata-finance/mangata-node", branch = "develop-v0.9.19" }
-=======
-frame-benchmarking = { git = "https://github.com/paritytech/substrate", branch = "polkadot-v0.9.20", optional = true, default-features = false }
-frame-support = { git = "https://github.com/paritytech/substrate", branch = "polkadot-v0.9.20", default-features = false }
-frame-system = { git = "https://github.com/paritytech/substrate", branch = "polkadot-v0.9.20", default-features = false }
-parity-scale-codec = { version = "3.0.0", default-features = false, features = [ "derive" ] }
-scale-info = { version = "2.0", default-features = false, features = [ "derive" ] }
-sp-runtime = { git = "https://github.com/paritytech/substrate", branch = "polkadot-v0.9.20", default-features = false }
-sp-std = { git = "https://github.com/paritytech/substrate", branch = "polkadot-v0.9.20", default-features = false }
-substrate-fixed = { git = "https://github.com/encointer/substrate-fixed", default-features = false }
-
-# Nimbus
-nimbus-primitives = { git = "https://github.com/purestake/nimbus", branch = "moonbeam-polkadot-v0.9.20", default-features = false }
->>>>>>> 8369da6d
+pallet-xyk = { default-features = false, git = "https://github.com/mangata-finance/mangata-node", branch = "develop-v0.9.20" }
+mangata-primitives = { git = "https://github.com/mangata-finance/mangata-node", branch = "develop-v0.9.20", default-features = false }
+orml-tokens = { default-features = false, version = '0.4.1-dev', git = "https://github.com/mangata-finance/open-runtime-module-library", branch = "mangata-dev-v0.9.20" }
+pallet-issuance = { default-features = false, git = "https://github.com/mangata-finance/mangata-node", branch = "develop-v0.9.20" }
 
 [dev-dependencies]
 similar-asserts = "1.1.0"
 
-<<<<<<< HEAD
-orml-traits = { default-features = false, version = "0.4.1-dev", git = "https://github.com/mangata-finance/open-runtime-module-library", branch = "mangata-dev-v0.9.19" }
-pallet-assets-info = { default-features = false, git = "https://github.com/mangata-finance/mangata-node", branch = "develop-v0.9.19" }
-sp-core = { git = "https://github.com/mangata-finance/substrate", default-features = false, branch = "mangata-dev-v0.9.19" }
-sp-io = { git = "https://github.com/mangata-finance/substrate", default-features = false, branch = "mangata-dev-v0.9.19" }
-pallet-vesting-mangata = { git = "https://github.com/mangata-finance/substrate", default-features = false, branch = "mangata-dev-v0.9.19" }
-=======
-pallet-balances = { git = "https://github.com/paritytech/substrate", branch = "polkadot-v0.9.20" }
-sp-core = { git = "https://github.com/paritytech/substrate", branch = "polkadot-v0.9.20" }
-sp-io = { git = "https://github.com/paritytech/substrate", branch = "polkadot-v0.9.20" }
->>>>>>> 8369da6d
+orml-traits = { default-features = false, version = "0.4.1-dev", git = "https://github.com/mangata-finance/open-runtime-module-library", branch = "mangata-dev-v0.9.20" }
+pallet-assets-info = { default-features = false, git = "https://github.com/mangata-finance/mangata-node", branch = "develop-v0.9.20" }
+sp-core = { git = "https://github.com/mangata-finance/substrate", default-features = false, branch = "mangata-dev-v0.9.20" }
+sp-io = { git = "https://github.com/mangata-finance/substrate", default-features = false, branch = "mangata-dev-v0.9.20" }
+pallet-vesting-mangata = { git = "https://github.com/mangata-finance/substrate", default-features = false, branch = "mangata-dev-v0.9.20" }
 
 [features]
 default = ["std"]
