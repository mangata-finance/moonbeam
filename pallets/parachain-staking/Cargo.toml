--- conflicted
+++ resolved
@@ -10,55 +10,35 @@
 serde = { version = "1.0.126", optional = true }
 
 # Substrate
-<<<<<<< HEAD
-frame-benchmarking = { git = "https://github.com/mangata-finance/substrate", branch = "mangata-dev-v0.9.17", optional = true, default-features = false }
-frame-support = { git = "https://github.com/mangata-finance/substrate", branch = "mangata-dev-v0.9.17", default-features = false }
-frame-system = { git = "https://github.com/mangata-finance/substrate", branch = "mangata-dev-v0.9.17", default-features = false }
+frame-benchmarking = { git = "https://github.com/mangata-finance/substrate", branch = "mangata-dev-v0.9.18", optional = true, default-features = false }
+frame-support = { git = "https://github.com/mangata-finance/substrate", branch = "mangata-dev-v0.9.18", default-features = false }
+frame-system = { git = "https://github.com/mangata-finance/substrate", branch = "mangata-dev-v0.9.18", default-features = false }
 parity-scale-codec = { version = "2.2", default-features = false, features = [
 	"derive",
 ] }
 scale-info = { version = "1.0.0", default-features = false, features = [
 	"derive",
 ] }
-pallet-authorship = { git = "https://github.com/mangata-finance/substrate", default-features = false, branch = "mangata-dev-v0.9.17" }
-pallet-session = { git = "https://github.com/mangata-finance/substrate", default-features = false, branch = "mangata-dev-v0.9.17" }
-sp-runtime = { git = "https://github.com/mangata-finance/substrate", branch = "mangata-dev-v0.9.17", default-features = false }
-sp-std = { git = "https://github.com/mangata-finance/substrate", branch = "mangata-dev-v0.9.17", default-features = false }
-sp-staking = { git = "https://github.com/mangata-finance/substrate", branch = "mangata-dev-v0.9.17", default-features = false }
-pallet-collective = { git = "https://github.com/mangata-finance/substrate", branch = "mangata-dev-v0.9.17", default-features = false }
+pallet-authorship = { git = "https://github.com/mangata-finance/substrate", default-features = false, branch = "mangata-dev-v0.9.18" }
+pallet-session = { git = "https://github.com/mangata-finance/substrate", default-features = false, branch = "mangata-dev-v0.9.18" }
+sp-runtime = { git = "https://github.com/mangata-finance/substrate", branch = "mangata-dev-v0.9.18", default-features = false }
+sp-std = { git = "https://github.com/mangata-finance/substrate", branch = "mangata-dev-v0.9.18", default-features = false }
+sp-staking = { git = "https://github.com/mangata-finance/substrate", branch = "mangata-dev-v0.9.18", default-features = false }
+pallet-collective = { git = "https://github.com/mangata-finance/substrate", branch = "mangata-dev-v0.9.18", default-features = false }
 
-pallet-xyk = { default-features = false, git = "https://github.com/mangata-finance/mangata-node", branch = "develop-v0.9.17" }
-mangata-primitives = { git = "https://github.com/mangata-finance/mangata-node", branch = "develop-v0.9.17", default-features = false }
-orml-tokens = { default-features = false, version = '0.4.1-dev', git = "https://github.com/mangata-finance/open-runtime-module-library", branch = "mangata-dev-v0.9.17" }
-pallet-issuance = { default-features = false, git = "https://github.com/mangata-finance/mangata-node", branch = "develop-v0.9.17" }
-=======
-frame-benchmarking = { git = "https://github.com/purestake/substrate", branch = "moonbeam-polkadot-v0.9.18", optional = true, default-features = false }
-frame-support = { git = "https://github.com/purestake/substrate", branch = "moonbeam-polkadot-v0.9.18", default-features = false }
-frame-system = { git = "https://github.com/purestake/substrate", branch = "moonbeam-polkadot-v0.9.18", default-features = false }
-parity-scale-codec = { version = "3.0.0", default-features = false, features = [ "derive" ] }
-scale-info = { version = "2.0", default-features = false, features = [ "derive" ] }
-sp-runtime = { git = "https://github.com/purestake/substrate", branch = "moonbeam-polkadot-v0.9.18", default-features = false }
-sp-std = { git = "https://github.com/purestake/substrate", branch = "moonbeam-polkadot-v0.9.18", default-features = false }
-substrate-fixed = { git = "https://github.com/encointer/substrate-fixed", default-features = false }
-
-# Nimbus
-nimbus-primitives = { git = "https://github.com/purestake/nimbus", branch = "moonbeam-polkadot-v0.9.18", default-features = false }
->>>>>>> dd484d31
+pallet-xyk = { default-features = false, git = "https://github.com/mangata-finance/mangata-node", branch = "develop-v0.9.18" }
+mangata-primitives = { git = "https://github.com/mangata-finance/mangata-node", branch = "develop-v0.9.18", default-features = false }
+orml-tokens = { default-features = false, version = '0.4.1-dev', git = "https://github.com/mangata-finance/open-runtime-module-library", branch = "mangata-dev-v0.9.18" }
+pallet-issuance = { default-features = false, git = "https://github.com/mangata-finance/mangata-node", branch = "develop-v0.9.18" }
 
 [dev-dependencies]
 similar-asserts = "1.1.0"
 
-<<<<<<< HEAD
-orml-traits = { default-features = false, version = "0.4.1-dev", git = "https://github.com/mangata-finance/open-runtime-module-library", branch = "mangata-dev-v0.9.17" }
-pallet-assets-info = { default-features = false, git = "https://github.com/mangata-finance/mangata-node", branch = "develop-v0.9.17" }
-sp-core = { git = "https://github.com/mangata-finance/substrate", default-features = false, branch = "mangata-dev-v0.9.17" }
-sp-io = { git = "https://github.com/mangata-finance/substrate", default-features = false, branch = "mangata-dev-v0.9.17" }
-pallet-vesting-mangata = { git = "https://github.com/mangata-finance/substrate", default-features = false, branch = "mangata-dev-v0.9.17" }
-=======
-pallet-balances = { git = "https://github.com/purestake/substrate", branch = "moonbeam-polkadot-v0.9.18" }
-sp-core = { git = "https://github.com/purestake/substrate", branch = "moonbeam-polkadot-v0.9.18" }
-sp-io = { git = "https://github.com/purestake/substrate", branch = "moonbeam-polkadot-v0.9.18" }
->>>>>>> dd484d31
+orml-traits = { default-features = false, version = "0.4.1-dev", git = "https://github.com/mangata-finance/open-runtime-module-library", branch = "mangata-dev-v0.9.18" }
+pallet-assets-info = { default-features = false, git = "https://github.com/mangata-finance/mangata-node", branch = "develop-v0.9.18" }
+sp-core = { git = "https://github.com/mangata-finance/substrate", default-features = false, branch = "mangata-dev-v0.9.18" }
+sp-io = { git = "https://github.com/mangata-finance/substrate", default-features = false, branch = "mangata-dev-v0.9.18" }
+pallet-vesting-mangata = { git = "https://github.com/mangata-finance/substrate", default-features = false, branch = "mangata-dev-v0.9.18" }
 
 [features]
 default = ["std"]
