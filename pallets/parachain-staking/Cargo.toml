[package]
name = "parachain-staking"
authors = ["PureStake"]
description = "parachain staking pallet for collator selection and reward distribution"
edition = "2021"
version = "3.0.0"

[dependencies]
log = { version = "0.4", default-features = false }
serde = { version = "1.0.126", optional = true }

# Substrate
frame-benchmarking = { git = "https://github.com/mangata-finance/substrate", branch = "mangata-dev-v0.9.29", optional = true, default-features = false }
frame-support = { git = "https://github.com/mangata-finance/substrate", branch = "mangata-dev-v0.9.29", default-features = false }
frame-system = { git = "https://github.com/mangata-finance/substrate", branch = "mangata-dev-v0.9.29", default-features = false }
parity-scale-codec = { version = "3.0.0", default-features = false, features = [
	"derive",
] }
scale-info = { version = "2.1.1", default-features = false, features = [
	"derive",
] }
pallet-authorship = { git = "https://github.com/mangata-finance/substrate", default-features = false, branch = "mangata-dev-v0.9.29" }
pallet-session = { git = "https://github.com/mangata-finance/substrate", default-features = false, branch = "mangata-dev-v0.9.29" }
sp-arithmetic = { git = "https://github.com/mangata-finance/substrate", branch = "mangata-dev-v0.9.29", default-features = false }
sp-runtime = { git = "https://github.com/mangata-finance/substrate", branch = "mangata-dev-v0.9.29", default-features = false }
sp-std = { git = "https://github.com/mangata-finance/substrate", branch = "mangata-dev-v0.9.29", default-features = false }
sp-staking = { git = "https://github.com/mangata-finance/substrate", branch = "mangata-dev-v0.9.29", default-features = false }
pallet-collective = { git = "https://github.com/mangata-finance/substrate", branch = "mangata-dev-v0.9.29", default-features = false }

pallet-xyk = { default-features = false, git = "https://github.com/mangata-finance/mangata-node", branch = "develop" }
<<<<<<< HEAD
mangata-types = { git = "https://github.com/mangata-finance/substrate", branch = "mangata-dev-v0.9.29", default-features = false }
orml-tokens = { default-features = false, version = '0.4.1-dev', git = "https://github.com/mangata-finance/open-runtime-module-library", branch = "mangata-dev-v0.9.29" }
=======
mangata-types = { git = "https://github.com/mangata-finance/substrate", branch = "mangata-dev", default-features = false }
orml-tokens = { default-features = false, version = '0.4.1-dev', git = "https://github.com/mangata-finance/open-runtime-module-library", branch = "mangata-dev" }
>>>>>>> 4768b62d
pallet-issuance = { default-features = false, git = "https://github.com/mangata-finance/mangata-node", branch = "develop" }
mp-multipurpose-liquidity = { default-features = false, git = "https://github.com/mangata-finance/mangata-node", branch = "develop" }
mp-traits = { default-features = false, git = "https://github.com/mangata-finance/mangata-node", branch = "develop" }

[dev-dependencies]
similar-asserts = "1.1.0"

<<<<<<< HEAD
orml-traits = { default-features = false, version = "0.4.1-dev", git = "https://github.com/mangata-finance/open-runtime-module-library", branch = "mangata-dev-v0.9.29" }
sp-core = { git = "https://github.com/mangata-finance/substrate", default-features = false, branch = "mangata-dev-v0.9.29" }
sp-io = { git = "https://github.com/mangata-finance/substrate", default-features = false, branch = "mangata-dev-v0.9.29" }
pallet-vesting-mangata = { git = "https://github.com/mangata-finance/substrate", default-features = false, branch = "mangata-dev-v0.9.29" }
=======
orml-traits = { default-features = false, version = "0.4.1-dev", git = "https://github.com/mangata-finance/open-runtime-module-library", branch = "mangata-dev" }
#pallet-assets-info = { default-features = false, git = "https://github.com/mangata-finance/mangata-node", branch = "develop" }
sp-core = { git = "https://github.com/mangata-finance/substrate", default-features = false, branch = "mangata-dev" }
sp-io = { git = "https://github.com/mangata-finance/substrate", default-features = false, branch = "mangata-dev" }
pallet-vesting-mangata = { git = "https://github.com/mangata-finance/substrate", default-features = false, branch = "mangata-dev" }
>>>>>>> 4768b62d

[features]
default = ["std"]
std = [
	"frame-benchmarking/std",
	"frame-support/std",
	"frame-system/std",
	"parity-scale-codec/std",
	"scale-info/std",
	"serde",
	"sp-runtime/std",
	"sp-std/std",
	"sp-staking/std",
	"pallet-authorship/std",
	"pallet-session/std",
	"pallet-xyk/std",
	"orml-tokens/std",
	"pallet-issuance/std",
	"mp-multipurpose-liquidity/std",
	"mp-traits/std",
]
runtime-benchmarks = [
	"frame-support/runtime-benchmarks",
	"frame-system/runtime-benchmarks",
	"frame-benchmarking/runtime-benchmarks",
]
try-runtime = ["frame-support/try-runtime"]<|MERGE_RESOLUTION|>--- conflicted
+++ resolved
@@ -27,33 +27,20 @@
 sp-staking = { git = "https://github.com/mangata-finance/substrate", branch = "mangata-dev-v0.9.29", default-features = false }
 pallet-collective = { git = "https://github.com/mangata-finance/substrate", branch = "mangata-dev-v0.9.29", default-features = false }
 
-pallet-xyk = { default-features = false, git = "https://github.com/mangata-finance/mangata-node", branch = "develop" }
-<<<<<<< HEAD
+pallet-xyk = { default-features = false, git = "https://github.com/mangata-finance/mangata-node", branch = "develop-v0.9.29" }
 mangata-types = { git = "https://github.com/mangata-finance/substrate", branch = "mangata-dev-v0.9.29", default-features = false }
 orml-tokens = { default-features = false, version = '0.4.1-dev', git = "https://github.com/mangata-finance/open-runtime-module-library", branch = "mangata-dev-v0.9.29" }
-=======
-mangata-types = { git = "https://github.com/mangata-finance/substrate", branch = "mangata-dev", default-features = false }
-orml-tokens = { default-features = false, version = '0.4.1-dev', git = "https://github.com/mangata-finance/open-runtime-module-library", branch = "mangata-dev" }
->>>>>>> 4768b62d
-pallet-issuance = { default-features = false, git = "https://github.com/mangata-finance/mangata-node", branch = "develop" }
-mp-multipurpose-liquidity = { default-features = false, git = "https://github.com/mangata-finance/mangata-node", branch = "develop" }
-mp-traits = { default-features = false, git = "https://github.com/mangata-finance/mangata-node", branch = "develop" }
+pallet-issuance = { default-features = false, git = "https://github.com/mangata-finance/mangata-node", branch = "develop-v0.9.29" }
+mp-multipurpose-liquidity = { default-features = false, git = "https://github.com/mangata-finance/mangata-node", branch = "develop-v0.9.29" }
+mp-traits = { default-features = false, git = "https://github.com/mangata-finance/mangata-node", branch = "develop-v0.9.29" }
 
 [dev-dependencies]
 similar-asserts = "1.1.0"
 
-<<<<<<< HEAD
 orml-traits = { default-features = false, version = "0.4.1-dev", git = "https://github.com/mangata-finance/open-runtime-module-library", branch = "mangata-dev-v0.9.29" }
 sp-core = { git = "https://github.com/mangata-finance/substrate", default-features = false, branch = "mangata-dev-v0.9.29" }
 sp-io = { git = "https://github.com/mangata-finance/substrate", default-features = false, branch = "mangata-dev-v0.9.29" }
 pallet-vesting-mangata = { git = "https://github.com/mangata-finance/substrate", default-features = false, branch = "mangata-dev-v0.9.29" }
-=======
-orml-traits = { default-features = false, version = "0.4.1-dev", git = "https://github.com/mangata-finance/open-runtime-module-library", branch = "mangata-dev" }
-#pallet-assets-info = { default-features = false, git = "https://github.com/mangata-finance/mangata-node", branch = "develop" }
-sp-core = { git = "https://github.com/mangata-finance/substrate", default-features = false, branch = "mangata-dev" }
-sp-io = { git = "https://github.com/mangata-finance/substrate", default-features = false, branch = "mangata-dev" }
-pallet-vesting-mangata = { git = "https://github.com/mangata-finance/substrate", default-features = false, branch = "mangata-dev" }
->>>>>>> 4768b62d
 
 [features]
 default = ["std"]
