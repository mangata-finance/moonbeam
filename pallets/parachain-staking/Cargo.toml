--- conflicted
+++ resolved
@@ -19,23 +19,13 @@
 scale-info = { version = "2.1.1", default-features = false, features = [
 	"derive",
 ] }
-<<<<<<< HEAD
 pallet-authorship = { git = "https://github.com/mangata-finance/substrate", default-features = false, branch = "mangata-dev-v0.9.31" }
 pallet-session = { git = "https://github.com/mangata-finance/substrate", default-features = false, branch = "mangata-dev-v0.9.31" }
 sp-arithmetic = { git = "https://github.com/mangata-finance/substrate", branch = "mangata-dev-v0.9.31", default-features = false }
 sp-runtime = { git = "https://github.com/mangata-finance/substrate", branch = "mangata-dev-v0.9.31", default-features = false }
 sp-std = { git = "https://github.com/mangata-finance/substrate", branch = "mangata-dev-v0.9.31", default-features = false }
 sp-staking = { git = "https://github.com/mangata-finance/substrate", branch = "mangata-dev-v0.9.31", default-features = false }
-pallet-collective = { git = "https://github.com/mangata-finance/substrate", branch = "mangata-dev-v0.9.31", default-features = false }
-=======
-pallet-authorship = { git = "https://github.com/mangata-finance/substrate", default-features = false, branch = "mangata-dev" }
-pallet-session = { git = "https://github.com/mangata-finance/substrate", default-features = false, branch = "mangata-dev" }
-sp-arithmetic = { git = "https://github.com/mangata-finance/substrate", branch = "mangata-dev", default-features = false }
-sp-runtime = { git = "https://github.com/mangata-finance/substrate", branch = "mangata-dev", default-features = false }
-sp-std = { git = "https://github.com/mangata-finance/substrate", branch = "mangata-dev", default-features = false }
-sp-staking = { git = "https://github.com/mangata-finance/substrate", branch = "mangata-dev", default-features = false }
-pallet-collective-mangata = { git = "https://github.com/mangata-finance/substrate", branch = "mangata-dev", default-features = false }
->>>>>>> 20de9f9b
+pallet-collective-mangata = { git = "https://github.com/mangata-finance/substrate", branch = "mangata-dev-v0.9.31", default-features = false }
 
 pallet-xyk = { default-features = false, git = "https://github.com/mangata-finance/mangata-node", branch = "develop-v0.9.31" }
 mangata-types = { git = "https://github.com/mangata-finance/substrate", branch = "mangata-dev-v0.9.31", default-features = false }
