// Copyright 2019-2021 PureStake Inc.
// This file is part of Moonbeam.

// Moonbeam is free software: you can redistribute it and/or modify
// it under the terms of the GNU General Public License as published by
// the Free Software Foundation, either version 3 of the License, or
// (at your option) any later version.

// Moonbeam is distributed in the hope that it will be useful,
// but WITHOUT ANY WARRANTY; without even the implied warranty of
// MERCHANTABILITY or FITNESS FOR A PARTICULAR PURPOSE.  See the
// GNU General Public License for more details.

// You should have received a copy of the GNU General Public License
// along with Moonbeam.  If not, see <http://www.gnu.org/licenses/>.

//! # Parachain Staking
//! Minimal staking pallet that implements collator selection by total backed stake.
//! The main difference between this pallet and `frame/pallet-staking` is that this pallet
//! uses direct delegation. Delegators choose exactly who they delegate and with what stake.
//! This is different from `frame/pallet-staking` where delegators approval vote and run Phragmen.
//!
//! ### Rules
//! There is a new round every `<Round<T>>::get().length` blocks.
//!
//! At the start of every round,
//! * issuance is distributed to collators (and their delegators) for block authoring
//! `T::RewardPaymentDelay` rounds ago
//! * queued collator and delegator exits are executed
//! * a new set of collators is chosen from the candidates
//!
//! To join the set of candidates, call `join_candidates` with `bond >= MinCandidateStk`.
//! To leave the set of candidates, call `schedule_leave_candidates`. If the call succeeds,
//! the collator is removed from the pool of candidates so they cannot be selected for future
//! collator sets, but they are not unbonded until their exit request is executed. Any signed
//! account may trigger the exit `T::LeaveCandidatesDelay` rounds after the round in which the
//! original request was made.
//!
//! To join the set of delegators, call `delegate` and pass in an account that is
//! already a collator candidate and `bond >= MinDelegatorStk`. Each delegator can delegate up to
//! `T::MaxDelegationsPerDelegator` collator candidates by calling `delegate`.
//!
//! To revoke a delegation, call `revoke_delegation` with the collator candidate's account.
//! To leave the set of delegators and revoke all delegations, call `leave_delegators`.

#![cfg_attr(not(feature = "std"), no_std)]

#[cfg(feature = "runtime-benchmarks")]
mod benchmarks;
#[cfg(test)]
mod mock;
mod set;
#[cfg(test)]
mod tests;

use frame_support::pallet;
pub use mangata_primitives::{Balance, TokenId};
use orml_tokens::{MultiTokenCurrency, MultiTokenReservableCurrency, MultiTokenCurrencyExtended};
use pallet_xyk::Valuate;

use crate::set::OrderedSet;
use frame_support::pallet_prelude::*;
use frame_support::traits::{EstimateNextSessionRotation, ExistenceRequirement, Get};
use frame_system::pallet_prelude::*;
use frame_system::RawOrigin;
use pallet_collective::GetMembers;
use pallet_issuance::{ComputeIssuance, GetIssuance};
use parity_scale_codec::{Decode, Encode};
use scale_info::TypeInfo;
use sp_runtime::{
	helpers_128bit::multiply_by_rational,
	traits::{CheckedMul, One, Saturating, Zero},
	Perbill, Permill, RuntimeDebug,
};
use sp_staking::SessionIndex;
use sp_std::{cmp::Ordering, collections::btree_map::BTreeMap, prelude::*};
<<<<<<< HEAD
=======
use pallet_collective::GetMembers;
pub use mp_multipurpose_liquidity::BondKind;
pub use mp_traits::StakingReservesProviderTrait;
>>>>>>> 3c3f953c

pub use pallet::*;
use sp_std::convert::TryInto;

pub mod weights;
pub use weights::WeightInfo;

trait FromInfiniteZeros {
	type Output;
	fn from_zeros() -> Self::Output;
}

impl<D: Decode> FromInfiniteZeros for D {
	type Output = D;
	fn from_zeros() -> Self::Output {
		D::decode(&mut sp_runtime::traits::TrailingZeroInput::zeroes()).unwrap()
	}
}

#[pallet]
pub mod pallet {
	pub use super::*;

	/// Pallet for parachain staking
	#[pallet::pallet]
	#[pallet::without_storage_info]
	pub struct Pallet<T>(PhantomData<T>);

	#[derive(Eq, PartialEq, Clone, Encode, Decode, RuntimeDebug, TypeInfo)]
	pub enum PairedOrLiquidityToken {
		Paired(TokenId),
		Liquidity(TokenId),
	}

	#[derive(Clone, Encode, Decode, RuntimeDebug, TypeInfo)]
	pub struct Bond<AccountId> {
		pub owner: AccountId,
		pub amount: Balance,
		pub liquidity_token: TokenId,
	}

	impl<AccountId: Decode> Default for Bond<AccountId> {
		fn default() -> Self {
			Self {
				owner: AccountId::from_zeros(),
				amount: Default::default(),
				liquidity_token: Default::default(),
			}
		}
	}

	impl<A> Bond<A> {
		fn from_owner(owner: A) -> Self {
			Bond {
				owner,
				amount: Balance::default(),
				liquidity_token: TokenId::default(),
			}
		}
	}

	impl<AccountId: Ord> Eq for Bond<AccountId> {}

	impl<AccountId: Ord> Ord for Bond<AccountId> {
		fn cmp(&self, other: &Self) -> Ordering {
			self.owner.cmp(&other.owner)
		}
	}

	impl<AccountId: Ord> PartialOrd for Bond<AccountId> {
		fn partial_cmp(&self, other: &Self) -> Option<Ordering> {
			Some(self.cmp(other))
		}
	}

	impl<AccountId: Ord> PartialEq for Bond<AccountId> {
		fn eq(&self, other: &Self) -> bool {
			self.owner == other.owner
		}
	}

	#[derive(Copy, Clone, PartialEq, Eq, Encode, Decode, RuntimeDebug, TypeInfo)]
	/// The activity status of the collator
	pub enum CollatorStatus {
		/// Committed to be online and producing valid blocks (not equivocating)
		Active,
		/// Temporarily inactive and excused for inactivity
		Idle,
		/// Bonded until the inner round
		Leaving(RoundIndex),
	}

	impl Default for CollatorStatus {
		fn default() -> CollatorStatus {
			CollatorStatus::Active
		}
	}

	#[derive(Encode, Decode, RuntimeDebug, TypeInfo)]
	/// Snapshot of collator state at the start of the round for which they are selected
	pub struct CollatorSnapshot<AccountId> {
		pub bond: Balance,
		pub delegations: Vec<Bond<AccountId>>,
		pub total: Balance,
		pub liquidity_token: TokenId,
	}

	impl<AccountId> Default for CollatorSnapshot<AccountId> {
		fn default() -> CollatorSnapshot<AccountId> {
			Self {
				delegations: Default::default(),
				bond: Default::default(),
				total: Default::default(),
				liquidity_token: Default::default(),
			}
		}
	}

	#[derive(PartialEq, Clone, Copy, Encode, Decode, RuntimeDebug, TypeInfo)]
	/// Changes allowed by an active collator candidate to their self bond
	pub enum CandidateBondChange {
		Increase,
		Decrease,
	}

	#[derive(PartialEq, Clone, Copy, Encode, Decode, RuntimeDebug, TypeInfo)]
	/// Request scheduled to change the collator candidate self-bond
	pub struct CandidateBondRequest {
		pub amount: Balance,
		pub change: CandidateBondChange,
		pub when_executable: RoundIndex,
	}

	#[derive(Encode, Decode, RuntimeDebug, TypeInfo)]
	/// Collator candidate state with self bond + delegations
	pub struct CollatorCandidate<AccountId> {
		/// The account of this collator
		pub id: AccountId,
		/// This collator's self stake.
		pub bond: Balance,
		/// This is the liquidity_token the collator uses
		pub liquidity_token: TokenId,
		/// Set of all delegator AccountIds (to prevent >1 delegation per AccountId)
		pub delegators: OrderedSet<AccountId>,
		/// Top T::MaxDelegatorsPerCollator::get() delegations, ordered greatest to least
		pub top_delegations: Vec<Bond<AccountId>>,
		/// Bottom delegations (unbounded), ordered least to greatest
		pub bottom_delegations: Vec<Bond<AccountId>>,
		/// Sum of top delegations + self.bond
		pub total_counted: Balance,
		/// Sum of all delegations + self.bond = (total_counted + uncounted)
		pub total_backing: Balance,
		/// Maximum 1 pending request to adjust candidate self bond at any given time
		pub request: Option<CandidateBondRequest>,
		/// Current status of the collator
		pub state: CollatorStatus,
	}

	/// Convey relevant information describing if a delegator was added to the top or bottom
	/// Delegations added to the top yield a new total
	#[derive(Clone, Copy, PartialEq, Encode, Decode, RuntimeDebug, TypeInfo)]
	pub enum DelegatorAdded {
		AddedToTop { new_total: Balance },
		AddedToBottom,
	}

	impl<A: Ord + Clone + sp_std::fmt::Debug> CollatorCandidate<A> {
		pub fn new(id: A, bond: Balance, liquidity_token: TokenId) -> Self {
			CollatorCandidate {
				id,
				bond,
				liquidity_token,
				delegators: OrderedSet::new(),
				top_delegations: Vec::new(),
				bottom_delegations: Vec::new(),
				total_counted: bond,
				total_backing: bond,
				request: None,
				state: CollatorStatus::default(), // default active
			}
		}
		pub fn is_active(&self) -> bool {
			self.state == CollatorStatus::Active
		}
		pub fn is_leaving(&self) -> bool {
			matches!(self.state, CollatorStatus::Leaving(_))
		}
		pub fn can_leave<T: Config>(&self) -> DispatchResult {
			if let CollatorStatus::Leaving(when) = self.state {
				ensure!(
					<Round<T>>::get().current >= when,
					Error::<T>::CandidateCannotLeaveYet
				);
				Ok(())
			} else {
				Err(Error::<T>::CandidateNotLeaving.into())
			}
		}
		/// Schedule executable increase of collator candidate self bond
		/// Returns the round at which the collator can execute the pending request
		pub fn schedule_bond_more<T: Config>(
			&mut self,
			more: Balance,
			use_balance_from: Option<BondKind>
		) -> Result<RoundIndex, DispatchError>
		where
			T::AccountId: From<A>,
		{
			// ensure no pending request
			ensure!(
				self.request.is_none(),
				Error::<T>::PendingCandidateRequestAlreadyExists
			);
			let candidate_id: T::AccountId = self.id.clone().into();
			ensure!(
				<T as pallet::Config>::StakingReservesProvider::can_bond(self.liquidity_token, &candidate_id, more, use_balance_from),
				Error::<T>::InsufficientBalance
			);
			let when_executable = <Round<T>>::get()
				.current
				.saturating_add(T::CandidateBondDelay::get());
			self.request = Some(CandidateBondRequest {
				change: CandidateBondChange::Increase,
				amount: more,
				when_executable,
			});
			Ok(when_executable)
		}
		/// Schedule executable decrease of collator candidate self bond
		/// Returns the round at which the collator can execute the pending request
		pub fn schedule_bond_less<T: Config>(
			&mut self,
			less: Balance,
		) -> Result<RoundIndex, DispatchError> {
			// ensure no pending request
			ensure!(
				self.request.is_none(),
				Error::<T>::PendingCandidateRequestAlreadyExists
			);
			// ensure bond above min after decrease
			ensure!(self.bond > less, Error::<T>::CandidateBondBelowMin);
			ensure!(
				self.bond >= T::MinCandidateStk::get().saturating_add(less),
				Error::<T>::CandidateBondBelowMin
			);
			let when_executable = <Round<T>>::get()
				.current
				.saturating_add(T::CandidateBondDelay::get());
			self.request = Some(CandidateBondRequest {
				change: CandidateBondChange::Decrease,
				amount: less,
				when_executable,
			});
			Ok(when_executable)
		}
		/// Execute pending request to change the collator self bond
		/// Returns the event to be emitted
		pub fn execute_pending_request<T: Config>(&mut self, use_balance_from: Option<BondKind>) -> Result<Event<T>, DispatchError>
		where
			T::AccountId: From<A>,
		{
			let request = self
				.request
				.ok_or(Error::<T>::PendingCandidateRequestsDNE)?;
			ensure!(
				request.when_executable <= <Round<T>>::get().current,
				Error::<T>::PendingCandidateRequestNotDueYet
			);
			let caller: T::AccountId = self.id.clone().into();
			let event = match request.change {
				CandidateBondChange::Increase => {
<<<<<<< HEAD
					self.bond = self
						.bond
						.checked_add(request.amount)
						.ok_or(Error::<T>::MathError)?;

					self.total_counted = self
						.total_counted
						.checked_add(request.amount)
						.ok_or(Error::<T>::MathError)?;
					self.total_backing = self
						.total_backing
						.checked_add(request.amount)
						.ok_or(Error::<T>::MathError)?;
					<T as pallet::Config>::Currency::reserve(
						self.liquidity_token.into(),
						&caller,
						request.amount.into(),
					)?;
					let new_total =
						<Total<T>>::get(self.liquidity_token).saturating_add(request.amount);
=======
					self.bond = self.bond.checked_add(request.amount).ok_or(Error::<T>::MathError)?;
					
					self.total_counted = self.total_counted.checked_add(request.amount).ok_or(Error::<T>::MathError)?;
					self.total_backing = self.total_backing.checked_add(request.amount).ok_or(Error::<T>::MathError)?;
					<T as pallet::Config>::StakingReservesProvider::bond(self.liquidity_token.into(), &caller, request.amount.into(), use_balance_from)?;
					let new_total = <Total<T>>::get(self.liquidity_token).saturating_add(request.amount);
>>>>>>> 3c3f953c
					<Total<T>>::insert(self.liquidity_token, new_total);
					Event::CandidateBondedMore(self.id.clone().into(), request.amount, self.bond)
				}
				CandidateBondChange::Decrease => {
					// Arithmetic assumptions are self.bond > less && self.bond - less > CollatorMinBond
					// (assumptions enforced by `schedule_bond_less`; if storage corrupts, must re-verify)
<<<<<<< HEAD
					self.bond = self
						.bond
						.checked_sub(request.amount)
						.ok_or(Error::<T>::MathError)?;

					self.total_counted = self
						.total_counted
						.checked_sub(request.amount)
						.ok_or(Error::<T>::MathError)?;
					self.total_backing = self
						.total_backing
						.checked_sub(request.amount)
						.ok_or(Error::<T>::MathError)?;
					<T as pallet::Config>::Currency::unreserve(
						self.liquidity_token.into(),
						&caller,
						request.amount.into(),
					);
					let new_total_staked =
						<Total<T>>::get(self.liquidity_token).saturating_sub(request.amount);
=======
					self.bond = self.bond.checked_sub(request.amount).ok_or(Error::<T>::MathError)?;
					
					self.total_counted = self.total_counted.checked_sub(request.amount).ok_or(Error::<T>::MathError)?;
					self.total_backing = self.total_backing.checked_sub(request.amount).ok_or(Error::<T>::MathError)?;
					let debug_amount = <T as pallet::Config>::StakingReservesProvider::unbond(self.liquidity_token.into(), &caller, request.amount.into());
					if !debug_amount.is_zero(){
						log::warn!(
							"Unbond in staking returned non-zero value {:?}",
							debug_amount
						);
					}
					let new_total_staked = <Total<T>>::get(self.liquidity_token).saturating_sub(request.amount);
>>>>>>> 3c3f953c
					<Total<T>>::insert(self.liquidity_token, new_total_staked);
					Event::CandidateBondedLess(
						self.id.clone().into(),
						request.amount.into(),
						self.bond.into(),
					)
				}
			};
			// reset s.t. no pending request
			self.request = None;
			// update candidate pool value because it must change if self bond changes
			if self.is_active() {
				Pallet::<T>::update_active(
					self.id.clone().into(),
					self.total_counted,
					self.liquidity_token,
				);
			}
			Ok(event)
		}
		/// Cancel pending request to change the collator self bond
		pub fn cancel_pending_request<T: Config>(&mut self) -> Result<Event<T>, DispatchError>
		where
			T::AccountId: From<A>,
		{
			let request = self
				.request
				.ok_or(Error::<T>::PendingCandidateRequestsDNE)?;
			let event = Event::CancelledCandidateBondChange(self.id.clone().into(), request.into());
			self.request = None;
			Ok(event)
		}
		/// Infallible sorted insertion
		/// caller must verify !self.delegators.contains(delegation.owner) before call
		pub fn add_top_delegation(&mut self, delegation: Bond<A>) {
			match self
				.top_delegations
				.binary_search_by(|x| delegation.amount.cmp(&x.amount))
			{
				Ok(i) => self.top_delegations.insert(i, delegation),
				Err(i) => self.top_delegations.insert(i, delegation),
			}
		}
		/// Infallible sorted insertion
		/// caller must verify !self.delegators.contains(delegation.owner) before call
		pub fn add_bottom_delegation(&mut self, delegation: Bond<A>) {
			match self
				.bottom_delegations
				.binary_search_by(|x| x.amount.cmp(&delegation.amount))
			{
				Ok(i) => self.bottom_delegations.insert(i, delegation),
				Err(i) => self.bottom_delegations.insert(i, delegation),
			}
		}
		/// Sort top delegations from greatest to least
		pub fn sort_top_delegations(&mut self) {
			self.top_delegations
				.sort_unstable_by(|a, b| b.amount.cmp(&a.amount));
		}
		/// Sort bottom delegations from least to greatest
		pub fn sort_bottom_delegations(&mut self) {
			self.bottom_delegations
				.sort_unstable_by(|a, b| a.amount.cmp(&b.amount));
		}
		/// Bond account and add delegation. If successful, the return value indicates whether the
		/// delegation is top for the candidate.
		pub fn add_delegation<T: Config>(
			&mut self,
			acc: A,
			amount: Balance,
		) -> Result<DelegatorAdded, DispatchError> {
			ensure!(
				self.delegators.insert(acc.clone()),
				Error::<T>::DelegatorExists
			);
			self.total_backing = self
				.total_backing
				.checked_add(amount)
				.ok_or(Error::<T>::MathError)?;
			if (self.top_delegations.len() as u32) < T::MaxDelegatorsPerCandidate::get() {
				self.add_top_delegation(Bond {
					owner: acc,
					amount,
					liquidity_token: self.liquidity_token,
				});
				self.total_counted = self
					.total_counted
					.checked_add(amount)
					.ok_or(Error::<T>::MathError)?;
				Ok(DelegatorAdded::AddedToTop {
					new_total: self.total_counted,
				})
			} else {
				// >pop requires push to reset in case isn't pushed to bottom
				let last_delegation_in_top = self
					.top_delegations
					.pop()
					.expect("self.top_delegations.len() >= T::Max exists >= 1 element in top");
				if amount > last_delegation_in_top.amount {
					// update total_counted with positive difference
					self.total_counted = self
						.total_counted
						.checked_add(
							amount
								.checked_sub(last_delegation_in_top.amount)
								.ok_or(Error::<T>::MathError)?,
						)
						.ok_or(Error::<T>::MathError)?;
					// last delegation already popped from top_delegations
					// insert new delegation into top_delegations
					self.add_top_delegation(Bond {
						owner: acc,
						amount,
						liquidity_token: self.liquidity_token,
					});
					self.add_bottom_delegation(last_delegation_in_top);
					Ok(DelegatorAdded::AddedToTop {
						new_total: self.total_counted,
					})
				} else {
					// >required push to previously popped last delegation into top_delegations
					self.top_delegations.push(last_delegation_in_top);
					self.add_bottom_delegation(Bond {
						owner: acc,
						amount,
						liquidity_token: self.liquidity_token,
					});
					Ok(DelegatorAdded::AddedToBottom)
				}
			}
		}
		/// Return Ok((if_total_counted_changed, delegation_amount))
		pub fn rm_delegator<T: Config>(
			&mut self,
			delegator: A,
		) -> Result<(bool, Balance), DispatchError> {
			ensure!(
				self.delegators.remove(&delegator),
				Error::<T>::DelegatorDNEInDelegatorSet
			);
			let mut delegation_amt: Option<Balance> = None;
			self.top_delegations = self
				.top_delegations
				.clone()
				.into_iter()
				.filter_map(|d| {
					if d.owner != delegator {
						Some(d)
					} else {
						delegation_amt = Some(d.amount);
						None
					}
				})
				.collect();
			// item removed from the top => highest bottom is popped from bottom and pushed to top
			if let Some(amount) = delegation_amt {
				// last element has largest amount as per ordering
				if let Some(last) = self.bottom_delegations.pop() {
					self.total_counted = self
						.total_counted
						.checked_sub(
							amount
								.checked_sub(last.amount)
								.ok_or(Error::<T>::MathError)?,
						)
						.ok_or(Error::<T>::MathError)?;
					self.add_top_delegation(last);
				} else {
					// no item in bottom delegations so no item from bottom to pop and push up
					self.total_counted = self
						.total_counted
						.checked_sub(amount)
						.ok_or(Error::<T>::MathError)?;
				}
				self.total_backing = self
					.total_backing
					.checked_sub(amount)
					.ok_or(Error::<T>::MathError)?;
				return Ok((true, amount));
			}
			// else (no item removed from the top)
			self.bottom_delegations = self
				.bottom_delegations
				.clone()
				.into_iter()
				.filter_map(|d| {
					if d.owner != delegator {
						Some(d)
					} else {
						delegation_amt = Some(d.amount);
						None
					}
				})
				.collect();
			// if err, no item with account exists in top || bottom
			let amount = delegation_amt.ok_or(Error::<T>::DelegatorDNEinTopNorBottom)?;
			self.total_backing = self
				.total_backing
				.checked_sub(amount)
				.ok_or(Error::<T>::MathError)?;
			Ok((false, amount))
		}
		/// Return true if in_top after call
		/// Caller must verify before call that account is a delegator
		fn increase_delegation<T: Config>(
			&mut self,
			delegator: A,
			more: Balance,
		) -> Result<bool, DispatchError> {
			let mut in_top = false;
			for x in &mut self.top_delegations {
				if x.owner == delegator {
					x.amount = x.amount.checked_add(more).ok_or(Error::<T>::MathError)?;
					self.total_counted = self
						.total_counted
						.checked_add(more)
						.ok_or(Error::<T>::MathError)?;
					self.total_backing = self
						.total_backing
						.checked_add(more)
						.ok_or(Error::<T>::MathError)?;
					in_top = true;
					break;
				}
			}
			// if delegator was increased in top delegations
			if in_top {
				self.sort_top_delegations();
				return Ok(true);
			}
			// else delegator to increase must exist in bottom
			// >pop requires push later on to reset in case it isn't used
			let lowest_top = self
				.top_delegations
				.pop()
				.expect("any bottom delegations => must exist max top delegations");
			let mut move_2_top = false;
			for x in &mut self.bottom_delegations {
				if x.owner == delegator {
					x.amount = x.amount.checked_add(more).ok_or(Error::<T>::MathError)?;
					self.total_backing = self
						.total_backing
						.checked_add(more)
						.ok_or(Error::<T>::MathError)?;
					move_2_top = x.amount > lowest_top.amount;
					break;
				}
			}
			if move_2_top {
				self.sort_bottom_delegations();
				let highest_bottom = self.bottom_delegations.pop().expect("updated => exists");
				self.total_counted = self
					.total_counted
					.checked_add(
						highest_bottom
							.amount
							.checked_sub(lowest_top.amount)
							.ok_or(Error::<T>::MathError)?,
					)
					.ok_or(Error::<T>::MathError)?;
				self.add_top_delegation(highest_bottom);
				self.add_bottom_delegation(lowest_top);
				Ok(true)
			} else {
				// >required push to reset top_delegations from earlier pop
				self.top_delegations.push(lowest_top);
				self.sort_bottom_delegations();
				Ok(false)
			}
		}
		/// Return true if in_top after call
		pub fn decrease_delegation<T: Config>(
			&mut self,
			delegator: A,
			less: Balance,
		) -> Result<bool, DispatchError> {
			let mut in_top = false;
			let mut new_lowest_top: Option<Bond<A>> = None;
			for x in &mut self.top_delegations {
				if x.owner == delegator {
					x.amount = x.amount.checked_sub(less).ok_or(Error::<T>::MathError)?;
					// if there is at least 1 delegator in bottom delegators, compare it to check
					// if it should be swapped with lowest top delegation and put in top
					// >pop requires push later on to reset in case it isn't used
					if let Some(highest_bottom) = self.bottom_delegations.pop() {
						if highest_bottom.amount > x.amount {
							new_lowest_top = Some(highest_bottom);
						} else {
							// >required push to reset self.bottom_delegations
							self.bottom_delegations.push(highest_bottom);
						}
					}
					in_top = true;
					break;
				}
			}
			if in_top {
				self.sort_top_delegations();
				if let Some(highest_bottom) = new_lowest_top {
					// pop last in top to swap it with top bottom
					let lowest_top = self
						.top_delegations
						.pop()
						.expect("must have >1 item to update, assign in_top = true");
					self.total_counted = self
						.total_counted
						.checked_sub(
							lowest_top
								.amount
								.checked_add(less)
								.ok_or(Error::<T>::MathError)?,
						)
						.ok_or(Error::<T>::MathError)?;
					self.total_counted = self
						.total_counted
						.checked_add(highest_bottom.amount)
						.ok_or(Error::<T>::MathError)?;
					self.total_backing = self
						.total_backing
						.checked_sub(less)
						.ok_or(Error::<T>::MathError)?;
					self.add_top_delegation(highest_bottom);
					self.add_bottom_delegation(lowest_top);
					return Ok(false);
				} else {
					// no existing bottom delegators so update both counters the same magnitude
					self.total_counted = self
						.total_counted
						.checked_sub(less)
						.ok_or(Error::<T>::MathError)?;
					self.total_backing = self
						.total_backing
						.checked_sub(less)
						.ok_or(Error::<T>::MathError)?;
					return Ok(true);
				}
			}
			for x in &mut self.bottom_delegations {
				if x.owner == delegator {
					x.amount = x.amount.checked_sub(less).ok_or(Error::<T>::MathError)?;
					self.total_backing = self
						.total_backing
						.checked_sub(less)
						.ok_or(Error::<T>::MathError)?;
					break;
				}
			}
			self.sort_bottom_delegations();
			Ok(false)
		}
		pub fn go_offline(&mut self) {
			self.state = CollatorStatus::Idle;
		}
		pub fn go_online(&mut self) {
			self.state = CollatorStatus::Active;
		}
		pub fn leave<T: Config>(&mut self) -> Result<(RoundIndex, RoundIndex), DispatchError> {
			ensure!(!self.is_leaving(), Error::<T>::CandidateAlreadyLeaving);
			let now = <Round<T>>::get().current;
			let when = now.saturating_add(T::LeaveCandidatesDelay::get());
			self.state = CollatorStatus::Leaving(when);
			Ok((now, when))
		}
	}

	impl<A: Clone> From<CollatorCandidate<A>> for CollatorSnapshot<A> {
		fn from(other: CollatorCandidate<A>) -> CollatorSnapshot<A> {
			CollatorSnapshot {
				bond: other.bond,
				delegations: other.top_delegations,
				total: other.total_counted,
				liquidity_token: other.liquidity_token,
			}
		}
	}

	#[derive(Clone, PartialEq, Encode, Decode, RuntimeDebug, TypeInfo)]
	pub enum DelegatorStatus {
		/// Active with no scheduled exit
		Active,
		/// Schedule exit to revoke all ongoing delegations
		Leaving(RoundIndex),
	}

	impl Default for DelegatorStatus {
		fn default() -> DelegatorStatus {
			DelegatorStatus::Active
		}
	}

	#[derive(Clone, Encode, Decode, RuntimeDebug, TypeInfo)]
	/// Delegator state
	pub struct Delegator<AccountId> {
		/// Delegator account
		pub id: AccountId,
		/// All current delegations
		pub delegations: OrderedSet<Bond<AccountId>>,
		/// Requests to change delegations, relevant iff active
		pub requests: PendingDelegationRequests<AccountId>,
		/// Status for this delegator
		pub status: DelegatorStatus,
	}

	impl<AccountId: Decode + Ord> Default for Delegator<AccountId> {
		fn default() -> Self {
			Self {
				id: AccountId::from_zeros(),
				delegations: Default::default(),
				requests: Default::default(),
				status: Default::default(),
			}
		}
	}

	impl<A: Ord + Clone> Delegator<A> {
		pub fn new(id: A, collator: A, amount: Balance, liquidity_token: TokenId) -> Self {
			Delegator {
				id,
				delegations: OrderedSet::from(vec![Bond {
					owner: collator,
					amount,
					liquidity_token: liquidity_token,
				}]),
				requests: PendingDelegationRequests::new(),
				status: DelegatorStatus::Active,
			}
		}
		pub fn requests(&self) -> BTreeMap<A, DelegationRequest<A>> {
			self.requests.requests.clone()
		}
		pub fn is_active(&self) -> bool {
			matches!(self.status, DelegatorStatus::Active)
		}
		pub fn is_leaving(&self) -> bool {
			matches!(self.status, DelegatorStatus::Leaving(_))
		}
		/// Can only leave if the current round is less than or equal to scheduled execution round
		/// - returns None if not in leaving state
		pub fn can_execute_leave<T: Config>(&self, delegation_weight_hint: u32) -> DispatchResult {
			ensure!(
				delegation_weight_hint >= (self.delegations.0.len() as u32),
				Error::<T>::TooLowDelegationCountToLeaveDelegators
			);
			if let DelegatorStatus::Leaving(when) = self.status {
				ensure!(
					<Round<T>>::get().current >= when,
					Error::<T>::DelegatorCannotLeaveYet
				);
				Ok(())
			} else {
				Err(Error::<T>::DelegatorNotLeaving.into())
			}
		}
		/// Set status to leaving
		pub(crate) fn set_leaving(&mut self, when: RoundIndex) {
			self.status = DelegatorStatus::Leaving(when);
		}
		/// Schedule status to exit
		pub fn schedule_leave<T: Config>(&mut self) -> (RoundIndex, RoundIndex) {
			let now = <Round<T>>::get().current;
			let when = now.saturating_add(T::LeaveDelegatorsDelay::get());
			self.set_leaving(when);
			(now, when)
		}
		/// Set delegator status to active
		pub fn cancel_leave(&mut self) {
			self.status = DelegatorStatus::Active
		}
		pub fn add_delegation(&mut self, bond: Bond<A>) -> bool {
			if self.delegations.insert(bond) {
				true
			} else {
				false
			}
		}
		// Return Some(remaining balance), must be more than MinDelegatorStk
		// Return None if delegation not found
		pub fn rm_delegation(&mut self, collator: A) -> Option<usize> {
			let mut amt: Option<Balance> = None;
			let delegations = self
				.delegations
				.0
				.iter()
				.filter_map(|x| {
					if x.owner == collator {
						amt = Some(x.amount);
						None
					} else {
						Some(x.clone())
					}
				})
				.collect();
			if let Some(_) = amt {
				self.delegations = OrderedSet::from(delegations);
				Some(self.delegations.0.len())
			} else {
				None
			}
		}
		/// Schedule increase delegation
		pub fn schedule_increase_delegation<T: Config>(
			&mut self,
			collator: A,
			more: Balance,
			use_balance_from: Option<BondKind>,
		) -> Result<RoundIndex, DispatchError>
		where
			T::AccountId: From<A>,
		{
			let Bond {
				liquidity_token, ..
			} = self
				.delegations
				.0
				.iter()
				.find(|b| b.owner == collator)
				.ok_or(Error::<T>::DelegationDNE)?;
			let delegator_id: T::AccountId = self.id.clone().into();
			ensure!(
<<<<<<< HEAD
				<T as pallet::Config>::Currency::can_reserve(
					(*liquidity_token).into(),
					&delegator_id,
					more.into()
				),
=======
				<T as pallet::Config>::StakingReservesProvider::can_bond((*liquidity_token).into(), &delegator_id, more.into(), use_balance_from),
>>>>>>> 3c3f953c
				Error::<T>::InsufficientBalance
			);
			let when = <Round<T>>::get()
				.current
				.saturating_add(T::DelegationBondDelay::get());
			self.requests.bond_more::<T>(collator, more, when)?;
			Ok(when)
		}
		/// Schedule decrease delegation
		pub fn schedule_decrease_delegation<T: Config>(
			&mut self,
			collator: A,
			less: Balance,
		) -> Result<RoundIndex, DispatchError>
		where
			Balance: Into<Balance> + From<Balance>,
		{
			// get delegation amount
			let Bond { amount, .. } = self
				.delegations
				.0
				.iter()
				.find(|b| b.owner == collator)
				.ok_or(Error::<T>::DelegationDNE)?;
			ensure!(
				*amount >= T::MinDelegation::get().saturating_add(less),
				Error::<T>::DelegationBelowMin
			);
			let when = <Round<T>>::get()
				.current
				.saturating_add(T::DelegationBondDelay::get());
			self.requests.bond_less::<T>(collator, less, when)?;
			Ok(when)
		}
		/// Schedule revocation for the given collator
		pub fn schedule_revoke<T: Config>(
			&mut self,
			collator: A,
		) -> Result<(RoundIndex, RoundIndex), DispatchError>
		where
			Balance: Into<Balance>,
		{
			// get delegation amount
			let Bond { amount, .. } = self
				.delegations
				.0
				.iter()
				.find(|b| b.owner == collator)
				.ok_or(Error::<T>::DelegationDNE)?;
			let now = <Round<T>>::get().current;
			let when = now.saturating_add(T::RevokeDelegationDelay::get());
			// add revocation to pending requests
			self.requests.revoke::<T>(collator, *amount, when)?;
			Ok((now, when))
		}
		/// Execute pending delegation change request
		pub fn execute_pending_request<T: Config>(&mut self, candidate: A, use_balance_from: Option<BondKind>) -> DispatchResult
		where
			Balance: From<Balance> + Into<Balance>,
			T::AccountId: From<A>,
			Delegator<T::AccountId>: From<Delegator<A>>,
		{
			let now = <Round<T>>::get().current;
			let DelegationRequest {
				amount,
				action,
				when_executable,
				..
			} = self
				.requests
				.requests
				.remove(&candidate)
				.ok_or(Error::<T>::PendingDelegationRequestDNE)?;
			ensure!(
				when_executable <= now,
				Error::<T>::PendingDelegationRequestNotDueYet
			);
			let (balance_amt, candidate_id, delegator_id): (Balance, T::AccountId, T::AccountId) = (
				amount.into(),
				candidate.clone().into(),
				self.id.clone().into(),
			);
			match action {
				DelegationChange::Revoke => {
					// revoking last delegation => leaving set of delegators
					let leaving = if self.delegations.0.len() == 1usize {
						true
					} else {
						false
					};
					// remove delegation from delegator state
					self.rm_delegation(candidate.clone());
					// remove delegation from collator state delegations
					Pallet::<T>::delegator_leaves_collator(
						delegator_id.clone(),
						candidate_id.clone(),
					)?;
					Pallet::<T>::deposit_event(Event::DelegationRevoked(
						delegator_id.clone(),
						candidate_id,
						balance_amt,
					));
					if leaving {
						<DelegatorState<T>>::remove(&delegator_id);
						Pallet::<T>::deposit_event(Event::DelegatorLeft(delegator_id, balance_amt));
					} else {
						let nom_st: Delegator<T::AccountId> = self.clone().into();
						<DelegatorState<T>>::insert(&delegator_id, nom_st);
					}
					Ok(())
				}
				DelegationChange::Increase => {
					// increase delegation
					for x in &mut self.delegations.0 {
						if x.owner == candidate {
							x.amount = x.amount.checked_add(amount).ok_or(Error::<T>::MathError)?;
							// update collator state delegation
							let mut collator_state = <CandidateState<T>>::get(&candidate_id)
								.ok_or(Error::<T>::CandidateDNE)?;
<<<<<<< HEAD
							<T as pallet::Config>::Currency::reserve(
								x.liquidity_token.into(),
								&self.id.clone().into(),
								balance_amt.into(),
							)?;
=======
							<T as pallet::Config>::StakingReservesProvider::bond(x.liquidity_token.into(), &self.id.clone().into(), balance_amt.into(), use_balance_from)?;
>>>>>>> 3c3f953c
							let before = collator_state.total_counted;
							let in_top = collator_state
								.increase_delegation::<T>(self.id.clone().into(), balance_amt)?;
							let after = collator_state.total_counted;
							if collator_state.is_active() && (before != after) {
								Pallet::<T>::update_active(
									candidate_id.clone(),
									after,
									collator_state.liquidity_token,
								);
							}
							let new_total_staked = <Total<T>>::get(collator_state.liquidity_token)
								.saturating_add(balance_amt);
							<Total<T>>::insert(collator_state.liquidity_token, new_total_staked);
							<CandidateState<T>>::insert(&candidate_id, collator_state);
							let nom_st: Delegator<T::AccountId> = self.clone().into();
							<DelegatorState<T>>::insert(&delegator_id, nom_st);
							Pallet::<T>::deposit_event(Event::DelegationIncreased(
								delegator_id,
								candidate_id,
								balance_amt,
								in_top,
							));
							return Ok(());
						}
					}
					Err(Error::<T>::DelegationDNE.into())
				}
				DelegationChange::Decrease => {
					// decrease delegation
					for x in &mut self.delegations.0 {
						if x.owner == candidate {
							if x.amount > amount.saturating_add(T::MinDelegation::get()) {
								x.amount =
									x.amount.checked_sub(amount).ok_or(Error::<T>::MathError)?;
								let mut collator = <CandidateState<T>>::get(&candidate_id)
									.ok_or(Error::<T>::CandidateDNE)?;
<<<<<<< HEAD
								<T as pallet::Config>::Currency::unreserve(
									x.liquidity_token.into(),
									&delegator_id,
									balance_amt.into(),
								);
=======
								let debug_amount = <T as pallet::Config>::StakingReservesProvider::unbond(x.liquidity_token.into(), &delegator_id, balance_amt.into());
								if !debug_amount.is_zero(){
									log::warn!(
										"Unbond in staking returned non-zero value {:?}",
										debug_amount
									);
								}
>>>>>>> 3c3f953c
								let before = collator.total_counted;
								// need to go into decrease_delegation
								let in_top = collator
									.decrease_delegation::<T>(delegator_id.clone(), balance_amt)?;
								let after = collator.total_counted;
								if collator.is_active() && (before != after) {
									Pallet::<T>::update_active(
										candidate_id.clone(),
										after,
										collator.liquidity_token,
									);
								}
								let new_total_staked = <Total<T>>::get(collator.liquidity_token)
									.saturating_sub(balance_amt);
								<Total<T>>::insert(collator.liquidity_token, new_total_staked);
								<CandidateState<T>>::insert(&candidate_id, collator);
								let nom_st: Delegator<T::AccountId> = self.clone().into();
								<DelegatorState<T>>::insert(&delegator_id, nom_st);
								Pallet::<T>::deposit_event(Event::DelegationDecreased(
									delegator_id,
									candidate_id,
									balance_amt,
									in_top,
								));
								return Ok(());
							} else {
								// must rm entire delegation if x.amount <= less or cancel request
								return Err(Error::<T>::DelegationBelowMin.into());
							}
						}
					}
					Err(Error::<T>::DelegationDNE.into())
				}
			}
		}
		/// Cancel pending delegation change request
		pub fn cancel_pending_request<T: Config>(
			&mut self,
			candidate: A,
		) -> Result<DelegationRequest<A>, DispatchError> {
			let order = self
				.requests
				.requests
				.remove(&candidate)
				.ok_or(Error::<T>::PendingDelegationRequestDNE)?;
			Ok(order)
		}
	}

	#[derive(Clone, Eq, PartialEq, Encode, Decode, RuntimeDebug, TypeInfo)]
	/// Changes requested by the delegator
	/// - limit of 1 ongoing change per delegation
	/// - no changes allowed if delegator is leaving
	pub enum DelegationChange {
		Revoke,
		Increase,
		Decrease,
	}

	#[derive(Clone, Eq, PartialEq, Encode, Decode, RuntimeDebug, TypeInfo)]
	pub struct DelegationRequest<AccountId> {
		pub collator: AccountId,
		pub amount: Balance,
		pub when_executable: RoundIndex,
		pub action: DelegationChange,
	}

	#[derive(Clone, Encode, Decode, RuntimeDebug, TypeInfo)]
	/// Pending requests to mutate delegations for each delegator
	pub struct PendingDelegationRequests<AccountId> {
		/// Map from collator -> Request (enforces at most 1 pending request per delegation)
		pub requests: BTreeMap<AccountId, DelegationRequest<AccountId>>,
	}

	impl<A: Ord> Default for PendingDelegationRequests<A> {
		fn default() -> PendingDelegationRequests<A> {
			PendingDelegationRequests {
				requests: BTreeMap::new(),
			}
		}
	}

	impl<A: Ord + Clone> PendingDelegationRequests<A> {
		/// New default (empty) pending requests
		pub fn new() -> PendingDelegationRequests<A> {
			PendingDelegationRequests::default()
		}
		/// Add bond more order to pending requests
		pub fn bond_more<T: Config>(
			&mut self,
			collator: A,
			amount: Balance,
			when_executable: RoundIndex,
		) -> DispatchResult {
			ensure!(
				self.requests.get(&collator).is_none(),
				Error::<T>::PendingDelegationRequestAlreadyExists
			);
			self.requests.insert(
				collator.clone(),
				DelegationRequest {
					collator,
					amount,
					when_executable,
					action: DelegationChange::Increase,
				},
			);
			Ok(())
		}
		/// Add bond less order to pending requests, only succeeds if returns true
		/// - limit is the maximum amount allowed that can be subtracted from the delegation
		/// before it would be below the minimum delegation amount
		pub fn bond_less<T: Config>(
			&mut self,
			collator: A,
			amount: Balance,
			when_executable: RoundIndex,
		) -> DispatchResult {
			ensure!(
				self.requests.get(&collator).is_none(),
				Error::<T>::PendingDelegationRequestAlreadyExists
			);
			self.requests.insert(
				collator.clone(),
				DelegationRequest {
					collator,
					amount,
					when_executable,
					action: DelegationChange::Decrease,
				},
			);
			Ok(())
		}
		/// Add revoke order to pending requests
		/// - limit is the maximum amount allowed that can be subtracted from the delegation
		/// before it would be below the minimum delegation amount
		pub fn revoke<T: Config>(
			&mut self,
			collator: A,
			amount: Balance,
			when_executable: RoundIndex,
		) -> DispatchResult {
			ensure!(
				self.requests.get(&collator).is_none(),
				Error::<T>::PendingDelegationRequestAlreadyExists
			);
			self.requests.insert(
				collator.clone(),
				DelegationRequest {
					collator,
					amount,
					when_executable,
					action: DelegationChange::Revoke,
				},
			);
			Ok(())
		}
	}

	#[derive(Copy, Clone, PartialEq, Eq, Encode, Decode, RuntimeDebug, TypeInfo)]
	/// The current round index and transition information
	pub struct RoundInfo<BlockNumber> {
		/// Current round index
		pub current: RoundIndex,
		/// The first block of the current round
		pub first: BlockNumber,
		/// The length of the current round in number of blocks
		pub length: u32,
	}
	impl<
			B: Copy
				+ sp_std::ops::Add<Output = B>
				+ sp_std::ops::Sub<Output = B>
				+ From<u32>
				+ PartialOrd
				+ One
				+ Zero
				+ Saturating
				+ CheckedMul,
		> RoundInfo<B>
	{
		pub fn new(current: RoundIndex, first: B, length: u32) -> RoundInfo<B> {
			RoundInfo {
				current,
				first,
				length,
			}
		}
		/// Check if the round should be updated
		pub fn should_update(&self, now: B) -> bool {
			now.saturating_add(One::one()) >= self.first.saturating_add(self.length.into())
		}
		/// New round
		pub fn update(&mut self, now: B) {
			self.current = self.current.saturating_add(1u32);
			self.first = now;
		}
	}
	impl<
			B: Copy
				+ sp_std::ops::Add<Output = B>
				+ sp_std::ops::Sub<Output = B>
				+ From<u32>
				+ PartialOrd
				+ One
				+ Zero
				+ Saturating
				+ CheckedMul,
		> Default for RoundInfo<B>
	{
		fn default() -> RoundInfo<B> {
			RoundInfo::new(0u32, Zero::zero(), 20u32)
		}
	}

	pub(crate) type RoundIndex = u32;
	type RewardPoint = u32;

	#[cfg(feature = "runtime-benchmarks")]
	pub trait StakingBenchmarkConfig:
		orml_tokens::Config + pallet_xyk::Config + pallet_session::Config + pallet_issuance::Config
	{
	}

	#[cfg(not(feature = "runtime-benchmarks"))]
	pub trait StakingBenchmarkConfig {}

	/// Configuration trait of this pallet.
	#[pallet::config]
	pub trait Config: frame_system::Config + StakingBenchmarkConfig {
		/// Overarching event type
		type Event: From<Event<Self>> + IsType<<Self as frame_system::Config>::Event>;
		/// Multipurpose-liquidity
		type StakingReservesProvider: StakingReservesProviderTrait<AccountId = Self::AccountId>;
		/// The currency type
		type Currency: MultiTokenCurrency<Self::AccountId>
			+ MultiTokenReservableCurrency<Self::AccountId>
			+MultiTokenCurrencyExtended<Self::AccountId>;
		/// The origin for monetary governance
		type MonetaryGovernanceOrigin: EnsureOrigin<Self::Origin>;
		/// Default number of blocks per round at genesis
		#[pallet::constant]
		type BlocksPerRound: Get<u32>;
		/// Number of rounds that candidates remain bonded before exit request is executable
		#[pallet::constant]
		type LeaveCandidatesDelay: Get<RoundIndex>;
		/// Number of rounds that candidate requests to adjust self-bond must wait to be executable
		#[pallet::constant]
		type CandidateBondDelay: Get<RoundIndex>;
		/// Number of rounds that delegators remain bonded before exit request is executable
		#[pallet::constant]
		type LeaveDelegatorsDelay: Get<RoundIndex>;
		/// Number of rounds that delegations remain bonded before revocation request is executable
		#[pallet::constant]
		type RevokeDelegationDelay: Get<RoundIndex>;
		/// Number of rounds that delegation {more, less} requests must wait before executable
		#[pallet::constant]
		type DelegationBondDelay: Get<RoundIndex>;
		/// Number of rounds after which block authors are rewarded
		#[pallet::constant]
		type RewardPaymentDelay: Get<RoundIndex>;
		/// Minimum number of selected candidates every round
		#[pallet::constant]
		type MinSelectedCandidates: Get<u32>;
		/// Maximum collator candidates allowed
		#[pallet::constant]
		type MaxCollatorCandidates: Get<u32>;
		/// Maximum delegators allowed per candidate
		#[pallet::constant]
		type MaxTotalDelegatorsPerCandidate: Get<u32>;
		/// Maximum delegators counted per candidate
		#[pallet::constant]
		type MaxDelegatorsPerCandidate: Get<u32>;
		/// Maximum delegations per delegator
		#[pallet::constant]
		type MaxDelegationsPerDelegator: Get<u32>;
		/// Default commission due to collators, is `CollatorCommission` storage value in genesis
		#[pallet::constant]
		type DefaultCollatorCommission: Get<Perbill>;
		/// Minimum stake required for any candidate to be in `SelectedCandidates` for the round
		#[pallet::constant]
		type MinCollatorStk: Get<Balance>;
		/// Minimum stake required for any account to be a collator candidate
		#[pallet::constant]
		type MinCandidateStk: Get<Balance>;
		/// Minimum stake for any registered on-chain account to delegate
		#[pallet::constant]
		type MinDelegation: Get<Balance>;
		/// The native token used for payouts
		#[pallet::constant]
		type NativeTokenId: Get<TokenId>;
		/// The valuator for our staking liquidity tokens, i.e., XYK
		/// This should never return (_, Zero::zero())
		type StakingLiquidityTokenValuator: Valuate;
		/// The module used for computing and getting issuance
		type Issuance: ComputeIssuance + GetIssuance;
		#[pallet::constant]
		/// The account id that holds the liquidity mining issuance
		type StakingIssuanceVault: Get<Self::AccountId>;
		/// The module that provides the set of fallback accounts
		type FallbackProvider: GetMembers<Self::AccountId>;
		/// Weight information for extrinsics in this pallet.
		type WeightInfo: WeightInfo;
	}

	#[pallet::error]
	pub enum Error<T> {
		DelegatorDNE,
		DelegatorDNEinTopNorBottom,
		DelegatorDNEInDelegatorSet,
		CandidateDNE,
		DelegationDNE,
		DelegatorExists,
		CandidateExists,
		CandidateBondBelowMin,
		InsufficientBalance,
		DelegationBelowMin,
		AlreadyOffline,
		AlreadyActive,
		DelegatorAlreadyLeaving,
		DelegatorNotLeaving,
		DelegatorCannotLeaveYet,
		CannotDelegateIfLeaving,
		CandidateAlreadyLeaving,
		CandidateNotLeaving,
		CandidateCannotLeaveYet,
		CannotGoOnlineIfLeaving,
		ExceedMaxDelegationsPerDelegator,
		AlreadyDelegatedCandidate,
		InvalidSchedule,
		CannotSetBelowMin,
		NoWritingSameValue,
		TooLowCandidateCountWeightHintJoinCandidates,
		TooLowCandidateCountWeightHintCancelLeaveCandidates,
		TooLowCandidateCountToLeaveCandidates,
		TooLowDelegationCountToDelegate,
		TooLowCandidateDelegationCountToDelegate,
		TooLowDelegationCountToLeaveDelegators,
		PendingCandidateRequestsDNE,
		PendingCandidateRequestAlreadyExists,
		PendingCandidateRequestNotDueYet,
		PendingDelegationRequestDNE,
		PendingDelegationRequestAlreadyExists,
		PendingDelegationRequestNotDueYet,
		StakingLiquidityTokenNotListed,
		TooLowCurrentStakingLiquidityTokensCount,
		StakingLiquidityTokenAlreadyListed,
		ExceedMaxCollatorCandidates,
		ExceedMaxTotalDelegatorsPerCandidate,
		MathError,
	}

	#[pallet::event]
	#[pallet::generate_deposit(pub(crate) fn deposit_event)]
	pub enum Event<T: Config> {
		/// Starting Block, Round, Number of Collators Selected, Total Balance
		NewRound(T::BlockNumber, RoundIndex, u32, Balance),
		/// Account, Amount Locked, New Total Amt Locked
		JoinedCollatorCandidates(T::AccountId, Balance, Balance),
		/// Round, Collator Account, Total Exposed Amount (includes all delegations)
		CollatorChosen(RoundIndex, T::AccountId, Balance),
		/// Candidate, Amount To Increase, Round at which request can be executed by caller
		CandidateBondMoreRequested(T::AccountId, Balance, RoundIndex),
		/// Candidate, Amount To Decrease, Round at which request can be executed by caller
		CandidateBondLessRequested(T::AccountId, Balance, RoundIndex),
		/// Candidate, Amount, New Bond Total
		CandidateBondedMore(T::AccountId, Balance, Balance),
		/// Candidate, Amount, New Bond
		CandidateBondedLess(T::AccountId, Balance, Balance),
		/// Round Offline, Candidate
		CandidateWentOffline(RoundIndex, T::AccountId),
		/// Round Online, Candidate
		CandidateBackOnline(RoundIndex, T::AccountId),
		/// Round At Which Exit Is Allowed, Candidate, Scheduled Exit
		CandidateScheduledExit(RoundIndex, T::AccountId, RoundIndex),
		/// Candidate
		CancelledCandidateExit(T::AccountId),
		/// Candidate, Cancelled Request
		CancelledCandidateBondChange(T::AccountId, CandidateBondRequest),
		/// Ex-Candidate, Amount Unlocked, New Total Amt Locked
		CandidateLeft(T::AccountId, Balance, Balance),
		/// Delegator, Candidate, Amount to be increased, Round at which can be executed
		DelegationIncreaseScheduled(T::AccountId, T::AccountId, Balance, RoundIndex),
		/// Delegator, Candidate, Amount to be decreased, Round at which can be executed
		DelegationDecreaseScheduled(T::AccountId, T::AccountId, Balance, RoundIndex),
		// Delegator, Candidate, Amount, If in top delegations for candidate after increase
		DelegationIncreased(T::AccountId, T::AccountId, Balance, bool),
		// Delegator, Candidate, Amount, If in top delegations for candidate after decrease
		DelegationDecreased(T::AccountId, T::AccountId, Balance, bool),
		/// Round, Delegator, Scheduled Exit
		DelegatorExitScheduled(RoundIndex, T::AccountId, RoundIndex),
		/// Round, Delegator, Candidate, Scheduled Exit
		DelegationRevocationScheduled(RoundIndex, T::AccountId, T::AccountId, RoundIndex),
		/// Delegator, Amount Unstaked
		DelegatorLeft(T::AccountId, Balance),
		/// Delegator, Candidate, Amount Unstaked
		DelegationRevoked(T::AccountId, T::AccountId, Balance),
		/// Delegator
		DelegatorExitCancelled(T::AccountId),
		/// Delegator, Cancelled Request
		CancelledDelegationRequest(T::AccountId, DelegationRequest<T::AccountId>),
		/// Delegator, Amount Locked, Candidate, Delegator Position with New Total Counted if in Top
		Delegation(T::AccountId, Balance, T::AccountId, DelegatorAdded),
		/// Delegator, Candidate, Amount Unstaked, New Total Amt Staked for Candidate
		DelegatorLeftCandidate(T::AccountId, T::AccountId, Balance, Balance),
		/// Delegator, Collator, Due reward (as per counted delegation for collator)
		DelegatorDueReward(T::AccountId, T::AccountId, Balance),
		/// Paid the account (delegator or collator) the balance as liquid rewards
		Rewarded(T::AccountId, Balance),
		/// Staking expectations set
		StakeExpectationsSet(Balance, Balance, Balance),
		/// Set total selected candidates to this value [old, new]
		TotalSelectedSet(u32, u32),
		/// Set collator commission to this value [old, new]
		CollatorCommissionSet(Perbill, Perbill),
	}

	#[pallet::hooks]
	impl<T: Config> Hooks<BlockNumberFor<T>> for Pallet<T> {}

	#[pallet::storage]
	#[pallet::getter(fn collator_commission)]
	/// Commission percent taken off of rewards for all collators
	type CollatorCommission<T: Config> = StorageValue<_, Perbill, ValueQuery>;

	#[pallet::storage]
	#[pallet::getter(fn total_selected)]
	/// The total candidates selected every round
	type TotalSelected<T: Config> = StorageValue<_, u32, ValueQuery>;

	#[pallet::storage]
	#[pallet::getter(fn round)]
	/// Current round index and next round scheduled transition
	pub(crate) type Round<T: Config> = StorageValue<_, RoundInfo<T::BlockNumber>, ValueQuery>;

	#[pallet::storage]
	#[pallet::getter(fn delegator_state)]
	/// Get delegator state associated with an account if account is delegating else None
	pub(crate) type DelegatorState<T: Config> =
		StorageMap<_, Twox64Concat, T::AccountId, Delegator<T::AccountId>, OptionQuery>;

	#[pallet::storage]
	#[pallet::getter(fn candidate_state)]
	/// Get collator candidate state associated with an account if account is a candidate else None
	pub(crate) type CandidateState<T: Config> =
		StorageMap<_, Twox64Concat, T::AccountId, CollatorCandidate<T::AccountId>, OptionQuery>;

	#[pallet::storage]
	#[pallet::getter(fn selected_candidates)]
	/// The collator candidates selected for the current round
	type SelectedCandidates<T: Config> = StorageValue<_, Vec<T::AccountId>, ValueQuery>;

	#[pallet::storage]
	#[pallet::getter(fn total)]
	/// Total capital locked by this staking pallet
	type Total<T: Config> = StorageMap<_, Twox64Concat, TokenId, Balance, ValueQuery>;

	#[pallet::storage]
	#[pallet::getter(fn candidate_pool)]
	/// The pool of collator candidates, each with their total backing stake
	type CandidatePool<T: Config> = StorageValue<_, OrderedSet<Bond<T::AccountId>>, ValueQuery>;

	#[pallet::storage]
	#[pallet::getter(fn at_stake)]
	/// Snapshot of collator delegation stake at the start of the round
	pub type AtStake<T: Config> = StorageDoubleMap<
		_,
		Twox64Concat,
		RoundIndex,
		Twox64Concat,
		T::AccountId,
		CollatorSnapshot<T::AccountId>,
		ValueQuery,
	>;

	#[pallet::storage]
	#[pallet::getter(fn points)]
	/// Total points awarded to collators for block production in the round
	pub type Points<T: Config> = StorageMap<_, Twox64Concat, RoundIndex, RewardPoint, ValueQuery>;

	#[pallet::storage]
	#[pallet::getter(fn awarded_pts)]
	/// Points for each collator per round
	pub type AwardedPts<T: Config> = StorageDoubleMap<
		_,
		Twox64Concat,
		RoundIndex,
		Twox64Concat,
		T::AccountId,
		RewardPoint,
		ValueQuery,
	>;

	#[pallet::storage]
	#[pallet::getter(fn staking_liquidity_tokens)]
	/// Points for each collator per round
	pub type StakingLiquidityTokens<T: Config> =
		StorageValue<_, BTreeMap<TokenId, Option<(Balance, Balance)>>, ValueQuery>;

	#[pallet::genesis_config]
	pub struct GenesisConfig<T: Config> {
		pub candidates: Vec<(T::AccountId, Balance, TokenId)>,
		pub delegations: Vec<(T::AccountId, T::AccountId, Balance)>,
	}

	#[cfg(feature = "std")]
	impl<T: Config> Default for GenesisConfig<T> {
		fn default() -> Self {
			Self {
				candidates: vec![],
				delegations: vec![],
				..Default::default()
			}
		}
	}

	#[pallet::genesis_build]
	impl<T: Config> GenesisBuild<T> for GenesisConfig<T> {
		fn build(&self) {
			let mut liquidity_token_list: Vec<TokenId> = self
				.candidates
				.iter()
				.cloned()
				.map(|(_, _, l)| l)
				.collect::<Vec<TokenId>>();
			liquidity_token_list.sort();
			liquidity_token_list.dedup();
			let liquidity_token_count: u32 = liquidity_token_list.len().try_into().unwrap();
			for (i, liquidity_token) in liquidity_token_list.iter().enumerate() {
				if let Err(error) = <Pallet<T>>::add_staking_liquidity_token(
					RawOrigin::Root.into(),
					PairedOrLiquidityToken::Liquidity(*liquidity_token),
					i as u32,
				) {
					log::warn!(
						"Adding staking liquidity token failed in genesis with error {:?}",
						error
					);
				}
			}
			let mut candidate_count = 0u32;
			// Initialize the candidates
			for &(ref candidate, balance, liquidity_token) in &self.candidates {
				assert!(
<<<<<<< HEAD
					<T as pallet::Config>::Currency::free_balance(
						liquidity_token.into(),
						candidate
					)
					.into() >= balance,
=======
					<T as pallet::Config>::Currency::available_balance(liquidity_token.into(), candidate).into() >= balance,
>>>>>>> 3c3f953c
					"Account does not have enough balance to bond as a candidate."
				);
				candidate_count = candidate_count.saturating_add(1u32);
				if let Err(error) = <Pallet<T>>::join_candidates(
					T::Origin::from(Some(candidate.clone()).into()),
					balance,
					liquidity_token,
					None,
					candidate_count,
					liquidity_token_count,
				) {
					log::warn!("Join candidates failed in genesis with error {:?}", error);
				} else {
					candidate_count = candidate_count.saturating_add(1u32);
				}
			}
			let mut col_delegator_count: BTreeMap<T::AccountId, u32> = BTreeMap::new();
			let mut del_delegation_count: BTreeMap<T::AccountId, u32> = BTreeMap::new();
			// Initialize the delegations
			for &(ref delegator, ref target, balance) in &self.delegations {
				let associated_collator = self.candidates.iter().find(|b| b.0 == *target);
				let collator_liquidity_token = associated_collator
					.expect("Delegation to non-existant collator")
					.2;
				assert!(
<<<<<<< HEAD
					<T as pallet::Config>::Currency::free_balance(
						collator_liquidity_token.into(),
						delegator
					)
					.into() >= balance,
=======
					<T as pallet::Config>::Currency::available_balance(collator_liquidity_token.into(), delegator).into() >= balance,
>>>>>>> 3c3f953c
					"Account does not have enough balance to place delegation."
				);
				let cd_count = if let Some(x) = col_delegator_count.get(target) {
					*x
				} else {
					0u32
				};
				let dd_count = if let Some(x) = del_delegation_count.get(delegator) {
					*x
				} else {
					0u32
				};
				if let Err(error) = <Pallet<T>>::delegate(
					T::Origin::from(Some(delegator.clone()).into()),
					target.clone(),
					balance,
					None,
					cd_count,
					dd_count,
				) {
					log::warn!("Delegate failed in genesis with error {:?}", error);
				} else {
					if let Some(x) = col_delegator_count.get_mut(target) {
						*x = x.saturating_add(1u32);
					} else {
						col_delegator_count.insert(target.clone(), 1u32);
					};
					if let Some(x) = del_delegation_count.get_mut(delegator) {
						*x = x.saturating_add(1u32);
					} else {
						del_delegation_count.insert(delegator.clone(), 1u32);
					};
				}
			}
			// Set collator commission to default config
			<CollatorCommission<T>>::put(T::DefaultCollatorCommission::get());
			// Set total selected candidates to minimum config
			<TotalSelected<T>>::put(T::MinSelectedCandidates::get());
			// Choose top TotalSelected collator candidates
			let (v_count, _, total_relevant_exposure) = <Pallet<T>>::select_top_candidates(1u32);
			// Start Round 1 at Block 0
			let round: RoundInfo<T::BlockNumber> = RoundInfo::new(
				0u32,
				0u32.into(),
				<T as pallet::Config>::BlocksPerRound::get(),
			);
			<Round<T>>::put(round);
			// So that round 0 can be rewarded
			for atstake in <AtStake<T>>::iter_prefix(1u32) {
				<AtStake<T>>::insert(0u32, atstake.0, atstake.1);
			}
			<Pallet<T>>::deposit_event(Event::NewRound(
				T::BlockNumber::zero(),
				0u32,
				v_count,
				total_relevant_exposure,
			));
		}
	}

	#[pallet::call]
	impl<T: Config> Pallet<T> {
		#[pallet::weight(<T as Config>::WeightInfo::set_total_selected())]
		/// Set the total number of collator candidates selected per round
		/// - changes are not applied until the start of the next round
		pub fn set_total_selected(origin: OriginFor<T>, new: u32) -> DispatchResultWithPostInfo {
			frame_system::ensure_root(origin)?;
			ensure!(
				new >= T::MinSelectedCandidates::get(),
				Error::<T>::CannotSetBelowMin
			);
			let old = <TotalSelected<T>>::get();
			ensure!(old != new, Error::<T>::NoWritingSameValue);
			<TotalSelected<T>>::put(new);
			Self::deposit_event(Event::TotalSelectedSet(old, new));
			Ok(().into())
		}
		#[pallet::weight(<T as Config>::WeightInfo::set_collator_commission())]
		/// Set the commission for all collators
		pub fn set_collator_commission(
			origin: OriginFor<T>,
			new: Perbill,
		) -> DispatchResultWithPostInfo {
			frame_system::ensure_root(origin)?;
			let old = <CollatorCommission<T>>::get();
			ensure!(old != new, Error::<T>::NoWritingSameValue);
			<CollatorCommission<T>>::put(new);
			Self::deposit_event(Event::CollatorCommissionSet(old, new));
			Ok(().into())
		}
		#[pallet::weight(<T as Config>::WeightInfo::join_candidates(*candidate_count, *liquidity_token_count))]
		/// Join the set of collator candidates
		pub fn join_candidates(
			origin: OriginFor<T>,
			bond: Balance,
			liquidity_token: TokenId,
			use_balance_from: Option<BondKind>,
			candidate_count: u32,
			liquidity_token_count: u32,
		) -> DispatchResultWithPostInfo {
			let acc = ensure_signed(origin)?;
			ensure!(!Self::is_candidate(&acc), Error::<T>::CandidateExists);
			ensure!(!Self::is_delegator(&acc), Error::<T>::DelegatorExists);
			let staking_liquidity_tokens = <StakingLiquidityTokens<T>>::get();

			ensure!(
				liquidity_token_count as usize >= staking_liquidity_tokens.len(),
				Error::<T>::TooLowCurrentStakingLiquidityTokensCount
			);
			ensure!(
				staking_liquidity_tokens.contains_key(&liquidity_token),
				Error::<T>::StakingLiquidityTokenNotListed
			);
			ensure!(
				bond >= T::MinCandidateStk::get(),
				Error::<T>::CandidateBondBelowMin
			);
			let mut candidates = <CandidatePool<T>>::get();
			let old_count = candidates.0.len() as u32;
			// This is a soft check
			// Reinforced by similar check in go_online and cancel_leave_candidates
			ensure!(
				old_count < T::MaxCollatorCandidates::get(),
				Error::<T>::ExceedMaxCollatorCandidates
			);
			ensure!(
				candidate_count >= old_count,
				Error::<T>::TooLowCandidateCountWeightHintJoinCandidates
			);
			ensure!(
				candidates.insert(Bond {
					owner: acc.clone(),
					amount: bond,
					liquidity_token: liquidity_token,
				}),
				Error::<T>::CandidateExists
			);
			// reserve must be called before storage changes
			// and before any unsafe math operations with `bond: Balance`
			<T as pallet::Config>::StakingReservesProvider::bond(liquidity_token.into(), &acc, bond.into(), use_balance_from)?;
			let candidate = CollatorCandidate::new(acc.clone(), bond, liquidity_token);
			<CandidateState<T>>::insert(&acc, candidate);
			<CandidatePool<T>>::put(candidates);
			let new_total = <Total<T>>::get(liquidity_token).saturating_add(bond);
			<Total<T>>::insert(liquidity_token, new_total);
			Self::deposit_event(Event::JoinedCollatorCandidates(acc, bond, new_total));
			Ok(().into())
		}
		#[pallet::weight(<T as Config>::WeightInfo::schedule_leave_candidates(*candidate_count))]
		/// Request to leave the set of candidates. If successful, the account is immediately
		/// removed from the candidate pool to prevent selection as a collator.
		pub fn schedule_leave_candidates(
			origin: OriginFor<T>,
			candidate_count: u32,
		) -> DispatchResultWithPostInfo {
			let collator = ensure_signed(origin)?;
			let mut state = <CandidateState<T>>::get(&collator).ok_or(Error::<T>::CandidateDNE)?;
			let (now, when) = state.leave::<T>()?;
			let mut candidates = <CandidatePool<T>>::get();
			ensure!(
				candidate_count >= candidates.0.len() as u32,
				Error::<T>::TooLowCandidateCountToLeaveCandidates
			);
			if candidates.remove(&Bond::from_owner(collator.clone())) {
				<CandidatePool<T>>::put(candidates);
			}
			<CandidateState<T>>::insert(&collator, state);
			Self::deposit_event(Event::CandidateScheduledExit(now, collator, when));
			Ok(().into())
		}
		#[pallet::weight(<T as Config>::WeightInfo::execute_leave_candidates(*candidate_delegation_count))]
		/// Execute leave candidates request
		pub fn execute_leave_candidates(
			origin: OriginFor<T>,
			candidate: T::AccountId,
			candidate_delegation_count: u32,
		) -> DispatchResultWithPostInfo {
			ensure_signed(origin)?;
			let state = <CandidateState<T>>::get(&candidate).ok_or(Error::<T>::CandidateDNE)?;
			ensure!(
				state.delegators.0.len() <= candidate_delegation_count as usize,
				Error::<T>::TooLowCandidateCountToLeaveCandidates
			);
			state.can_leave::<T>()?;

			let return_stake = |bond: Bond<T::AccountId>| {
<<<<<<< HEAD
				<T as pallet::Config>::Currency::unreserve(
					bond.liquidity_token.into(),
					&bond.owner,
					bond.amount.into(),
				);
=======
				let debug_amount = <T as pallet::Config>::StakingReservesProvider::unbond(bond.liquidity_token.into(), &bond.owner, bond.amount.into());
				if !debug_amount.is_zero(){
					log::warn!(
						"Unbond in staking returned non-zero value {:?}",
						debug_amount
					);
				}
>>>>>>> 3c3f953c
				// remove delegation from delegator state
				let mut delegator = DelegatorState::<T>::get(&bond.owner).expect(
					"Collator state and delegator state are consistent.
						Collator state has a record of this delegation. Therefore,
						Delegator state also has a record. qed.",
				);
				if let Some(remaining_delegations) = delegator.rm_delegation(candidate.clone()) {
					if remaining_delegations.is_zero() {
						<DelegatorState<T>>::remove(&bond.owner);
					} else {
						let _ = delegator.requests.requests.remove(&candidate);
						<DelegatorState<T>>::insert(&bond.owner, delegator);
					}
				}
			};
			// return all top delegations
			for bond in state.top_delegations {
				return_stake(bond);
			}
			// return all bottom delegations
			for bond in state.bottom_delegations {
				return_stake(bond);
			}
			// return stake to collator
<<<<<<< HEAD
			<T as pallet::Config>::Currency::unreserve(
				state.liquidity_token.into(),
				&state.id,
				state.bond.into(),
			);
=======
			let debug_amount = <T as pallet::Config>::StakingReservesProvider::unbond(state.liquidity_token.into(), &state.id, state.bond.into());
			if !debug_amount.is_zero(){
				log::warn!(
					"Unbond in staking returned non-zero value {:?}",
					debug_amount
				);
			}
>>>>>>> 3c3f953c
			<CandidateState<T>>::remove(&candidate);
			let new_total_staked =
				<Total<T>>::get(state.liquidity_token).saturating_sub(state.total_backing);
			<Total<T>>::insert(state.liquidity_token, new_total_staked);
			Self::deposit_event(Event::CandidateLeft(
				candidate,
				state.total_backing,
				new_total_staked,
			));
			Ok(().into())
		}
		#[pallet::weight(<T as Config>::WeightInfo::cancel_leave_candidates(*candidate_count))]
		/// Cancel open request to leave candidates
		/// - only callable by collator account
		/// - result upon successful call is the candidate is active in the candidate pool
		pub fn cancel_leave_candidates(
			origin: OriginFor<T>,
			candidate_count: u32,
		) -> DispatchResultWithPostInfo {
			let collator = ensure_signed(origin)?;
			let mut state = <CandidateState<T>>::get(&collator).ok_or(Error::<T>::CandidateDNE)?;
			ensure!(state.is_leaving(), Error::<T>::CandidateNotLeaving);
			state.go_online();
			let mut candidates = <CandidatePool<T>>::get();
			// Reinforcement for the soft check in join_candiates
			ensure!(
				candidates.0.len() < T::MaxCollatorCandidates::get() as usize,
				Error::<T>::ExceedMaxCollatorCandidates
			);
			ensure!(
				candidates.0.len() as u32 <= candidate_count,
				Error::<T>::TooLowCandidateCountWeightHintCancelLeaveCandidates
			);
			ensure!(
				candidates.insert(Bond {
					owner: collator.clone(),
					amount: state.total_counted,
					liquidity_token: state.liquidity_token
				}),
				Error::<T>::AlreadyActive
			);
			<CandidatePool<T>>::put(candidates);
			<CandidateState<T>>::insert(&collator, state);
			Self::deposit_event(Event::CancelledCandidateExit(collator));
			Ok(().into())
		}
		#[pallet::weight(<T as Config>::WeightInfo::go_offline())]
		/// Temporarily leave the set of collator candidates without unbonding
		pub fn go_offline(origin: OriginFor<T>) -> DispatchResultWithPostInfo {
			let collator = ensure_signed(origin)?;
			let mut state = <CandidateState<T>>::get(&collator).ok_or(Error::<T>::CandidateDNE)?;
			ensure!(state.is_active(), Error::<T>::AlreadyOffline);
			state.go_offline();
			let mut candidates = <CandidatePool<T>>::get();
			if candidates.remove(&Bond::from_owner(collator.clone())) {
				<CandidatePool<T>>::put(candidates);
			}
			<CandidateState<T>>::insert(&collator, state);
			Self::deposit_event(Event::CandidateWentOffline(
				<Round<T>>::get().current,
				collator,
			));
			Ok(().into())
		}
		#[pallet::weight(<T as Config>::WeightInfo::go_online())]
		/// Rejoin the set of collator candidates if previously had called `go_offline`
		pub fn go_online(origin: OriginFor<T>) -> DispatchResultWithPostInfo {
			let collator = ensure_signed(origin)?;
			let mut state = <CandidateState<T>>::get(&collator).ok_or(Error::<T>::CandidateDNE)?;
			ensure!(!state.is_active(), Error::<T>::AlreadyActive);
			ensure!(!state.is_leaving(), Error::<T>::CannotGoOnlineIfLeaving);
			state.go_online();
			let mut candidates = <CandidatePool<T>>::get();
			// Reinforcement for the soft check in join_candiates
			ensure!(
				candidates.0.len() < T::MaxCollatorCandidates::get() as usize,
				Error::<T>::ExceedMaxCollatorCandidates
			);
			ensure!(
				candidates.insert(Bond {
					owner: collator.clone(),
					amount: state.total_counted,
					liquidity_token: state.liquidity_token
				}),
				Error::<T>::AlreadyActive
			);
			<CandidatePool<T>>::put(candidates);
			<CandidateState<T>>::insert(&collator, state);
			Self::deposit_event(Event::CandidateBackOnline(
				<Round<T>>::get().current,
				collator,
			));
			Ok(().into())
		}
		#[pallet::weight(<T as Config>::WeightInfo::schedule_candidate_bond_more())]
		/// Request by collator candidate to increase self bond by `more`
		pub fn schedule_candidate_bond_more(
			origin: OriginFor<T>,
			more: Balance,
			use_balance_from: Option<BondKind>,
		) -> DispatchResultWithPostInfo {
			let collator = ensure_signed(origin)?;
			let mut state = <CandidateState<T>>::get(&collator).ok_or(Error::<T>::CandidateDNE)?;
			let when = state.schedule_bond_more::<T>(more, use_balance_from)?;
			<CandidateState<T>>::insert(&collator, state);
			Self::deposit_event(Event::CandidateBondMoreRequested(collator, more, when));
			Ok(().into())
		}
		#[pallet::weight(<T as Config>::WeightInfo::schedule_candidate_bond_less())]
		/// Request by collator candidate to decrease self bond by `less`
		pub fn schedule_candidate_bond_less(
			origin: OriginFor<T>,
			less: Balance,
		) -> DispatchResultWithPostInfo {
			let collator = ensure_signed(origin)?;
			let mut state = <CandidateState<T>>::get(&collator).ok_or(Error::<T>::CandidateDNE)?;
			let when = state.schedule_bond_less::<T>(less)?;
			<CandidateState<T>>::insert(&collator, state);
			Self::deposit_event(Event::CandidateBondLessRequested(collator, less, when));
			Ok(().into())
		}
		#[pallet::weight(<T as Config>::WeightInfo::execute_candidate_bond_more())]
		/// Execute pending request to adjust the collator candidate self bond
		pub fn execute_candidate_bond_request(
			origin: OriginFor<T>,
			candidate: T::AccountId,
			use_balance_from: Option<BondKind>,
		) -> DispatchResultWithPostInfo {
			ensure_signed(origin)?; // we may want to reward this if caller != candidate
			let mut state = <CandidateState<T>>::get(&candidate).ok_or(Error::<T>::CandidateDNE)?;
			let event = state.execute_pending_request::<T>(use_balance_from)?;
			<CandidateState<T>>::insert(&candidate, state);
			Self::deposit_event(event);
			Ok(().into())
		}
		#[pallet::weight(<T as Config>::WeightInfo::cancel_candidate_bond_more())]
		/// Cancel pending request to adjust the collator candidate self bond
		pub fn cancel_candidate_bond_request(origin: OriginFor<T>) -> DispatchResultWithPostInfo {
			let collator = ensure_signed(origin)?;
			let mut state = <CandidateState<T>>::get(&collator).ok_or(Error::<T>::CandidateDNE)?;
			let event = state.cancel_pending_request::<T>()?;
			<CandidateState<T>>::insert(&collator, state);
			Self::deposit_event(event);
			Ok(().into())
		}
		#[pallet::weight(
		<T as Config>::WeightInfo::delegate(
		*candidate_delegation_count,
		*delegation_count,
		)
		)]
		/// If caller is not a delegator and not a collator, then join the set of delegators
		/// If caller is a delegator, then makes delegation to change their delegation state
		pub fn delegate(
			origin: OriginFor<T>,
			collator: T::AccountId,
			amount: Balance,
			use_balance_from: Option<BondKind>,
			candidate_delegation_count: u32,
			delegation_count: u32,
		) -> DispatchResultWithPostInfo {
			let acc = ensure_signed(origin)?;
			let mut collator_state =
				<CandidateState<T>>::get(&collator).ok_or(Error::<T>::CandidateDNE)?;
			let delegator_state = if let Some(mut state) = <DelegatorState<T>>::get(&acc) {
				ensure!(state.is_active(), Error::<T>::CannotDelegateIfLeaving);
				// delegation after first
				ensure!(
					amount >= T::MinDelegation::get(),
					Error::<T>::DelegationBelowMin
				);
				ensure!(
					delegation_count >= state.delegations.0.len() as u32,
					Error::<T>::TooLowDelegationCountToDelegate
				);
				ensure!(
					(state.delegations.0.len() as u32) < T::MaxDelegationsPerDelegator::get(),
					Error::<T>::ExceedMaxDelegationsPerDelegator
				);
				ensure!(
					state.add_delegation(Bond {
						owner: collator.clone(),
						amount: amount,
						liquidity_token: collator_state.liquidity_token,
					}),
					Error::<T>::AlreadyDelegatedCandidate
				);
				state
			} else {
				ensure!(
					amount >= T::MinDelegation::get(),
					Error::<T>::DelegationBelowMin
				);
				ensure!(!Self::is_candidate(&acc), Error::<T>::CandidateExists);
				Delegator::new(
					acc.clone(),
					collator.clone(),
					amount,
					collator_state.liquidity_token,
				)
			};
			// This check is hard
			// There is no other way to add to a collators delegation count
			ensure!(
				collator_state.delegators.0.len()
					< T::MaxTotalDelegatorsPerCandidate::get() as usize,
				Error::<T>::ExceedMaxTotalDelegatorsPerCandidate
			);
			ensure!(
				candidate_delegation_count >= collator_state.delegators.0.len() as u32,
				Error::<T>::TooLowCandidateDelegationCountToDelegate
			);
			let delegator_position = collator_state.add_delegation::<T>(acc.clone(), amount)?;
<<<<<<< HEAD
			<T as pallet::Config>::Currency::reserve(
				collator_state.liquidity_token.into(),
				&acc,
				amount.into(),
			)?;
=======
			<T as pallet::Config>::StakingReservesProvider::bond(collator_state.liquidity_token.into(), &acc, amount.into(), use_balance_from)?;
>>>>>>> 3c3f953c
			if let DelegatorAdded::AddedToTop { new_total } = delegator_position {
				if collator_state.is_active() {
					// collator in candidate pool
					Self::update_active(
						collator.clone(),
						new_total,
						collator_state.liquidity_token,
					);
				}
			}
			let new_total_locked =
				<Total<T>>::get(collator_state.liquidity_token).saturating_add(amount);
			<Total<T>>::insert(collator_state.liquidity_token, new_total_locked);
			<CandidateState<T>>::insert(&collator, collator_state);
			<DelegatorState<T>>::insert(&acc, delegator_state);
			Self::deposit_event(Event::Delegation(acc, amount, collator, delegator_position));
			Ok(().into())
		}
		#[pallet::weight(<T as Config>::WeightInfo::schedule_leave_delegators())]
		/// Request to leave the set of delegators. If successful, the caller is scheduled
		/// to be allowed to exit. Success forbids future delegator actions until the request is
		/// invoked or cancelled.
		pub fn schedule_leave_delegators(origin: OriginFor<T>) -> DispatchResultWithPostInfo {
			let acc = ensure_signed(origin)?;
			let mut state = <DelegatorState<T>>::get(&acc).ok_or(Error::<T>::DelegatorDNE)?;
			ensure!(!state.is_leaving(), Error::<T>::DelegatorAlreadyLeaving);
			let (now, when) = state.schedule_leave::<T>();
			<DelegatorState<T>>::insert(&acc, state);
			Self::deposit_event(Event::DelegatorExitScheduled(now, acc, when));
			Ok(().into())
		}
		#[pallet::weight(<T as Config>::WeightInfo::execute_leave_delegators(*delegation_count))]
		/// Execute the right to exit the set of delegators and revoke all ongoing delegations.
		pub fn execute_leave_delegators(
			origin: OriginFor<T>,
			delegator: T::AccountId,
			delegation_count: u32,
		) -> DispatchResultWithPostInfo {
			ensure_signed(origin)?;
			let state = <DelegatorState<T>>::get(&delegator).ok_or(Error::<T>::DelegatorDNE)?;
			state.can_execute_leave::<T>(delegation_count)?;
			let mut amount_unstaked: Balance = Zero::zero();
			for bond in state.delegations.0 {
				amount_unstaked = amount_unstaked.saturating_add(bond.amount);
				if let Err(error) =
					Self::delegator_leaves_collator(delegator.clone(), bond.owner.clone())
				{
					log::warn!(
						"STORAGE CORRUPTED \nDelegator leaving collator failed with error: {:?}",
						error
					);
				}
			}
			<DelegatorState<T>>::remove(&delegator);
			Self::deposit_event(Event::DelegatorLeft(delegator, amount_unstaked));
			Ok(().into())
		}
		#[pallet::weight(<T as Config>::WeightInfo::cancel_leave_delegators())]
		/// Cancel a pending request to exit the set of delegators. Success clears the pending exit
		/// request (thereby resetting the delay upon another `leave_delegators` call).
		pub fn cancel_leave_delegators(origin: OriginFor<T>) -> DispatchResultWithPostInfo {
			let delegator = ensure_signed(origin)?;
			// ensure delegator state exists
			let mut state = <DelegatorState<T>>::get(&delegator).ok_or(Error::<T>::DelegatorDNE)?;
			// ensure state is leaving
			ensure!(state.is_leaving(), Error::<T>::DelegatorDNE);
			// cancel exit request
			state.cancel_leave();
			<DelegatorState<T>>::insert(&delegator, state);
			Self::deposit_event(Event::DelegatorExitCancelled(delegator));
			Ok(().into())
		}
		#[pallet::weight(<T as Config>::WeightInfo::schedule_revoke_delegation())]
		/// Request to revoke an existing delegation. If successful, the delegation is scheduled
		/// to be allowed to be revoked via the `execute_delegation_request` extrinsic.
		pub fn schedule_revoke_delegation(
			origin: OriginFor<T>,
			collator: T::AccountId,
		) -> DispatchResultWithPostInfo {
			let delegator = ensure_signed(origin)?;
			let mut state = <DelegatorState<T>>::get(&delegator).ok_or(Error::<T>::DelegatorDNE)?;
			let (now, when) = state.schedule_revoke::<T>(collator.clone())?;
			<DelegatorState<T>>::insert(&delegator, state);
			Self::deposit_event(Event::DelegationRevocationScheduled(
				now, delegator, collator, when,
			));
			Ok(().into())
		}
		#[pallet::weight(<T as Config>::WeightInfo::schedule_delegator_bond_more())]
		/// Request to bond more for delegators wrt a specific collator candidate.
		pub fn schedule_delegator_bond_more(
			origin: OriginFor<T>,
			candidate: T::AccountId,
			more: Balance,
			use_balance_from: Option<BondKind>,
		) -> DispatchResultWithPostInfo {
			let delegator = ensure_signed(origin)?;
			let mut state = <DelegatorState<T>>::get(&delegator).ok_or(Error::<T>::DelegatorDNE)?;
			let when = state.schedule_increase_delegation::<T>(candidate.clone(), more, use_balance_from)?;
			<DelegatorState<T>>::insert(&delegator, state);
			Self::deposit_event(Event::DelegationIncreaseScheduled(
				delegator, candidate, more, when,
			));
			Ok(().into())
		}
		#[pallet::weight(<T as Config>::WeightInfo::schedule_delegator_bond_less())]
		/// Request bond less for delegators wrt a specific collator candidate.
		pub fn schedule_delegator_bond_less(
			origin: OriginFor<T>,
			candidate: T::AccountId,
			less: Balance,
		) -> DispatchResultWithPostInfo {
			let caller = ensure_signed(origin)?;
			let mut state = <DelegatorState<T>>::get(&caller).ok_or(Error::<T>::DelegatorDNE)?;
			let when = state.schedule_decrease_delegation::<T>(candidate.clone(), less)?;
			<DelegatorState<T>>::insert(&caller, state);
			Self::deposit_event(Event::DelegationDecreaseScheduled(
				caller, candidate, less, when,
			));
			Ok(().into())
		}
		#[pallet::weight(<T as Config>::WeightInfo::execute_delegator_bond_more())]
		/// Execute pending request to change an existing delegation
		pub fn execute_delegation_request(
			origin: OriginFor<T>,
			delegator: T::AccountId,
			candidate: T::AccountId,
			use_balance_from: Option<BondKind>,
		) -> DispatchResultWithPostInfo {
			ensure_signed(origin)?; // we may want to reward caller if caller != delegator
			let mut state = <DelegatorState<T>>::get(&delegator).ok_or(Error::<T>::DelegatorDNE)?;
			state.execute_pending_request::<T>(candidate, use_balance_from)?;
			Ok(().into())
		}
		#[pallet::weight(<T as Config>::WeightInfo::cancel_delegator_bond_more())]
		/// Cancel request to change an existing delegation.
		pub fn cancel_delegation_request(
			origin: OriginFor<T>,
			candidate: T::AccountId,
		) -> DispatchResultWithPostInfo {
			let delegator = ensure_signed(origin)?;
			let mut state = <DelegatorState<T>>::get(&delegator).ok_or(Error::<T>::DelegatorDNE)?;
			let request = state.cancel_pending_request::<T>(candidate)?;
			<DelegatorState<T>>::insert(&delegator, state);
			Self::deposit_event(Event::CancelledDelegationRequest(delegator, request));
			Ok(().into())
		}

		#[pallet::weight(<T as Config>::WeightInfo::add_staking_liquidity_token(*current_liquidity_tokens))]
		pub fn add_staking_liquidity_token(
			origin: OriginFor<T>,
			paired_or_liquidity_token: PairedOrLiquidityToken,
			current_liquidity_tokens: u32,
		) -> DispatchResultWithPostInfo {
			ensure_root(origin)?;

			let added_liquidity_token: TokenId = match paired_or_liquidity_token {
				PairedOrLiquidityToken::Paired(x) => {
					T::StakingLiquidityTokenValuator::get_liquidity_asset(
						x.into(),
						T::NativeTokenId::get().into(),
					)?
				}
				PairedOrLiquidityToken::Liquidity(x) => x,
			};

			StakingLiquidityTokens::<T>::try_mutate(
				|staking_liquidity_tokens| -> DispatchResult {
					ensure!(
						current_liquidity_tokens as usize >= staking_liquidity_tokens.len(),
						Error::<T>::TooLowCurrentStakingLiquidityTokensCount
					);
					ensure!(
						staking_liquidity_tokens
							.insert(added_liquidity_token, None)
							.is_none(),
						Error::<T>::StakingLiquidityTokenAlreadyListed
					);

					Ok(())
				},
			)?;
			Ok(().into())
		}

		#[pallet::weight(<T as Config>::WeightInfo::remove_staking_liquidity_token(*current_liquidity_tokens))]
		pub fn remove_staking_liquidity_token(
			origin: OriginFor<T>,
			paired_or_liquidity_token: PairedOrLiquidityToken,
			current_liquidity_tokens: u32,
		) -> DispatchResultWithPostInfo {
			ensure_root(origin)?;

			let removed_liquidity_token: TokenId = match paired_or_liquidity_token {
				PairedOrLiquidityToken::Paired(x) => {
					T::StakingLiquidityTokenValuator::get_liquidity_asset(
						x.into(),
						T::NativeTokenId::get().into(),
					)?
				}
				PairedOrLiquidityToken::Liquidity(x) => x,
			};

			StakingLiquidityTokens::<T>::try_mutate(
				|staking_liquidity_tokens| -> DispatchResult {
					ensure!(
						current_liquidity_tokens as usize >= staking_liquidity_tokens.len(),
						Error::<T>::TooLowCurrentStakingLiquidityTokensCount
					);
					ensure!(
						staking_liquidity_tokens
							.remove(&removed_liquidity_token)
							.is_some(),
						Error::<T>::StakingLiquidityTokenNotListed
					);

					Ok(())
				},
			)?;
			Ok(().into())
		}
	}

	impl<T: Config> Pallet<T> {
		pub fn is_delegator(acc: &T::AccountId) -> bool {
			<DelegatorState<T>>::get(acc).is_some()
		}
		pub fn is_candidate(acc: &T::AccountId) -> bool {
			<CandidateState<T>>::get(acc).is_some()
		}
		pub fn is_selected_candidate(acc: &T::AccountId) -> bool {
			<SelectedCandidates<T>>::get().binary_search(acc).is_ok()
		}
		/// Caller must ensure candidate is active before calling
		fn update_active(
			candidate: T::AccountId,
			total: Balance,
			candidate_liquidity_token: TokenId,
		) {
			let mut candidates = <CandidatePool<T>>::get();
			candidates.remove(&Bond::from_owner(candidate.clone()));
			candidates.insert(Bond {
				owner: candidate,
				amount: total,
				liquidity_token: candidate_liquidity_token,
			});
			<CandidatePool<T>>::put(candidates);
		}
		fn delegator_leaves_collator(
			delegator: T::AccountId,
			collator: T::AccountId,
		) -> DispatchResult {
			let mut state = <CandidateState<T>>::get(&collator).ok_or(Error::<T>::CandidateDNE)?;
			let (total_changed, delegator_stake) = state.rm_delegator::<T>(delegator.clone())?;
<<<<<<< HEAD
			<T as pallet::Config>::Currency::unreserve(
				state.liquidity_token.into(),
				&delegator,
				delegator_stake.into(),
			);
=======
			let debug_amount = <T as pallet::Config>::StakingReservesProvider::unbond(state.liquidity_token.into(), &delegator, delegator_stake.into());
			if !debug_amount.is_zero(){
				log::warn!(
					"Unbond in staking returned non-zero value {:?}",
					debug_amount
				);
			}
>>>>>>> 3c3f953c
			if state.is_active() && total_changed {
				Self::update_active(collator.clone(), state.total_counted, state.liquidity_token);
			}
			let new_total_locked =
				<Total<T>>::get(state.liquidity_token).saturating_sub(delegator_stake);
			<Total<T>>::insert(state.liquidity_token, new_total_locked);
			let new_total = state.total_counted;
			<CandidateState<T>>::insert(&collator, state);
			Self::deposit_event(Event::DelegatorLeftCandidate(
				delegator,
				collator,
				delegator_stake,
				new_total,
			));
			Ok(())
		}

		fn pay_stakers(now: RoundIndex) {
			// payout is now - duration rounds ago => now - duration > 0 else return early
			let duration = T::RewardPaymentDelay::get();
			if now < duration {
				return;
			}
			let round_to_payout = now.saturating_sub(duration);
			let total = <Points<T>>::take(round_to_payout);
			if total.is_zero() {
				return;
			}
			let total_issuance =
				T::Issuance::get_staking_issuance(round_to_payout).unwrap_or(Balance::zero());

			let mint = |amt: Balance, to: T::AccountId| {
				let amount_transferred: Balance = <T as pallet::Config>::Currency::transfer(
					T::NativeTokenId::get().into(),
					&<T as pallet::Config>::StakingIssuanceVault::get(),
					&to,
					amt.into(),
					ExistenceRequirement::AllowDeath,
				)
				.map_or(Zero::zero(), |_| amt)
				.into();
				Self::deposit_event(Event::Rewarded(to.clone(), amount_transferred));
			};
			// only pay out rewards at the end to transfer only total amount due
			let mut due_rewards: BTreeMap<T::AccountId, Balance> = BTreeMap::new();
			let mut increase_due_rewards = |amt: Balance, to: T::AccountId| {
				if let Some(already_due) = due_rewards.get(&to) {
					let amount = amt.saturating_add(*already_due);
					due_rewards.insert(to, amount);
				} else {
					due_rewards.insert(to, amt);
				}
			};
			let collator_fee = <CollatorCommission<T>>::get();
			let collator_issuance = collator_fee * total_issuance;
			for (collator, pts) in <AwardedPts<T>>::drain_prefix(round_to_payout) {
				let pct_due = Perbill::from_rational(pts, total);
				let mut amt_due = pct_due * total_issuance;
				// Take the snapshot of block author and delegations
				let state = <AtStake<T>>::take(round_to_payout, &collator);
				if state.delegations.is_empty() {
					// solo collator with no delegators
					mint(amt_due, collator.clone());
				} else {
					// pay collator first; commission + due_portion
					let collator_pct = Perbill::from_rational(state.bond, state.total);
					let commission = pct_due * collator_issuance;
					amt_due = amt_due.saturating_sub(commission);
					let collator_reward = (collator_pct * amt_due).saturating_add(commission);
					mint(collator_reward, collator.clone());
					// pay delegators due portion
					for Bond { owner, amount, .. } in state.delegations {
						let percent = Perbill::from_rational(amount, state.total);
						let due = percent * amt_due;
						increase_due_rewards(due, owner.clone());
						Self::deposit_event(Event::DelegatorDueReward(
							owner.clone(),
							collator.clone(),
							due,
						));
					}
				}
			}

			for (delegator, total_due) in due_rewards {
				mint(total_due, delegator);
			}
		}

		/// Compute the top `TotalSelected` candidates in the CandidatePool and return
		/// a vec of their AccountIds (in the order of selection)
		pub fn compute_top_candidates() -> Vec<(T::AccountId, Balance)> {
			let candidates = <CandidatePool<T>>::get().0;
			let staking_liquidity_tokens = <StakingLiquidityTokens<T>>::get();

			// morph amount in candidates to exposure in mga
			let mut valuated_candidates: Vec<(T::AccountId, Balance)> = candidates
				.iter()
				.filter_map(|x| {
					if let Some(pool_ratio_option) =
						staking_liquidity_tokens.get(&x.liquidity_token)
					{
						if let Some(pool_ratio) = pool_ratio_option {
							if !pool_ratio.1.is_zero() {
								Some((
									x.owner.clone(),
									multiply_by_rational(x.amount, pool_ratio.0, pool_ratio.1)
										.unwrap_or_else(|_| Balance::max_value()),
								))
							} else {
								None
							}
						} else {
							None
						}
					} else {
						None
					}
				})
				.collect();
			// order candidates by stake (least to greatest so requires `rev()`)
			valuated_candidates.sort_unstable_by(|a, b| a.1.partial_cmp(&b.1).unwrap());
			let top_n = <TotalSelected<T>>::get() as usize;
			// choose the top TotalSelected qualified candidates, ordered by stake
			let mut valuated_collators: Vec<(T::AccountId, Balance)> = valuated_candidates
				.into_iter()
				.rev()
				.take(top_n)
				.filter(|x| x.1 >= T::MinCollatorStk::get())
				.collect::<_>();
			valuated_collators.sort_unstable_by(|a, b| a.0.partial_cmp(&b.0).unwrap());
			valuated_collators
		}

		pub fn staking_liquidity_tokens_snapshot() {
			let mut staking_liquidity_tokens = <StakingLiquidityTokens<T>>::get();

			for (token, valuation) in staking_liquidity_tokens.iter_mut() {
				*valuation = T::StakingLiquidityTokenValuator::get_pool_state((*token).into());
			}

			<StakingLiquidityTokens<T>>::put(staking_liquidity_tokens);
		}

		/// Best as in most cumulatively supported in terms of stake
		/// Returns [collator_count, delegation_count, total staked]
		fn select_top_candidates(now: RoundIndex) -> (u32, u32, Balance) {
			let (mut collator_count, mut delegation_count, mut total_relevant_exposure) =
				(0u32, 0u32, Balance::zero());
			Self::staking_liquidity_tokens_snapshot();
			// choose the top TotalSelected qualified candidates, ordered by stake
			let collators = Self::compute_top_candidates();
			// snapshot exposure for round for weighting reward distribution
			for collator in collators.iter() {
				let state = <CandidateState<T>>::get(&collator.0)
					.expect("all members of CandidateQ must be candidates");
				collator_count = collator_count.saturating_add(1u32);
				delegation_count = delegation_count.saturating_add(state.delegators.0.len() as u32);
				let amount = collator.1;
				total_relevant_exposure = total_relevant_exposure.saturating_add(amount);
				let collator_snaphot: CollatorSnapshot<T::AccountId> = state.into();
				<AtStake<T>>::insert(now, collator.0.clone(), collator_snaphot);
				Self::deposit_event(Event::CollatorChosen(now, collator.0.clone(), amount));
			}

			// insert canonical collator set
			<SelectedCandidates<T>>::put(
				collators
					.iter()
					.cloned()
					.map(|x| x.0)
					.collect::<Vec<T::AccountId>>(),
			);
			(collator_count, delegation_count, total_relevant_exposure)
		}
	}

	/// Add reward points to block authors:
	/// * 20 points to the block producer for producing a block in the chain
	impl<T: Config> pallet_authorship::EventHandler<T::AccountId, T::BlockNumber> for Pallet<T> {
		fn note_author(author: T::AccountId) {
			let now = <Round<T>>::get().current;
			let score_plus_20 = <AwardedPts<T>>::get(now, &author).saturating_add(20);
			<AwardedPts<T>>::insert(now, author, score_plus_20);
			<Points<T>>::mutate(now, |x| *x = x.saturating_add(20));
		}

		fn note_uncle(_: T::AccountId, _: T::BlockNumber) {
			// ignore
		}
	}

	impl<T: Config> pallet_session::SessionManager<T::AccountId> for Pallet<T> {
		fn new_session(_: SessionIndex) -> Option<Vec<T::AccountId>> {
			let selected_canidates = Self::selected_candidates();
			if !selected_canidates.is_empty() {
				Some(selected_canidates)
			} else {
				let fallback_canidates = T::FallbackProvider::get_members();
				if !fallback_canidates.is_empty() {
					Some(fallback_canidates)
				} else {
					None
				}
			}
		}
		fn start_session(session_index: SessionIndex) {
			if !session_index.is_zero() {
				let n = <frame_system::Pallet<T>>::block_number().saturating_add(One::one());
				let mut round = <Round<T>>::get();
				// mutate round
				round.update(n);
				// pay all stakers for T::RewardPaymentDelay rounds ago
				Self::pay_stakers(round.current);
				// select top collator candidates for next round
				let (collator_count, _delegation_count, total_relevant_exposure) =
					Self::select_top_candidates(round.current.saturating_add(One::one()));
				// Calculate the issuance for next round
				// No issuance must happen after this point
				T::Issuance::compute_issuance(round.current);
				// start next round
				<Round<T>>::put(round);
				// Emit new round event
				Self::deposit_event(Event::NewRound(
					round.first,
					round.current,
					collator_count,
					total_relevant_exposure,
				));
			}
		}
		fn end_session(_: SessionIndex) {
			// ignore
		}
	}

	impl<T: Config> pallet_session::ShouldEndSession<T::BlockNumber> for Pallet<T> {
		fn should_end_session(now: T::BlockNumber) -> bool {
			let round = <Round<T>>::get();
			round.should_update(now)
		}
	}

	impl<T: Config> EstimateNextSessionRotation<T::BlockNumber> for Pallet<T> {
		fn average_session_length() -> T::BlockNumber {
			<Round<T>>::get().length.into()
		}

		fn estimate_current_session_progress(now: T::BlockNumber) -> (Option<Permill>, Weight) {
			let round = <Round<T>>::get();
			let passed_blocks = now.saturating_sub(round.first).saturating_add(One::one());

			(
				Some(Permill::from_rational(passed_blocks, round.length.into())),
				// One read for the round info, blocknumber is read free
				T::DbWeight::get().reads(1),
			)
		}

		fn estimate_next_session_rotation(
			_now: T::BlockNumber,
		) -> (Option<T::BlockNumber>, Weight) {
			let round = <Round<T>>::get();

			(
				Some(
					round
						.first
						.saturating_add(round.length.saturating_sub(One::one()).into()),
				),
				// One read for the round info, blocknumber is read free
				T::DbWeight::get().reads(1),
			)
		}
	}
}<|MERGE_RESOLUTION|>--- conflicted
+++ resolved
@@ -63,41 +63,37 @@
 use frame_support::traits::{EstimateNextSessionRotation, ExistenceRequirement, Get};
 use frame_system::pallet_prelude::*;
 use frame_system::RawOrigin;
-use pallet_collective::GetMembers;
 use pallet_issuance::{ComputeIssuance, GetIssuance};
 use parity_scale_codec::{Decode, Encode};
 use scale_info::TypeInfo;
 use sp_runtime::{
 	helpers_128bit::multiply_by_rational,
-	traits::{CheckedMul, One, Saturating, Zero},
+	traits::{One, Saturating, Zero, CheckedMul},
 	Perbill, Permill, RuntimeDebug,
 };
 use sp_staking::SessionIndex;
 use sp_std::{cmp::Ordering, collections::btree_map::BTreeMap, prelude::*};
-<<<<<<< HEAD
-=======
 use pallet_collective::GetMembers;
 pub use mp_multipurpose_liquidity::BondKind;
 pub use mp_traits::StakingReservesProviderTrait;
->>>>>>> 3c3f953c
 
 pub use pallet::*;
-use sp_std::convert::TryInto;
 
 pub mod weights;
 pub use weights::WeightInfo;
 
-trait FromInfiniteZeros {
+trait FromInfiniteZeros{
 	type Output;
 	fn from_zeros() -> Self::Output;
 }
 
-impl<D: Decode> FromInfiniteZeros for D {
+impl<D: Decode> FromInfiniteZeros for D{
 	type Output = D;
 	fn from_zeros() -> Self::Output {
 		D::decode(&mut sp_runtime::traits::TrailingZeroInput::zeroes()).unwrap()
 	}
 }
+
 
 #[pallet]
 pub mod pallet {
@@ -114,7 +110,7 @@
 		Liquidity(TokenId),
 	}
 
-	#[derive(Clone, Encode, Decode, RuntimeDebug, TypeInfo)]
+	#[derive(Clone, Encode, Decode, RuntimeDebug, TypeInfo,)]
 	pub struct Bond<AccountId> {
 		pub owner: AccountId,
 		pub amount: Balance,
@@ -298,9 +294,7 @@
 				<T as pallet::Config>::StakingReservesProvider::can_bond(self.liquidity_token, &candidate_id, more, use_balance_from),
 				Error::<T>::InsufficientBalance
 			);
-			let when_executable = <Round<T>>::get()
-				.current
-				.saturating_add(T::CandidateBondDelay::get());
+			let when_executable = <Round<T>>::get().current.saturating_add(T::CandidateBondDelay::get());
 			self.request = Some(CandidateBondRequest {
 				change: CandidateBondChange::Increase,
 				amount: more,
@@ -325,9 +319,7 @@
 				self.bond >= T::MinCandidateStk::get().saturating_add(less),
 				Error::<T>::CandidateBondBelowMin
 			);
-			let when_executable = <Round<T>>::get()
-				.current
-				.saturating_add(T::CandidateBondDelay::get());
+			let when_executable = <Round<T>>::get().current.saturating_add(T::CandidateBondDelay::get());
 			self.request = Some(CandidateBondRequest {
 				change: CandidateBondChange::Decrease,
 				amount: less,
@@ -351,63 +343,22 @@
 			let caller: T::AccountId = self.id.clone().into();
 			let event = match request.change {
 				CandidateBondChange::Increase => {
-<<<<<<< HEAD
-					self.bond = self
-						.bond
-						.checked_add(request.amount)
-						.ok_or(Error::<T>::MathError)?;
-
-					self.total_counted = self
-						.total_counted
-						.checked_add(request.amount)
-						.ok_or(Error::<T>::MathError)?;
-					self.total_backing = self
-						.total_backing
-						.checked_add(request.amount)
-						.ok_or(Error::<T>::MathError)?;
-					<T as pallet::Config>::Currency::reserve(
-						self.liquidity_token.into(),
-						&caller,
-						request.amount.into(),
-					)?;
-					let new_total =
-						<Total<T>>::get(self.liquidity_token).saturating_add(request.amount);
-=======
 					self.bond = self.bond.checked_add(request.amount).ok_or(Error::<T>::MathError)?;
 					
 					self.total_counted = self.total_counted.checked_add(request.amount).ok_or(Error::<T>::MathError)?;
 					self.total_backing = self.total_backing.checked_add(request.amount).ok_or(Error::<T>::MathError)?;
 					<T as pallet::Config>::StakingReservesProvider::bond(self.liquidity_token.into(), &caller, request.amount.into(), use_balance_from)?;
 					let new_total = <Total<T>>::get(self.liquidity_token).saturating_add(request.amount);
->>>>>>> 3c3f953c
 					<Total<T>>::insert(self.liquidity_token, new_total);
-					Event::CandidateBondedMore(self.id.clone().into(), request.amount, self.bond)
+					Event::CandidateBondedMore(
+						self.id.clone().into(),
+						request.amount,
+						self.bond,
+					)
 				}
 				CandidateBondChange::Decrease => {
 					// Arithmetic assumptions are self.bond > less && self.bond - less > CollatorMinBond
 					// (assumptions enforced by `schedule_bond_less`; if storage corrupts, must re-verify)
-<<<<<<< HEAD
-					self.bond = self
-						.bond
-						.checked_sub(request.amount)
-						.ok_or(Error::<T>::MathError)?;
-
-					self.total_counted = self
-						.total_counted
-						.checked_sub(request.amount)
-						.ok_or(Error::<T>::MathError)?;
-					self.total_backing = self
-						.total_backing
-						.checked_sub(request.amount)
-						.ok_or(Error::<T>::MathError)?;
-					<T as pallet::Config>::Currency::unreserve(
-						self.liquidity_token.into(),
-						&caller,
-						request.amount.into(),
-					);
-					let new_total_staked =
-						<Total<T>>::get(self.liquidity_token).saturating_sub(request.amount);
-=======
 					self.bond = self.bond.checked_sub(request.amount).ok_or(Error::<T>::MathError)?;
 					
 					self.total_counted = self.total_counted.checked_sub(request.amount).ok_or(Error::<T>::MathError)?;
@@ -420,7 +371,6 @@
 						);
 					}
 					let new_total_staked = <Total<T>>::get(self.liquidity_token).saturating_sub(request.amount);
->>>>>>> 3c3f953c
 					<Total<T>>::insert(self.liquidity_token, new_total_staked);
 					Event::CandidateBondedLess(
 						self.id.clone().into(),
@@ -496,20 +446,10 @@
 				self.delegators.insert(acc.clone()),
 				Error::<T>::DelegatorExists
 			);
-			self.total_backing = self
-				.total_backing
-				.checked_add(amount)
-				.ok_or(Error::<T>::MathError)?;
+			self.total_backing = self.total_backing.checked_add(amount).ok_or(Error::<T>::MathError)?;
 			if (self.top_delegations.len() as u32) < T::MaxDelegatorsPerCandidate::get() {
-				self.add_top_delegation(Bond {
-					owner: acc,
-					amount,
-					liquidity_token: self.liquidity_token,
-				});
-				self.total_counted = self
-					.total_counted
-					.checked_add(amount)
-					.ok_or(Error::<T>::MathError)?;
+				self.add_top_delegation(Bond { owner: acc, amount, liquidity_token: self.liquidity_token });
+				self.total_counted = self.total_counted.checked_add(amount).ok_or(Error::<T>::MathError)?;
 				Ok(DelegatorAdded::AddedToTop {
 					new_total: self.total_counted,
 				})
@@ -521,14 +461,7 @@
 					.expect("self.top_delegations.len() >= T::Max exists >= 1 element in top");
 				if amount > last_delegation_in_top.amount {
 					// update total_counted with positive difference
-					self.total_counted = self
-						.total_counted
-						.checked_add(
-							amount
-								.checked_sub(last_delegation_in_top.amount)
-								.ok_or(Error::<T>::MathError)?,
-						)
-						.ok_or(Error::<T>::MathError)?;
+					self.total_counted = self.total_counted.checked_add(amount.checked_sub(last_delegation_in_top.amount).ok_or(Error::<T>::MathError)?).ok_or(Error::<T>::MathError)?;
 					// last delegation already popped from top_delegations
 					// insert new delegation into top_delegations
 					self.add_top_delegation(Bond {
@@ -579,26 +512,13 @@
 			if let Some(amount) = delegation_amt {
 				// last element has largest amount as per ordering
 				if let Some(last) = self.bottom_delegations.pop() {
-					self.total_counted = self
-						.total_counted
-						.checked_sub(
-							amount
-								.checked_sub(last.amount)
-								.ok_or(Error::<T>::MathError)?,
-						)
-						.ok_or(Error::<T>::MathError)?;
+					self.total_counted = self.total_counted.checked_sub(amount.checked_sub(last.amount).ok_or(Error::<T>::MathError)?).ok_or(Error::<T>::MathError)?;
 					self.add_top_delegation(last);
 				} else {
 					// no item in bottom delegations so no item from bottom to pop and push up
-					self.total_counted = self
-						.total_counted
-						.checked_sub(amount)
-						.ok_or(Error::<T>::MathError)?;
+					self.total_counted = self.total_counted.checked_sub(amount).ok_or(Error::<T>::MathError)?;
 				}
-				self.total_backing = self
-					.total_backing
-					.checked_sub(amount)
-					.ok_or(Error::<T>::MathError)?;
+				self.total_backing = self.total_backing.checked_sub(amount).ok_or(Error::<T>::MathError)?;
 				return Ok((true, amount));
 			}
 			// else (no item removed from the top)
@@ -617,31 +537,18 @@
 				.collect();
 			// if err, no item with account exists in top || bottom
 			let amount = delegation_amt.ok_or(Error::<T>::DelegatorDNEinTopNorBottom)?;
-			self.total_backing = self
-				.total_backing
-				.checked_sub(amount)
-				.ok_or(Error::<T>::MathError)?;
+			self.total_backing = self.total_backing.checked_sub(amount).ok_or(Error::<T>::MathError)?;
 			Ok((false, amount))
 		}
 		/// Return true if in_top after call
 		/// Caller must verify before call that account is a delegator
-		fn increase_delegation<T: Config>(
-			&mut self,
-			delegator: A,
-			more: Balance,
-		) -> Result<bool, DispatchError> {
+		fn increase_delegation<T: Config>(&mut self, delegator: A, more: Balance) -> Result<bool, DispatchError> {
 			let mut in_top = false;
 			for x in &mut self.top_delegations {
 				if x.owner == delegator {
 					x.amount = x.amount.checked_add(more).ok_or(Error::<T>::MathError)?;
-					self.total_counted = self
-						.total_counted
-						.checked_add(more)
-						.ok_or(Error::<T>::MathError)?;
-					self.total_backing = self
-						.total_backing
-						.checked_add(more)
-						.ok_or(Error::<T>::MathError)?;
+					self.total_counted = self.total_counted.checked_add(more).ok_or(Error::<T>::MathError)?;
+					self.total_backing = self.total_backing.checked_add(more).ok_or(Error::<T>::MathError)?;
 					in_top = true;
 					break;
 				}
@@ -661,10 +568,7 @@
 			for x in &mut self.bottom_delegations {
 				if x.owner == delegator {
 					x.amount = x.amount.checked_add(more).ok_or(Error::<T>::MathError)?;
-					self.total_backing = self
-						.total_backing
-						.checked_add(more)
-						.ok_or(Error::<T>::MathError)?;
+					self.total_backing = self.total_backing.checked_add(more).ok_or(Error::<T>::MathError)?;
 					move_2_top = x.amount > lowest_top.amount;
 					break;
 				}
@@ -672,15 +576,7 @@
 			if move_2_top {
 				self.sort_bottom_delegations();
 				let highest_bottom = self.bottom_delegations.pop().expect("updated => exists");
-				self.total_counted = self
-					.total_counted
-					.checked_add(
-						highest_bottom
-							.amount
-							.checked_sub(lowest_top.amount)
-							.ok_or(Error::<T>::MathError)?,
-					)
-					.ok_or(Error::<T>::MathError)?;
+				self.total_counted = self.total_counted.checked_add(highest_bottom.amount.checked_sub(lowest_top.amount).ok_or(Error::<T>::MathError)?).ok_or(Error::<T>::MathError)?;
 				self.add_top_delegation(highest_bottom);
 				self.add_bottom_delegation(lowest_top);
 				Ok(true)
@@ -692,11 +588,7 @@
 			}
 		}
 		/// Return true if in_top after call
-		pub fn decrease_delegation<T: Config>(
-			&mut self,
-			delegator: A,
-			less: Balance,
-		) -> Result<bool, DispatchError> {
+		pub fn decrease_delegation<T: Config>(&mut self, delegator: A, less: Balance) -> Result<bool, DispatchError> {
 			let mut in_top = false;
 			let mut new_lowest_top: Option<Bond<A>> = None;
 			for x in &mut self.top_delegations {
@@ -725,46 +617,23 @@
 						.top_delegations
 						.pop()
 						.expect("must have >1 item to update, assign in_top = true");
-					self.total_counted = self
-						.total_counted
-						.checked_sub(
-							lowest_top
-								.amount
-								.checked_add(less)
-								.ok_or(Error::<T>::MathError)?,
-						)
-						.ok_or(Error::<T>::MathError)?;
-					self.total_counted = self
-						.total_counted
-						.checked_add(highest_bottom.amount)
-						.ok_or(Error::<T>::MathError)?;
-					self.total_backing = self
-						.total_backing
-						.checked_sub(less)
-						.ok_or(Error::<T>::MathError)?;
+					self.total_counted = self.total_counted.checked_sub(lowest_top.amount.checked_add(less).ok_or(Error::<T>::MathError)?).ok_or(Error::<T>::MathError)?;
+					self.total_counted = self.total_counted.checked_add(highest_bottom.amount).ok_or(Error::<T>::MathError)?;
+					self.total_backing = self.total_backing.checked_sub(less).ok_or(Error::<T>::MathError)?;
 					self.add_top_delegation(highest_bottom);
 					self.add_bottom_delegation(lowest_top);
 					return Ok(false);
 				} else {
 					// no existing bottom delegators so update both counters the same magnitude
-					self.total_counted = self
-						.total_counted
-						.checked_sub(less)
-						.ok_or(Error::<T>::MathError)?;
-					self.total_backing = self
-						.total_backing
-						.checked_sub(less)
-						.ok_or(Error::<T>::MathError)?;
+					self.total_counted = self.total_counted.checked_sub(less).ok_or(Error::<T>::MathError)?;
+					self.total_backing = self.total_backing.checked_sub(less).ok_or(Error::<T>::MathError)?;
 					return Ok(true);
 				}
 			}
 			for x in &mut self.bottom_delegations {
 				if x.owner == delegator {
 					x.amount = x.amount.checked_sub(less).ok_or(Error::<T>::MathError)?;
-					self.total_backing = self
-						.total_backing
-						.checked_sub(less)
-						.ok_or(Error::<T>::MathError)?;
+					self.total_backing = self.total_backing.checked_sub(less).ok_or(Error::<T>::MathError)?;
 					break;
 				}
 			}
@@ -835,7 +704,10 @@
 		}
 	}
 
-	impl<A: Ord + Clone> Delegator<A> {
+	impl<
+			A: Ord + Clone,
+		> Delegator<A>
+	{
 		pub fn new(id: A, collator: A, amount: Balance, liquidity_token: TokenId) -> Self {
 			Delegator {
 				id,
@@ -940,20 +812,10 @@
 				.ok_or(Error::<T>::DelegationDNE)?;
 			let delegator_id: T::AccountId = self.id.clone().into();
 			ensure!(
-<<<<<<< HEAD
-				<T as pallet::Config>::Currency::can_reserve(
-					(*liquidity_token).into(),
-					&delegator_id,
-					more.into()
-				),
-=======
 				<T as pallet::Config>::StakingReservesProvider::can_bond((*liquidity_token).into(), &delegator_id, more.into(), use_balance_from),
->>>>>>> 3c3f953c
 				Error::<T>::InsufficientBalance
 			);
-			let when = <Round<T>>::get()
-				.current
-				.saturating_add(T::DelegationBondDelay::get());
+			let when = <Round<T>>::get().current.saturating_add(T::DelegationBondDelay::get());
 			self.requests.bond_more::<T>(collator, more, when)?;
 			Ok(when)
 		}
@@ -977,9 +839,7 @@
 				*amount >= T::MinDelegation::get().saturating_add(less),
 				Error::<T>::DelegationBelowMin
 			);
-			let when = <Round<T>>::get()
-				.current
-				.saturating_add(T::DelegationBondDelay::get());
+			let when = <Round<T>>::get().current.saturating_add(T::DelegationBondDelay::get());
 			self.requests.bond_less::<T>(collator, less, when)?;
 			Ok(when)
 		}
@@ -1068,15 +928,7 @@
 							// update collator state delegation
 							let mut collator_state = <CandidateState<T>>::get(&candidate_id)
 								.ok_or(Error::<T>::CandidateDNE)?;
-<<<<<<< HEAD
-							<T as pallet::Config>::Currency::reserve(
-								x.liquidity_token.into(),
-								&self.id.clone().into(),
-								balance_amt.into(),
-							)?;
-=======
 							<T as pallet::Config>::StakingReservesProvider::bond(x.liquidity_token.into(), &self.id.clone().into(), balance_amt.into(), use_balance_from)?;
->>>>>>> 3c3f953c
 							let before = collator_state.total_counted;
 							let in_top = collator_state
 								.increase_delegation::<T>(self.id.clone().into(), balance_amt)?;
@@ -1110,17 +962,9 @@
 					for x in &mut self.delegations.0 {
 						if x.owner == candidate {
 							if x.amount > amount.saturating_add(T::MinDelegation::get()) {
-								x.amount =
-									x.amount.checked_sub(amount).ok_or(Error::<T>::MathError)?;
+								x.amount = x.amount.checked_sub(amount).ok_or(Error::<T>::MathError)?;
 								let mut collator = <CandidateState<T>>::get(&candidate_id)
 									.ok_or(Error::<T>::CandidateDNE)?;
-<<<<<<< HEAD
-								<T as pallet::Config>::Currency::unreserve(
-									x.liquidity_token.into(),
-									&delegator_id,
-									balance_amt.into(),
-								);
-=======
 								let debug_amount = <T as pallet::Config>::StakingReservesProvider::unbond(x.liquidity_token.into(), &delegator_id, balance_amt.into());
 								if !debug_amount.is_zero(){
 									log::warn!(
@@ -1128,11 +972,10 @@
 										debug_amount
 									);
 								}
->>>>>>> 3c3f953c
 								let before = collator.total_counted;
 								// need to go into decrease_delegation
-								let in_top = collator
-									.decrease_delegation::<T>(delegator_id.clone(), balance_amt)?;
+								let in_top =
+									collator.decrease_delegation::<T>(delegator_id.clone(), balance_amt)?;
 								let after = collator.total_counted;
 								if collator.is_active() && (before != after) {
 									Pallet::<T>::update_active(
@@ -1319,7 +1162,7 @@
 		}
 		/// Check if the round should be updated
 		pub fn should_update(&self, now: B) -> bool {
-			now.saturating_add(One::one()) >= self.first.saturating_add(self.length.into())
+			now.saturating_add(One::one())  >= self.first.saturating_add(self.length.into())
 		}
 		/// New round
 		pub fn update(&mut self, now: B) {
@@ -1348,17 +1191,14 @@
 	type RewardPoint = u32;
 
 	#[cfg(feature = "runtime-benchmarks")]
-	pub trait StakingBenchmarkConfig:
-		orml_tokens::Config + pallet_xyk::Config + pallet_session::Config + pallet_issuance::Config
-	{
-	}
+	pub trait StakingBenchmarkConfig: orml_tokens::Config + pallet_xyk::Config + pallet_session::Config + pallet_issuance::Config{}
 
 	#[cfg(not(feature = "runtime-benchmarks"))]
 	pub trait StakingBenchmarkConfig {}
-
+	
 	/// Configuration trait of this pallet.
 	#[pallet::config]
-	pub trait Config: frame_system::Config + StakingBenchmarkConfig {
+	pub trait Config: frame_system::Config + StakingBenchmarkConfig{
 		/// Overarching event type
 		type Event: From<Event<Self>> + IsType<<Self as frame_system::Config>::Event>;
 		/// Multipurpose-liquidity
@@ -1478,7 +1318,7 @@
 		StakingLiquidityTokenAlreadyListed,
 		ExceedMaxCollatorCandidates,
 		ExceedMaxTotalDelegatorsPerCandidate,
-		MathError,
+		MathError
 	}
 
 	#[pallet::event]
@@ -1648,16 +1488,11 @@
 	#[pallet::genesis_build]
 	impl<T: Config> GenesisBuild<T> for GenesisConfig<T> {
 		fn build(&self) {
-			let mut liquidity_token_list: Vec<TokenId> = self
-				.candidates
-				.iter()
-				.cloned()
-				.map(|(_, _, l)| l)
-				.collect::<Vec<TokenId>>();
+			let mut liquidity_token_list: Vec<TokenId> = self.candidates.iter().cloned().map(|(_,_,l)| l).collect::<Vec<TokenId>>();
 			liquidity_token_list.sort();
 			liquidity_token_list.dedup();
 			let liquidity_token_count: u32 = liquidity_token_list.len().try_into().unwrap();
-			for (i, liquidity_token) in liquidity_token_list.iter().enumerate() {
+			for (i, liquidity_token) in liquidity_token_list.iter().enumerate(){
 				if let Err(error) = <Pallet<T>>::add_staking_liquidity_token(
 					RawOrigin::Root.into(),
 					PairedOrLiquidityToken::Liquidity(*liquidity_token),
@@ -1673,15 +1508,7 @@
 			// Initialize the candidates
 			for &(ref candidate, balance, liquidity_token) in &self.candidates {
 				assert!(
-<<<<<<< HEAD
-					<T as pallet::Config>::Currency::free_balance(
-						liquidity_token.into(),
-						candidate
-					)
-					.into() >= balance,
-=======
 					<T as pallet::Config>::Currency::available_balance(liquidity_token.into(), candidate).into() >= balance,
->>>>>>> 3c3f953c
 					"Account does not have enough balance to bond as a candidate."
 				);
 				candidate_count = candidate_count.saturating_add(1u32);
@@ -1707,15 +1534,7 @@
 					.expect("Delegation to non-existant collator")
 					.2;
 				assert!(
-<<<<<<< HEAD
-					<T as pallet::Config>::Currency::free_balance(
-						collator_liquidity_token.into(),
-						delegator
-					)
-					.into() >= balance,
-=======
 					<T as pallet::Config>::Currency::available_balance(collator_liquidity_token.into(), delegator).into() >= balance,
->>>>>>> 3c3f953c
 					"Account does not have enough balance to place delegation."
 				);
 				let cd_count = if let Some(x) = col_delegator_count.get(target) {
@@ -1757,11 +1576,8 @@
 			// Choose top TotalSelected collator candidates
 			let (v_count, _, total_relevant_exposure) = <Pallet<T>>::select_top_candidates(1u32);
 			// Start Round 1 at Block 0
-			let round: RoundInfo<T::BlockNumber> = RoundInfo::new(
-				0u32,
-				0u32.into(),
-				<T as pallet::Config>::BlocksPerRound::get(),
-			);
+			let round: RoundInfo<T::BlockNumber> =
+				RoundInfo::new(0u32, 0u32.into(), <T as pallet::Config>::BlocksPerRound::get());
 			<Round<T>>::put(round);
 			// So that round 0 can be rewarded
 			for atstake in <AtStake<T>>::iter_prefix(1u32) {
@@ -1902,13 +1718,6 @@
 			state.can_leave::<T>()?;
 
 			let return_stake = |bond: Bond<T::AccountId>| {
-<<<<<<< HEAD
-				<T as pallet::Config>::Currency::unreserve(
-					bond.liquidity_token.into(),
-					&bond.owner,
-					bond.amount.into(),
-				);
-=======
 				let debug_amount = <T as pallet::Config>::StakingReservesProvider::unbond(bond.liquidity_token.into(), &bond.owner, bond.amount.into());
 				if !debug_amount.is_zero(){
 					log::warn!(
@@ -1916,11 +1725,10 @@
 						debug_amount
 					);
 				}
->>>>>>> 3c3f953c
 				// remove delegation from delegator state
 				let mut delegator = DelegatorState::<T>::get(&bond.owner).expect(
-					"Collator state and delegator state are consistent.
-						Collator state has a record of this delegation. Therefore,
+					"Collator state and delegator state are consistent. 
+						Collator state has a record of this delegation. Therefore, 
 						Delegator state also has a record. qed.",
 				);
 				if let Some(remaining_delegations) = delegator.rm_delegation(candidate.clone()) {
@@ -1941,13 +1749,6 @@
 				return_stake(bond);
 			}
 			// return stake to collator
-<<<<<<< HEAD
-			<T as pallet::Config>::Currency::unreserve(
-				state.liquidity_token.into(),
-				&state.id,
-				state.bond.into(),
-			);
-=======
 			let debug_amount = <T as pallet::Config>::StakingReservesProvider::unbond(state.liquidity_token.into(), &state.id, state.bond.into());
 			if !debug_amount.is_zero(){
 				log::warn!(
@@ -1955,7 +1756,6 @@
 					debug_amount
 				);
 			}
->>>>>>> 3c3f953c
 			<CandidateState<T>>::remove(&candidate);
 			let new_total_staked =
 				<Total<T>>::get(state.liquidity_token).saturating_sub(state.total_backing);
@@ -2102,10 +1902,10 @@
 			Ok(().into())
 		}
 		#[pallet::weight(
-		<T as Config>::WeightInfo::delegate(
-		*candidate_delegation_count,
-		*delegation_count,
-		)
+			<T as Config>::WeightInfo::delegate(
+				*candidate_delegation_count,
+				*delegation_count,
+			)
 		)]
 		/// If caller is not a delegator and not a collator, then join the set of delegators
 		/// If caller is a delegator, then makes delegation to change their delegation state
@@ -2160,8 +1960,7 @@
 			// This check is hard
 			// There is no other way to add to a collators delegation count
 			ensure!(
-				collator_state.delegators.0.len()
-					< T::MaxTotalDelegatorsPerCandidate::get() as usize,
+				collator_state.delegators.0.len() < T::MaxTotalDelegatorsPerCandidate::get() as usize,
 				Error::<T>::ExceedMaxTotalDelegatorsPerCandidate
 			);
 			ensure!(
@@ -2169,15 +1968,7 @@
 				Error::<T>::TooLowCandidateDelegationCountToDelegate
 			);
 			let delegator_position = collator_state.add_delegation::<T>(acc.clone(), amount)?;
-<<<<<<< HEAD
-			<T as pallet::Config>::Currency::reserve(
-				collator_state.liquidity_token.into(),
-				&acc,
-				amount.into(),
-			)?;
-=======
 			<T as pallet::Config>::StakingReservesProvider::bond(collator_state.liquidity_token.into(), &acc, amount.into(), use_balance_from)?;
->>>>>>> 3c3f953c
 			if let DelegatorAdded::AddedToTop { new_total } = delegator_position {
 				if collator_state.is_active() {
 					// collator in candidate pool
@@ -2432,13 +2223,6 @@
 		) -> DispatchResult {
 			let mut state = <CandidateState<T>>::get(&collator).ok_or(Error::<T>::CandidateDNE)?;
 			let (total_changed, delegator_stake) = state.rm_delegator::<T>(delegator.clone())?;
-<<<<<<< HEAD
-			<T as pallet::Config>::Currency::unreserve(
-				state.liquidity_token.into(),
-				&delegator,
-				delegator_stake.into(),
-			);
-=======
 			let debug_amount = <T as pallet::Config>::StakingReservesProvider::unbond(state.liquidity_token.into(), &delegator, delegator_stake.into());
 			if !debug_amount.is_zero(){
 				log::warn!(
@@ -2446,7 +2230,6 @@
 					debug_amount
 				);
 			}
->>>>>>> 3c3f953c
 			if state.is_active() && total_changed {
 				Self::update_active(collator.clone(), state.total_counted, state.liquidity_token);
 			}
@@ -2642,16 +2425,17 @@
 	impl<T: Config> pallet_session::SessionManager<T::AccountId> for Pallet<T> {
 		fn new_session(_: SessionIndex) -> Option<Vec<T::AccountId>> {
 			let selected_canidates = Self::selected_candidates();
-			if !selected_canidates.is_empty() {
+			if !selected_canidates.is_empty(){
 				Some(selected_canidates)
 			} else {
 				let fallback_canidates = T::FallbackProvider::get_members();
-				if !fallback_canidates.is_empty() {
+				if !fallback_canidates.is_empty(){
 					Some(fallback_canidates)
 				} else {
 					None
 				}
 			}
+			
 		}
 		fn start_session(session_index: SessionIndex) {
 			if !session_index.is_zero() {
@@ -2712,11 +2496,7 @@
 			let round = <Round<T>>::get();
 
 			(
-				Some(
-					round
-						.first
-						.saturating_add(round.length.saturating_sub(One::one()).into()),
-				),
+				Some(round.first.saturating_add(round.length.saturating_sub(One::one()).into())),
 				// One read for the round info, blocknumber is read free
 				T::DbWeight::get().reads(1),
 			)
