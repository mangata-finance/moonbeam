// Copyright 2019-2021 PureStake Inc.
// This file is part of Moonbeam.

// Moonbeam is free software: you can redistribute it and/or modify
// it under the terms of the GNU General Public License as published by
// the Free Software Foundation, either version 3 of the License, or
// (at your option) any later version.

// Moonbeam is distributed in the hope that it will be useful,
// but WITHOUT ANY WARRANTY; without even the implied warranty of
// MERCHANTABILITY or FITNESS FOR A PARTICULAR PURPOSE.  See the
// GNU General Public License for more details.

// You should have received a copy of the GNU General Public License
// along with Moonbeam.  If not, see <http://www.gnu.org/licenses/>.

//! # Parachain Staking
//! Minimal staking pallet that implements collator selection by total backed stake.
//! The main difference between this pallet and `frame/pallet-staking` is that this pallet
//! uses direct delegation. Delegators choose exactly who they delegate and with what stake.
//! This is different from `frame/pallet-staking` where delegators approval vote and run Phragmen.
//!
//! ### Rules
//! There is a new round every `<Round<T>>::get().length` blocks.
//!
//! At the start of every round,
//! * issuance is distributed to collators (and their delegators) for block authoring
//! `T::RewardPaymentDelay` rounds ago
//! * queued collator and delegator exits are executed
//! * a new set of collators is chosen from the candidates
//!
//! To join the set of candidates, call `join_candidates` with `bond >= MinCandidateStk`.
//! To leave the set of candidates, call `schedule_leave_candidates`. If the call succeeds,
//! the collator is removed from the pool of candidates so they cannot be selected for future
//! collator sets, but they are not unbonded until their exit request is executed. Any signed
//! account may trigger the exit `T::LeaveCandidatesDelay` rounds after the round in which the
//! original request was made.
//!
//! To join the set of delegators, call `delegate` and pass in an account that is
//! already a collator candidate and `bond >= MinDelegatorStk`. Each delegator can delegate up to
//! `T::MaxDelegationsPerDelegator` collator candidates by calling `delegate`.
//!
//! To revoke a delegation, call `revoke_delegation` with the collator candidate's account.
//! To leave the set of delegators and revoke all delegations, call `leave_delegators`.

#![cfg_attr(not(feature = "std"), no_std)]

// #[cfg(any(test, feature = "runtime-benchmarks"))]
// mod benchmarks;
#[cfg(test)]
mod mock;
mod set;
#[cfg(test)]
mod tests;
pub mod weights;

use frame_support::pallet;
pub use mangata_primitives::{Balance, TokenId};
use orml_tokens::{MultiTokenCurrency, MultiTokenReservableCurrency};
use pallet_xyk::Valuate;
use weights::WeightInfo;

use crate::set::OrderedSet;
use frame_support::pallet_prelude::*;
use frame_support::traits::{EstimateNextSessionRotation, ExistenceRequirement, Get};
use frame_system::pallet_prelude::*;
use frame_system::RawOrigin;
use pallet_issuance::{ComputeIssuance, GetIssuance};
use parity_scale_codec::{Decode, Encode};
use scale_info::TypeInfo;
use sp_runtime::{
	helpers_128bit::multiply_by_rational,
	traits::{One, Saturating, Zero},
	Perbill, Permill, RuntimeDebug,
};
use sp_staking::SessionIndex;
use sp_std::{cmp::Ordering, collections::btree_map::BTreeMap, prelude::*};

pub use pallet::*;

trait FromInfiniteZeros{
	type Output;
	fn from_zeros() -> Self::Output;
}

impl<D: Decode> FromInfiniteZeros for D{
	type Output = D;
	fn from_zeros() -> Self::Output {
		D::decode(&mut sp_runtime::traits::TrailingZeroInput::zeroes()).unwrap()
	}
}


#[pallet]
pub mod pallet {
	pub use super::*;

	/// Pallet for parachain staking
	#[pallet::pallet]
	#[pallet::without_storage_info]
	pub struct Pallet<T>(PhantomData<T>);

	#[derive(Eq, PartialEq, Clone, Encode, Decode, RuntimeDebug, TypeInfo)]
	pub enum PairedOrLiquidityToken {
		Paired(TokenId),
		Liquidity(TokenId),
	}

<<<<<<< HEAD
	#[derive(Default, Clone, Encode, Decode, RuntimeDebug, TypeInfo)]
=======
	#[derive(Clone, Encode, Decode, RuntimeDebug, TypeInfo,)]
>>>>>>> 2ca974e7
	pub struct Bond<AccountId> {
		pub owner: AccountId,
		pub amount: Balance,
		pub liquidity_token: TokenId,
	}

	impl<AccountId: Decode> Default for Bond<AccountId> {
		fn default() -> Self {
			Self {
				owner: AccountId::from_zeros(),
				amount: Default::default(),
				liquidity_token: Default::default(),
			}
		}
	}

	impl<A> Bond<A> {
		fn from_owner(owner: A) -> Self {
			Bond {
				owner,
				amount: Balance::default(),
				liquidity_token: TokenId::default(),
			}
		}
	}

	impl<AccountId: Ord> Eq for Bond<AccountId> {}

	impl<AccountId: Ord> Ord for Bond<AccountId> {
		fn cmp(&self, other: &Self) -> Ordering {
			self.owner.cmp(&other.owner)
		}
	}

	impl<AccountId: Ord> PartialOrd for Bond<AccountId> {
		fn partial_cmp(&self, other: &Self) -> Option<Ordering> {
			Some(self.cmp(other))
		}
	}

	impl<AccountId: Ord> PartialEq for Bond<AccountId> {
		fn eq(&self, other: &Self) -> bool {
			self.owner == other.owner
		}
	}

	#[derive(Copy, Clone, PartialEq, Eq, Encode, Decode, RuntimeDebug, TypeInfo)]
	/// The activity status of the collator
	pub enum CollatorStatus {
		/// Committed to be online and producing valid blocks (not equivocating)
		Active,
		/// Temporarily inactive and excused for inactivity
		Idle,
		/// Bonded until the inner round
		Leaving(RoundIndex),
	}

	impl Default for CollatorStatus {
		fn default() -> CollatorStatus {
			CollatorStatus::Active
		}
	}

	#[derive(Encode, Decode, RuntimeDebug, TypeInfo)]
	/// Snapshot of collator state at the start of the round for which they are selected
	pub struct CollatorSnapshot<AccountId> {
		pub bond: Balance,
		pub delegations: Vec<Bond<AccountId>>,
		pub total: Balance,
		pub liquidity_token: TokenId,
	}

	impl<AccountId> Default for CollatorSnapshot<AccountId> {
		fn default() -> CollatorSnapshot<AccountId> {
			Self {
				delegations: Default::default(),
				bond: Default::default(),
				total: Default::default(),
				liquidity_token: Default::default(),
			}
		}
	}

	#[derive(PartialEq, Clone, Copy, Encode, Decode, RuntimeDebug, TypeInfo)]
	/// Changes allowed by an active collator candidate to their self bond
	pub enum CandidateBondChange {
		Increase,
		Decrease,
	}

	#[derive(PartialEq, Clone, Copy, Encode, Decode, RuntimeDebug, TypeInfo)]
	/// Request scheduled to change the collator candidate self-bond
	pub struct CandidateBondRequest {
		pub amount: Balance,
		pub change: CandidateBondChange,
		pub when_executable: RoundIndex,
	}

	#[derive(Encode, Decode, RuntimeDebug, TypeInfo)]
	/// Collator candidate state with self bond + delegations
	pub struct CollatorCandidate<AccountId> {
		/// The account of this collator
		pub id: AccountId,
		/// This collator's self stake.
		pub bond: Balance,
		/// This is the liquidity_token the collator uses
		pub liquidity_token: TokenId,
		/// Set of all delegator AccountIds (to prevent >1 delegation per AccountId)
		pub delegators: OrderedSet<AccountId>,
		/// Top T::MaxDelegatorsPerCollator::get() delegations, ordered greatest to least
		pub top_delegations: Vec<Bond<AccountId>>,
		/// Bottom delegations (unbounded), ordered least to greatest
		pub bottom_delegations: Vec<Bond<AccountId>>,
		/// Sum of top delegations + self.bond
		pub total_counted: Balance,
		/// Sum of all delegations + self.bond = (total_counted + uncounted)
		pub total_backing: Balance,
		/// Maximum 1 pending request to adjust candidate self bond at any given time
		pub request: Option<CandidateBondRequest>,
		/// Current status of the collator
		pub state: CollatorStatus,
	}

	/// Convey relevant information describing if a delegator was added to the top or bottom
	/// Delegations added to the top yield a new total
	#[derive(Clone, Copy, PartialEq, Encode, Decode, RuntimeDebug, TypeInfo)]
	pub enum DelegatorAdded {
		AddedToTop { new_total: Balance },
		AddedToBottom,
	}

	impl<A: Ord + Clone + sp_std::fmt::Debug> CollatorCandidate<A> {
		pub fn new(id: A, bond: Balance, liquidity_token: TokenId) -> Self {
			CollatorCandidate {
				id,
				bond,
				liquidity_token,
				delegators: OrderedSet::new(),
				top_delegations: Vec::new(),
				bottom_delegations: Vec::new(),
				total_counted: bond,
				total_backing: bond,
				request: None,
				state: CollatorStatus::default(), // default active
			}
		}
		pub fn is_active(&self) -> bool {
			self.state == CollatorStatus::Active
		}
		pub fn is_leaving(&self) -> bool {
			matches!(self.state, CollatorStatus::Leaving(_))
		}
		pub fn can_leave<T: Config>(&self) -> DispatchResult {
			if let CollatorStatus::Leaving(when) = self.state {
				ensure!(
					<Round<T>>::get().current >= when,
					Error::<T>::CandidateCannotLeaveYet
				);
				Ok(())
			} else {
				Err(Error::<T>::CandidateNotLeaving.into())
			}
		}
		/// Schedule executable increase of collator candidate self bond
		/// Returns the round at which the collator can execute the pending request
		pub fn schedule_bond_more<T: Config>(
			&mut self,
			more: Balance,
		) -> Result<RoundIndex, DispatchError>
		where
			T::AccountId: From<A>,
		{
			// ensure no pending request
			ensure!(
				self.request.is_none(),
				Error::<T>::PendingCandidateRequestAlreadyExists
			);
			let candidate_id: T::AccountId = self.id.clone().into();
			ensure!(
				<T::Currency as MultiTokenReservableCurrency<T::AccountId>>::can_reserve(
					self.liquidity_token.into(),
					&candidate_id,
					more.into()
				),
				Error::<T>::InsufficientBalance
			);
			let when_executable = <Round<T>>::get().current + T::CandidateBondDelay::get();
			self.request = Some(CandidateBondRequest {
				change: CandidateBondChange::Increase,
				amount: more,
				when_executable,
			});
			Ok(when_executable)
		}
		/// Schedule executable decrease of collator candidate self bond
		/// Returns the round at which the collator can execute the pending request
		pub fn schedule_bond_less<T: Config>(
			&mut self,
			less: Balance,
		) -> Result<RoundIndex, DispatchError> {
			// ensure no pending request
			ensure!(
				self.request.is_none(),
				Error::<T>::PendingCandidateRequestAlreadyExists
			);
			// ensure bond above min after decrease
			ensure!(self.bond > less, Error::<T>::CandidateBondBelowMin);
			ensure!(
				self.bond >= T::MinCandidateStk::get().saturating_add(less),
				Error::<T>::CandidateBondBelowMin
			);
			let when_executable = <Round<T>>::get().current + T::CandidateBondDelay::get();
			self.request = Some(CandidateBondRequest {
				change: CandidateBondChange::Decrease,
				amount: less,
				when_executable,
			});
			Ok(when_executable)
		}
		/// Execute pending request to change the collator self bond
		/// Returns the event to be emitted
		pub fn execute_pending_request<T: Config>(&mut self) -> Result<Event<T>, DispatchError>
		where
			T::AccountId: From<A>,
		{
			let request = self
				.request
				.ok_or(Error::<T>::PendingCandidateRequestsDNE)?;
			ensure!(
				request.when_executable <= <Round<T>>::get().current,
				Error::<T>::PendingCandidateRequestNotDueYet
			);
			let caller: T::AccountId = self.id.clone().into();
			let event = match request.change {
				CandidateBondChange::Increase => {
					T::Currency::reserve(
						self.liquidity_token.into(),
						&caller,
						request.amount.into(),
					)?;
					let new_total =
						<Total<T>>::get(self.liquidity_token).saturating_add(request.amount);
					<Total<T>>::insert(self.liquidity_token, new_total);
					self.bond += request.amount;

					self.total_counted += request.amount;
					self.total_backing += request.amount;
					Event::CandidateBondedMore(self.id.clone().into(), request.amount, self.bond)
				}
				CandidateBondChange::Decrease => {
					T::Currency::unreserve(
						self.liquidity_token.into(),
						&caller,
						request.amount.into(),
					);
					let new_total_staked =
						<Total<T>>::get(self.liquidity_token).saturating_sub(request.amount);
					<Total<T>>::insert(self.liquidity_token, new_total_staked);
					// Arithmetic assumptions are self.bond > less && self.bond - less > CollatorMinBond
					// (assumptions enforced by `schedule_bond_less`; if storage corrupts, must re-verify)
					self.bond -= request.amount;

					self.total_counted -= request.amount;
					self.total_backing -= request.amount;
					Event::CandidateBondedLess(
						self.id.clone().into(),
						request.amount.into(),
						self.bond.into(),
					)
				}
			};
			// reset s.t. no pending request
			self.request = None;
			// update candidate pool value because it must change if self bond changes
			if self.is_active() {
				Pallet::<T>::update_active(
					self.id.clone().into(),
					self.total_counted,
					self.liquidity_token,
				);
			}
			Ok(event)
		}
		/// Cancel pending request to change the collator self bond
		pub fn cancel_pending_request<T: Config>(&mut self) -> Result<Event<T>, DispatchError>
		where
			T::AccountId: From<A>,
		{
			let request = self
				.request
				.ok_or(Error::<T>::PendingCandidateRequestsDNE)?;
			let event = Event::CancelledCandidateBondChange(self.id.clone().into(), request.into());
			self.request = None;
			Ok(event)
		}
		/// Infallible sorted insertion
		/// caller must verify !self.delegators.contains(delegation.owner) before call
		pub fn add_top_delegation(&mut self, delegation: Bond<A>) {
			match self
				.top_delegations
				.binary_search_by(|x| delegation.amount.cmp(&x.amount))
			{
				Ok(i) => self.top_delegations.insert(i, delegation),
				Err(i) => self.top_delegations.insert(i, delegation),
			}
		}
		/// Infallible sorted insertion
		/// caller must verify !self.delegators.contains(delegation.owner) before call
		pub fn add_bottom_delegation(&mut self, delegation: Bond<A>) {
			match self
				.bottom_delegations
				.binary_search_by(|x| x.amount.cmp(&delegation.amount))
			{
				Ok(i) => self.bottom_delegations.insert(i, delegation),
				Err(i) => self.bottom_delegations.insert(i, delegation),
			}
		}
		/// Sort top delegations from greatest to least
		pub fn sort_top_delegations(&mut self) {
			self.top_delegations
				.sort_unstable_by(|a, b| b.amount.cmp(&a.amount));
		}
		/// Sort bottom delegations from least to greatest
		pub fn sort_bottom_delegations(&mut self) {
			self.bottom_delegations
				.sort_unstable_by(|a, b| a.amount.cmp(&b.amount));
		}
		/// Bond account and add delegation. If successful, the return value indicates whether the
		/// delegation is top for the candidate.
		pub fn add_delegation<T: Config>(
			&mut self,
			acc: A,
			amount: Balance,
		) -> Result<DelegatorAdded, DispatchError> {
			ensure!(
				self.delegators.insert(acc.clone()),
				Error::<T>::DelegatorExists
			);
			self.total_backing += amount;
			if (self.top_delegations.len() as u32) < T::MaxDelegatorsPerCandidate::get() {
				self.add_top_delegation(Bond {
					owner: acc,
					amount,
					liquidity_token: self.liquidity_token,
				});
				self.total_counted += amount;
				Ok(DelegatorAdded::AddedToTop {
					new_total: self.total_counted,
				})
			} else {
				// >pop requires push to reset in case isn't pushed to bottom
				let last_delegation_in_top = self
					.top_delegations
					.pop()
					.expect("self.top_delegations.len() >= T::Max exists >= 1 element in top");
				if amount > last_delegation_in_top.amount {
					// update total_counted with positive difference
					self.total_counted += amount - last_delegation_in_top.amount;
					// last delegation already popped from top_delegations
					// insert new delegation into top_delegations
					self.add_top_delegation(Bond {
						owner: acc,
						amount,
						liquidity_token: self.liquidity_token,
					});
					self.add_bottom_delegation(last_delegation_in_top);
					Ok(DelegatorAdded::AddedToTop {
						new_total: self.total_counted,
					})
				} else {
					// >required push to previously popped last delegation into top_delegations
					self.top_delegations.push(last_delegation_in_top);
					self.add_bottom_delegation(Bond {
						owner: acc,
						amount,
						liquidity_token: self.liquidity_token,
					});
					Ok(DelegatorAdded::AddedToBottom)
				}
			}
		}
		/// Return Ok((if_total_counted_changed, delegation_amount))
		pub fn rm_delegator<T: Config>(
			&mut self,
			delegator: A,
		) -> Result<(bool, Balance), DispatchError> {
			ensure!(
				self.delegators.remove(&delegator),
				Error::<T>::DelegatorDNEInDelegatorSet
			);
			let mut delegation_amt: Option<Balance> = None;
			self.top_delegations = self
				.top_delegations
				.clone()
				.into_iter()
				.filter_map(|d| {
					if d.owner != delegator {
						Some(d)
					} else {
						delegation_amt = Some(d.amount);
						None
					}
				})
				.collect();
			// item removed from the top => highest bottom is popped from bottom and pushed to top
			if let Some(amount) = delegation_amt {
				// last element has largest amount as per ordering
				if let Some(last) = self.bottom_delegations.pop() {
					self.total_counted -= amount - last.amount;
					self.add_top_delegation(last);
				} else {
					// no item in bottom delegations so no item from bottom to pop and push up
					self.total_counted -= amount;
				}
				self.total_backing -= amount;
				return Ok((true, amount));
			}
			// else (no item removed from the top)
			self.bottom_delegations = self
				.bottom_delegations
				.clone()
				.into_iter()
				.filter_map(|d| {
					if d.owner != delegator {
						Some(d)
					} else {
						delegation_amt = Some(d.amount);
						None
					}
				})
				.collect();
			// if err, no item with account exists in top || bottom
			let amount = delegation_amt.ok_or(Error::<T>::DelegatorDNEinTopNorBottom)?;
			self.total_backing -= amount;
			Ok((false, amount))
		}
		/// Return true if in_top after call
		/// Caller must verify before call that account is a delegator
		fn increase_delegation(&mut self, delegator: A, more: Balance) -> bool {
			let mut in_top = false;
			for x in &mut self.top_delegations {
				if x.owner == delegator {
					x.amount += more;
					self.total_counted += more;
					self.total_backing += more;
					in_top = true;
					break;
				}
			}
			// if delegator was increased in top delegations
			if in_top {
				self.sort_top_delegations();
				return true;
			}
			// else delegator to increase must exist in bottom
			// >pop requires push later on to reset in case it isn't used
			let lowest_top = self
				.top_delegations
				.pop()
				.expect("any bottom delegations => must exist max top delegations");
			let mut move_2_top = false;
			for x in &mut self.bottom_delegations {
				if x.owner == delegator {
					x.amount += more;
					self.total_backing += more;
					move_2_top = x.amount > lowest_top.amount;
					break;
				}
			}
			if move_2_top {
				self.sort_bottom_delegations();
				let highest_bottom = self.bottom_delegations.pop().expect("updated => exists");
				self.total_counted += highest_bottom.amount - lowest_top.amount;
				self.add_top_delegation(highest_bottom);
				self.add_bottom_delegation(lowest_top);
				true
			} else {
				// >required push to reset top_delegations from earlier pop
				self.top_delegations.push(lowest_top);
				self.sort_bottom_delegations();
				false
			}
		}
		/// Return true if in_top after call
		pub fn decrease_delegation(&mut self, delegator: A, less: Balance) -> bool {
			let mut in_top = false;
			let mut new_lowest_top: Option<Bond<A>> = None;
			for x in &mut self.top_delegations {
				if x.owner == delegator {
					x.amount -= less;
					// if there is at least 1 delegator in bottom delegators, compare it to check
					// if it should be swapped with lowest top delegation and put in top
					// >pop requires push later on to reset in case it isn't used
					if let Some(highest_bottom) = self.bottom_delegations.pop() {
						if highest_bottom.amount > x.amount {
							new_lowest_top = Some(highest_bottom);
						} else {
							// >required push to reset self.bottom_delegations
							self.bottom_delegations.push(highest_bottom);
						}
					}
					in_top = true;
					break;
				}
			}
			if in_top {
				self.sort_top_delegations();
				if let Some(highest_bottom) = new_lowest_top {
					// pop last in top to swap it with top bottom
					let lowest_top = self
						.top_delegations
						.pop()
						.expect("must have >1 item to update, assign in_top = true");
					self.total_counted -= lowest_top.amount + less;
					self.total_counted += highest_bottom.amount;
					self.total_backing -= less;
					self.add_top_delegation(highest_bottom);
					self.add_bottom_delegation(lowest_top);
					return false;
				} else {
					// no existing bottom delegators so update both counters the same magnitude
					self.total_counted -= less;
					self.total_backing -= less;
					return true;
				}
			}
			for x in &mut self.bottom_delegations {
				if x.owner == delegator {
					x.amount -= less;
					self.total_backing -= less;
					break;
				}
			}
			self.sort_bottom_delegations();
			false
		}
		pub fn go_offline(&mut self) {
			self.state = CollatorStatus::Idle;
		}
		pub fn go_online(&mut self) {
			self.state = CollatorStatus::Active;
		}
		pub fn leave<T: Config>(&mut self) -> Result<(RoundIndex, RoundIndex), DispatchError> {
			ensure!(!self.is_leaving(), Error::<T>::CandidateAlreadyLeaving);
			let now = <Round<T>>::get().current;
			let when = now + T::LeaveCandidatesDelay::get();
			self.state = CollatorStatus::Leaving(when);
			Ok((now, when))
		}
	}

	impl<A: Clone> From<CollatorCandidate<A>> for CollatorSnapshot<A> {
		fn from(other: CollatorCandidate<A>) -> CollatorSnapshot<A> {
			CollatorSnapshot {
				bond: other.bond,
				delegations: other.top_delegations,
				total: other.total_counted,
				liquidity_token: other.liquidity_token,
			}
		}
	}

	#[derive(Clone, PartialEq, Encode, Decode, RuntimeDebug, TypeInfo)]
	pub enum DelegatorStatus {
		/// Active with no scheduled exit
		Active,
		/// Schedule exit to revoke all ongoing delegations
		Leaving(RoundIndex),
	}

	impl Default for DelegatorStatus {
		fn default() -> DelegatorStatus {
			DelegatorStatus::Active
		}
	}

	#[derive(Clone, Encode, Decode, RuntimeDebug, TypeInfo)]
	/// Delegator state
	pub struct Delegator<AccountId> {
		/// Delegator account
		pub id: AccountId,
		/// All current delegations
		pub delegations: OrderedSet<Bond<AccountId>>,
		/// Requests to change delegations, relevant iff active
		pub requests: PendingDelegationRequests<AccountId>,
		/// Status for this delegator
		pub status: DelegatorStatus,
	}

<<<<<<< HEAD
	impl<A: Ord + Clone + Default> Delegator<A> {
=======
	impl<AccountId: Decode + Ord> Default for Delegator<AccountId> {
		fn default() -> Self {
			Self {
				id: AccountId::from_zeros(),
				delegations: Default::default(),
				requests: Default::default(),
				status: Default::default(),
			}
		}
	}

	impl<
			A: Ord + Clone,
		> Delegator<A>
	{
>>>>>>> 2ca974e7
		pub fn new(id: A, collator: A, amount: Balance, liquidity_token: TokenId) -> Self {
			Delegator {
				id,
				delegations: OrderedSet::from(vec![Bond {
					owner: collator,
					amount,
					liquidity_token: liquidity_token,
				}]),
				requests: PendingDelegationRequests::new(),
				status: DelegatorStatus::Active,
			}
		}
		pub fn requests(&self) -> BTreeMap<A, DelegationRequest<A>> {
			self.requests.requests.clone()
		}
		pub fn is_active(&self) -> bool {
			matches!(self.status, DelegatorStatus::Active)
		}
		pub fn is_leaving(&self) -> bool {
			matches!(self.status, DelegatorStatus::Leaving(_))
		}
		/// Can only leave if the current round is less than or equal to scheduled execution round
		/// - returns None if not in leaving state
		pub fn can_execute_leave<T: Config>(&self, delegation_weight_hint: u32) -> DispatchResult {
			ensure!(
				delegation_weight_hint >= (self.delegations.0.len() as u32),
				Error::<T>::TooLowDelegationCountToLeaveDelegators
			);
			if let DelegatorStatus::Leaving(when) = self.status {
				ensure!(
					<Round<T>>::get().current >= when,
					Error::<T>::DelegatorCannotLeaveYet
				);
				Ok(())
			} else {
				Err(Error::<T>::DelegatorNotLeaving.into())
			}
		}
		/// Set status to leaving
		pub(crate) fn set_leaving(&mut self, when: RoundIndex) {
			self.status = DelegatorStatus::Leaving(when);
		}
		/// Schedule status to exit
		pub fn schedule_leave<T: Config>(&mut self) -> (RoundIndex, RoundIndex) {
			let now = <Round<T>>::get().current;
			let when = now + T::LeaveDelegatorsDelay::get();
			self.set_leaving(when);
			(now, when)
		}
		/// Set delegator status to active
		pub fn cancel_leave(&mut self) {
			self.status = DelegatorStatus::Active
		}
		pub fn add_delegation(&mut self, bond: Bond<A>) -> bool {
			if self.delegations.insert(bond) {
				true
			} else {
				false
			}
		}
		// Return Some(remaining balance), must be more than MinDelegatorStk
		// Return None if delegation not found
		pub fn rm_delegation(&mut self, collator: A) -> Option<usize> {
			let mut amt: Option<Balance> = None;
			let delegations = self
				.delegations
				.0
				.iter()
				.filter_map(|x| {
					if x.owner == collator {
						amt = Some(x.amount);
						None
					} else {
						Some(x.clone())
					}
				})
				.collect();
			if let Some(_) = amt {
				self.delegations = OrderedSet::from(delegations);
				Some(self.delegations.0.len())
			} else {
				None
			}
		}
		/// Schedule increase delegation
		pub fn schedule_increase_delegation<T: Config>(
			&mut self,
			collator: A,
			more: Balance,
		) -> Result<RoundIndex, DispatchError>
		where
			T::AccountId: From<A>,
		{
			let Bond {
				liquidity_token, ..
			} = self
				.delegations
				.0
				.iter()
				.find(|b| b.owner == collator)
				.ok_or(Error::<T>::DelegationDNE)?;
			let delegator_id: T::AccountId = self.id.clone().into();
			ensure!(
				T::Currency::can_reserve((*liquidity_token).into(), &delegator_id, more.into()),
				Error::<T>::InsufficientBalance
			);
			let when = <Round<T>>::get().current + T::DelegationBondDelay::get();
			self.requests.bond_more::<T>(collator, more, when)?;
			Ok(when)
		}
		/// Schedule decrease delegation
		pub fn schedule_decrease_delegation<T: Config>(
			&mut self,
			collator: A,
			less: Balance,
		) -> Result<RoundIndex, DispatchError>
		where
			Balance: Into<Balance> + From<Balance>,
		{
			// get delegation amount
			let Bond { amount, .. } = self
				.delegations
				.0
				.iter()
				.find(|b| b.owner == collator)
				.ok_or(Error::<T>::DelegationDNE)?;
			ensure!(
				*amount >= T::MinDelegation::get().saturating_add(less),
				Error::<T>::DelegationBelowMin
			);
			let when = <Round<T>>::get().current + T::DelegationBondDelay::get();
			self.requests.bond_less::<T>(collator, less, when)?;
			Ok(when)
		}
		/// Schedule revocation for the given collator
		pub fn schedule_revoke<T: Config>(
			&mut self,
			collator: A,
		) -> Result<(RoundIndex, RoundIndex), DispatchError>
		where
			Balance: Into<Balance>,
		{
			// get delegation amount
			let Bond { amount, .. } = self
				.delegations
				.0
				.iter()
				.find(|b| b.owner == collator)
				.ok_or(Error::<T>::DelegationDNE)?;
			let now = <Round<T>>::get().current;
			let when = now + T::RevokeDelegationDelay::get();
			// add revocation to pending requests
			self.requests.revoke::<T>(collator, *amount, when)?;
			Ok((now, when))
		}
		/// Execute pending delegation change request
		pub fn execute_pending_request<T: Config>(&mut self, candidate: A) -> DispatchResult
		where
			Balance: From<Balance> + Into<Balance>,
			T::AccountId: From<A>,
			Delegator<T::AccountId>: From<Delegator<A>>,
		{
			let now = <Round<T>>::get().current;
			let DelegationRequest {
				amount,
				action,
				when_executable,
				..
			} = self
				.requests
				.requests
				.remove(&candidate)
				.ok_or(Error::<T>::PendingDelegationRequestDNE)?;
			ensure!(
				when_executable <= now,
				Error::<T>::PendingDelegationRequestNotDueYet
			);
			let (balance_amt, candidate_id, delegator_id): (Balance, T::AccountId, T::AccountId) = (
				amount.into(),
				candidate.clone().into(),
				self.id.clone().into(),
			);
			match action {
				DelegationChange::Revoke => {
					// revoking last delegation => leaving set of delegators
					let leaving = if self.delegations.0.len() == 1usize {
						true
					} else {
						false
					};
					// remove delegation from delegator state
					self.rm_delegation(candidate.clone());
					// remove delegation from collator state delegations
					Pallet::<T>::delegator_leaves_collator(
						delegator_id.clone(),
						candidate_id.clone(),
					)?;
					Pallet::<T>::deposit_event(Event::DelegationRevoked(
						delegator_id.clone(),
						candidate_id,
						balance_amt,
					));
					if leaving {
						<DelegatorState<T>>::remove(&delegator_id);
						Pallet::<T>::deposit_event(Event::DelegatorLeft(delegator_id, balance_amt));
					} else {
						let nom_st: Delegator<T::AccountId> = self.clone().into();
						<DelegatorState<T>>::insert(&delegator_id, nom_st);
					}
					Ok(())
				}
				DelegationChange::Increase => {
					// increase delegation
					for x in &mut self.delegations.0 {
						if x.owner == candidate {
							x.amount += amount;
							// update collator state delegation
							let mut collator_state = <CandidateState<T>>::get(&candidate_id)
								.ok_or(Error::<T>::CandidateDNE)?;
							T::Currency::reserve(
								x.liquidity_token.into(),
								&self.id.clone().into(),
								balance_amt.into(),
							)?;
							let before = collator_state.total_counted;
							let in_top = collator_state
								.increase_delegation(self.id.clone().into(), balance_amt);
							let after = collator_state.total_counted;
							if collator_state.is_active() && (before != after) {
								Pallet::<T>::update_active(
									candidate_id.clone(),
									after,
									collator_state.liquidity_token,
								);
							}
							let new_total_staked = <Total<T>>::get(collator_state.liquidity_token)
								.saturating_add(balance_amt);
							<Total<T>>::insert(collator_state.liquidity_token, new_total_staked);
							<CandidateState<T>>::insert(&candidate_id, collator_state);
							let nom_st: Delegator<T::AccountId> = self.clone().into();
							<DelegatorState<T>>::insert(&delegator_id, nom_st);
							Pallet::<T>::deposit_event(Event::DelegationIncreased(
								delegator_id,
								candidate_id,
								balance_amt,
								in_top,
							));
							return Ok(());
						}
					}
					Err(Error::<T>::DelegationDNE.into())
				}
				DelegationChange::Decrease => {
					// decrease delegation
					for x in &mut self.delegations.0 {
						if x.owner == candidate {
							if x.amount > amount.saturating_add(T::MinDelegation::get()) {
								x.amount -= amount;
								let mut collator = <CandidateState<T>>::get(&candidate_id)
									.ok_or(Error::<T>::CandidateDNE)?;
								T::Currency::unreserve(
									x.liquidity_token.into(),
									&delegator_id,
									balance_amt.into(),
								);
								let before = collator.total_counted;
								// need to go into decrease_delegation
								let in_top =
									collator.decrease_delegation(delegator_id.clone(), balance_amt);
								let after = collator.total_counted;
								if collator.is_active() && (before != after) {
									Pallet::<T>::update_active(
										candidate_id.clone(),
										after,
										collator.liquidity_token,
									);
								}
								let new_total_staked = <Total<T>>::get(collator.liquidity_token)
									.saturating_sub(balance_amt);
								<Total<T>>::insert(collator.liquidity_token, new_total_staked);
								<CandidateState<T>>::insert(&candidate_id, collator);
								let nom_st: Delegator<T::AccountId> = self.clone().into();
								<DelegatorState<T>>::insert(&delegator_id, nom_st);
								Pallet::<T>::deposit_event(Event::DelegationDecreased(
									delegator_id,
									candidate_id,
									balance_amt,
									in_top,
								));
								return Ok(());
							} else {
								// must rm entire delegation if x.amount <= less or cancel request
								return Err(Error::<T>::DelegationBelowMin.into());
							}
						}
					}
					Err(Error::<T>::DelegationDNE.into())
				}
			}
		}
		/// Cancel pending delegation change request
		pub fn cancel_pending_request<T: Config>(
			&mut self,
			candidate: A,
		) -> Result<DelegationRequest<A>, DispatchError> {
			let order = self
				.requests
				.requests
				.remove(&candidate)
				.ok_or(Error::<T>::PendingDelegationRequestDNE)?;
			Ok(order)
		}
	}

	#[derive(Clone, Eq, PartialEq, Encode, Decode, RuntimeDebug, TypeInfo)]
	/// Changes requested by the delegator
	/// - limit of 1 ongoing change per delegation
	/// - no changes allowed if delegator is leaving
	pub enum DelegationChange {
		Revoke,
		Increase,
		Decrease,
	}

	#[derive(Clone, Eq, PartialEq, Encode, Decode, RuntimeDebug, TypeInfo)]
	pub struct DelegationRequest<AccountId> {
		pub collator: AccountId,
		pub amount: Balance,
		pub when_executable: RoundIndex,
		pub action: DelegationChange,
	}

	#[derive(Clone, Encode, Decode, RuntimeDebug, TypeInfo)]
	/// Pending requests to mutate delegations for each delegator
	pub struct PendingDelegationRequests<AccountId> {
		/// Map from collator -> Request (enforces at most 1 pending request per delegation)
		pub requests: BTreeMap<AccountId, DelegationRequest<AccountId>>,
	}

	impl<A: Ord> Default for PendingDelegationRequests<A> {
		fn default() -> PendingDelegationRequests<A> {
			PendingDelegationRequests {
				requests: BTreeMap::new(),
			}
		}
	}

	impl<A: Ord + Clone> PendingDelegationRequests<A> {
		/// New default (empty) pending requests
		pub fn new() -> PendingDelegationRequests<A> {
			PendingDelegationRequests::default()
		}
		/// Add bond more order to pending requests
		pub fn bond_more<T: Config>(
			&mut self,
			collator: A,
			amount: Balance,
			when_executable: RoundIndex,
		) -> DispatchResult {
			ensure!(
				self.requests.get(&collator).is_none(),
				Error::<T>::PendingDelegationRequestAlreadyExists
			);
			self.requests.insert(
				collator.clone(),
				DelegationRequest {
					collator,
					amount,
					when_executable,
					action: DelegationChange::Increase,
				},
			);
			Ok(())
		}
		/// Add bond less order to pending requests, only succeeds if returns true
		/// - limit is the maximum amount allowed that can be subtracted from the delegation
		/// before it would be below the minimum delegation amount
		pub fn bond_less<T: Config>(
			&mut self,
			collator: A,
			amount: Balance,
			when_executable: RoundIndex,
		) -> DispatchResult {
			ensure!(
				self.requests.get(&collator).is_none(),
				Error::<T>::PendingDelegationRequestAlreadyExists
			);
			self.requests.insert(
				collator.clone(),
				DelegationRequest {
					collator,
					amount,
					when_executable,
					action: DelegationChange::Decrease,
				},
			);
			Ok(())
		}
		/// Add revoke order to pending requests
		/// - limit is the maximum amount allowed that can be subtracted from the delegation
		/// before it would be below the minimum delegation amount
		pub fn revoke<T: Config>(
			&mut self,
			collator: A,
			amount: Balance,
			when_executable: RoundIndex,
		) -> DispatchResult {
			ensure!(
				self.requests.get(&collator).is_none(),
				Error::<T>::PendingDelegationRequestAlreadyExists
			);
			self.requests.insert(
				collator.clone(),
				DelegationRequest {
					collator,
					amount,
					when_executable,
					action: DelegationChange::Revoke,
				},
			);
			Ok(())
		}
	}

	#[derive(Copy, Clone, PartialEq, Eq, Encode, Decode, RuntimeDebug, TypeInfo)]
	/// The current round index and transition information
	pub struct RoundInfo<BlockNumber> {
		/// Current round index
		pub current: RoundIndex,
		/// The first block of the current round
		pub first: BlockNumber,
		/// The length of the current round in number of blocks
		pub length: u32,
	}
	impl<
			B: Copy
				+ sp_std::ops::Add<Output = B>
				+ sp_std::ops::Sub<Output = B>
				+ From<u32>
				+ PartialOrd
				+ One
				+ Zero,
		> RoundInfo<B>
	{
		pub fn new(current: RoundIndex, first: B, length: u32) -> RoundInfo<B> {
			RoundInfo {
				current,
				first,
				length,
			}
		}
		/// Check if the round should be updated
		pub fn should_update(&self, now: B) -> bool {
			now + One::one() >= self.first + self.length.into()
		}
		/// New round
		pub fn update(&mut self, now: B) {
			self.current += 1u32;
			self.first = now;
		}
	}
	impl<
			B: Copy
				+ sp_std::ops::Add<Output = B>
				+ sp_std::ops::Sub<Output = B>
				+ From<u32>
				+ PartialOrd
				+ One
				+ Zero,
		> Default for RoundInfo<B>
	{
		fn default() -> RoundInfo<B> {
			RoundInfo::new(0u32, Zero::zero(), 20u32)
		}
	}

<<<<<<< HEAD
=======
	#[derive(Clone, PartialEq, Eq, Encode, Decode, RuntimeDebug, TypeInfo)]
	/// Reserve information { account, percent_of_inflation }
	pub struct ParachainBondConfig<AccountId> {
		/// Account which receives funds intended for parachain bond
		pub account: AccountId,
		/// Percent of inflation set aside for parachain bond account
		pub percent: Percent,
	}

	impl<A: Decode> Default for ParachainBondConfig<A> {
		fn default() -> ParachainBondConfig<A> {
			ParachainBondConfig {
				account: A::from_zeros(),
				percent: Default::default(),
			}
		}
	}

>>>>>>> 2ca974e7
	pub(crate) type RoundIndex = u32;
	type RewardPoint = u32;

	/// Configuration trait of this pallet.
	#[pallet::config]
	pub trait Config: frame_system::Config {
		/// Overarching event type
		type Event: From<Event<Self>> + IsType<<Self as frame_system::Config>::Event>;
		/// The currency type
		type Currency: MultiTokenCurrency<Self::AccountId>
			+ MultiTokenReservableCurrency<Self::AccountId>;
		/// The origin for monetary governance
		type MonetaryGovernanceOrigin: EnsureOrigin<Self::Origin>;
		/// Default number of blocks per round at genesis
		#[pallet::constant]
		type BlocksPerRound: Get<u32>;
		/// Number of rounds that candidates remain bonded before exit request is executable
		#[pallet::constant]
		type LeaveCandidatesDelay: Get<RoundIndex>;
		/// Number of rounds that candidate requests to adjust self-bond must wait to be executable
		#[pallet::constant]
		type CandidateBondDelay: Get<RoundIndex>;
		/// Number of rounds that delegators remain bonded before exit request is executable
		#[pallet::constant]
		type LeaveDelegatorsDelay: Get<RoundIndex>;
		/// Number of rounds that delegations remain bonded before revocation request is executable
		#[pallet::constant]
		type RevokeDelegationDelay: Get<RoundIndex>;
		/// Number of rounds that delegation {more, less} requests must wait before executable
		#[pallet::constant]
		type DelegationBondDelay: Get<RoundIndex>;
		/// Number of rounds after which block authors are rewarded
		#[pallet::constant]
		type RewardPaymentDelay: Get<RoundIndex>;
		/// Minimum number of selected candidates every round
		#[pallet::constant]
		type MinSelectedCandidates: Get<u32>;
		/// Maximum delegators counted per candidate
		#[pallet::constant]
		type MaxDelegatorsPerCandidate: Get<u32>;
		/// Maximum delegations per delegator
		#[pallet::constant]
		type MaxDelegationsPerDelegator: Get<u32>;
		/// Default commission due to collators, is `CollatorCommission` storage value in genesis
		#[pallet::constant]
		type DefaultCollatorCommission: Get<Perbill>;
		/// Minimum stake required for any candidate to be in `SelectedCandidates` for the round
		#[pallet::constant]
		type MinCollatorStk: Get<Balance>;
		/// Minimum stake required for any account to be a collator candidate
		#[pallet::constant]
		type MinCandidateStk: Get<Balance>;
		/// Minimum stake for any registered on-chain account to delegate
		#[pallet::constant]
		type MinDelegation: Get<Balance>;
		/// The native token used for payouts
		#[pallet::constant]
		type NativeTokenId: Get<TokenId>;
		/// The valuator for our staking liquidity tokens, i.e., XYK
		/// This should never return (_, Zero::zero())
		type StakingLiquidityTokenValuator: Valuate;
		/// The module used for computing and getting issuance
		type Issuance: ComputeIssuance + GetIssuance;
		#[pallet::constant]
		/// The account id that holds the liquidity mining issuance
		type StakingIssuanceVault: Get<Self::AccountId>;
		/// Weight information for extrinsics in this pallet.
		type WeightInfo: WeightInfo;
	}

	#[pallet::error]
	pub enum Error<T> {
		DelegatorDNE,
		DelegatorDNEinTopNorBottom,
		DelegatorDNEInDelegatorSet,
		CandidateDNE,
		DelegationDNE,
		DelegatorExists,
		CandidateExists,
		CandidateBondBelowMin,
		InsufficientBalance,
		DelegationBelowMin,
		AlreadyOffline,
		AlreadyActive,
		DelegatorAlreadyLeaving,
		DelegatorNotLeaving,
		DelegatorCannotLeaveYet,
		CannotDelegateIfLeaving,
		CandidateAlreadyLeaving,
		CandidateNotLeaving,
		CandidateCannotLeaveYet,
		CannotGoOnlineIfLeaving,
		ExceedMaxDelegationsPerDelegator,
		AlreadyDelegatedCandidate,
		InvalidSchedule,
		CannotSetBelowMin,
		NoWritingSameValue,
		TooLowCandidateCountWeightHintJoinCandidates,
		TooLowCandidateCountWeightHintCancelLeaveCandidates,
		TooLowCandidateCountToLeaveCandidates,
		TooLowDelegationCountToDelegate,
		TooLowCandidateDelegationCountToDelegate,
		TooLowDelegationCountToLeaveDelegators,
		PendingCandidateRequestsDNE,
		PendingCandidateRequestAlreadyExists,
		PendingCandidateRequestNotDueYet,
		PendingDelegationRequestDNE,
		PendingDelegationRequestAlreadyExists,
		PendingDelegationRequestNotDueYet,
		StakingLiquidityTokenNotListed,
		TooLowCurrentStakingLiquidityTokensCount,
		StakingLiquidityTokenAlreadyListed,
	}

	#[pallet::event]
	#[pallet::generate_deposit(pub(crate) fn deposit_event)]
	pub enum Event<T: Config> {
		/// Starting Block, Round, Number of Collators Selected, Total Balance
		NewRound(T::BlockNumber, RoundIndex, u32, Balance),
		/// Account, Amount Locked, New Total Amt Locked
		JoinedCollatorCandidates(T::AccountId, Balance, Balance),
		/// Round, Collator Account, Total Exposed Amount (includes all delegations)
		CollatorChosen(RoundIndex, T::AccountId, Balance),
		/// Candidate, Amount To Increase, Round at which request can be executed by caller
		CandidateBondMoreRequested(T::AccountId, Balance, RoundIndex),
		/// Candidate, Amount To Decrease, Round at which request can be executed by caller
		CandidateBondLessRequested(T::AccountId, Balance, RoundIndex),
		/// Candidate, Amount, New Bond Total
		CandidateBondedMore(T::AccountId, Balance, Balance),
		/// Candidate, Amount, New Bond
		CandidateBondedLess(T::AccountId, Balance, Balance),
		/// Round Offline, Candidate
		CandidateWentOffline(RoundIndex, T::AccountId),
		/// Round Online, Candidate
		CandidateBackOnline(RoundIndex, T::AccountId),
		/// Round At Which Exit Is Allowed, Candidate, Scheduled Exit
		CandidateScheduledExit(RoundIndex, T::AccountId, RoundIndex),
		/// Candidate
		CancelledCandidateExit(T::AccountId),
		/// Candidate, Cancelled Request
		CancelledCandidateBondChange(T::AccountId, CandidateBondRequest),
		/// Ex-Candidate, Amount Unlocked, New Total Amt Locked
		CandidateLeft(T::AccountId, Balance, Balance),
		/// Delegator, Candidate, Amount to be increased, Round at which can be executed
		DelegationIncreaseScheduled(T::AccountId, T::AccountId, Balance, RoundIndex),
		/// Delegator, Candidate, Amount to be decreased, Round at which can be executed
		DelegationDecreaseScheduled(T::AccountId, T::AccountId, Balance, RoundIndex),
		// Delegator, Candidate, Amount, If in top delegations for candidate after increase
		DelegationIncreased(T::AccountId, T::AccountId, Balance, bool),
		// Delegator, Candidate, Amount, If in top delegations for candidate after decrease
		DelegationDecreased(T::AccountId, T::AccountId, Balance, bool),
		/// Round, Delegator, Scheduled Exit
		DelegatorExitScheduled(RoundIndex, T::AccountId, RoundIndex),
		/// Round, Delegator, Candidate, Scheduled Exit
		DelegationRevocationScheduled(RoundIndex, T::AccountId, T::AccountId, RoundIndex),
		/// Delegator, Amount Unstaked
		DelegatorLeft(T::AccountId, Balance),
		/// Delegator, Candidate, Amount Unstaked
		DelegationRevoked(T::AccountId, T::AccountId, Balance),
		/// Delegator
		DelegatorExitCancelled(T::AccountId),
		/// Delegator, Cancelled Request
		CancelledDelegationRequest(T::AccountId, DelegationRequest<T::AccountId>),
		/// Delegator, Amount Locked, Candidate, Delegator Position with New Total Counted if in Top
		Delegation(T::AccountId, Balance, T::AccountId, DelegatorAdded),
		/// Delegator, Candidate, Amount Unstaked, New Total Amt Staked for Candidate
		DelegatorLeftCandidate(T::AccountId, T::AccountId, Balance, Balance),
		/// Delegator, Collator, Due reward (as per counted delegation for collator)
		DelegatorDueReward(T::AccountId, T::AccountId, Balance),
		/// Paid the account (delegator or collator) the balance as liquid rewards
		Rewarded(T::AccountId, Balance),
		/// Staking expectations set
		StakeExpectationsSet(Balance, Balance, Balance),
		/// Set total selected candidates to this value [old, new]
		TotalSelectedSet(u32, u32),
		/// Set collator commission to this value [old, new]
		CollatorCommissionSet(Perbill, Perbill),
	}

	#[pallet::hooks]
	impl<T: Config> Hooks<BlockNumberFor<T>> for Pallet<T> {}

	#[pallet::storage]
	#[pallet::getter(fn collator_commission)]
	/// Commission percent taken off of rewards for all collators
	type CollatorCommission<T: Config> = StorageValue<_, Perbill, ValueQuery>;

	#[pallet::storage]
	#[pallet::getter(fn total_selected)]
	/// The total candidates selected every round
	type TotalSelected<T: Config> = StorageValue<_, u32, ValueQuery>;

	#[pallet::storage]
	#[pallet::getter(fn round)]
	/// Current round index and next round scheduled transition
	pub(crate) type Round<T: Config> = StorageValue<_, RoundInfo<T::BlockNumber>, ValueQuery>;

	#[pallet::storage]
	#[pallet::getter(fn delegator_state)]
	/// Get delegator state associated with an account if account is delegating else None
	pub(crate) type DelegatorState<T: Config> =
		StorageMap<_, Twox64Concat, T::AccountId, Delegator<T::AccountId>, OptionQuery>;

	#[pallet::storage]
	#[pallet::getter(fn candidate_state)]
	/// Get collator candidate state associated with an account if account is a candidate else None
	pub(crate) type CandidateState<T: Config> =
		StorageMap<_, Twox64Concat, T::AccountId, CollatorCandidate<T::AccountId>, OptionQuery>;

	#[pallet::storage]
	#[pallet::getter(fn selected_candidates)]
	/// The collator candidates selected for the current round
	type SelectedCandidates<T: Config> = StorageValue<_, Vec<T::AccountId>, ValueQuery>;

	#[pallet::storage]
	#[pallet::getter(fn total)]
	/// Total capital locked by this staking pallet
	type Total<T: Config> = StorageMap<_, Twox64Concat, TokenId, Balance, ValueQuery>;

	#[pallet::storage]
	#[pallet::getter(fn candidate_pool)]
	/// The pool of collator candidates, each with their total backing stake
	type CandidatePool<T: Config> = StorageValue<_, OrderedSet<Bond<T::AccountId>>, ValueQuery>;

	#[pallet::storage]
	#[pallet::getter(fn at_stake)]
	/// Snapshot of collator delegation stake at the start of the round
	pub type AtStake<T: Config> = StorageDoubleMap<
		_,
		Twox64Concat,
		RoundIndex,
		Twox64Concat,
		T::AccountId,
		CollatorSnapshot<T::AccountId>,
		ValueQuery,
	>;

	#[pallet::storage]
	#[pallet::getter(fn points)]
	/// Total points awarded to collators for block production in the round
	pub type Points<T: Config> = StorageMap<_, Twox64Concat, RoundIndex, RewardPoint, ValueQuery>;

	#[pallet::storage]
	#[pallet::getter(fn awarded_pts)]
	/// Points for each collator per round
	pub type AwardedPts<T: Config> = StorageDoubleMap<
		_,
		Twox64Concat,
		RoundIndex,
		Twox64Concat,
		T::AccountId,
		RewardPoint,
		ValueQuery,
	>;

	#[pallet::storage]
	#[pallet::getter(fn staking_liquidity_tokens)]
	/// Points for each collator per round
	pub type StakingLiquidityTokens<T: Config> =
		StorageValue<_, BTreeMap<TokenId, Option<(Balance, Balance)>>, ValueQuery>;

	#[pallet::genesis_config]
	pub struct GenesisConfig<T: Config> {
		pub candidates: Vec<(T::AccountId, Balance, TokenId)>,
		pub delegations: Vec<(T::AccountId, T::AccountId, Balance)>,
	}

	#[cfg(feature = "std")]
	impl<T: Config> Default for GenesisConfig<T> {
		fn default() -> Self {
			Self {
				candidates: vec![],
				delegations: vec![],
<<<<<<< HEAD
=======
				inflation_config: Default::default(),
>>>>>>> 2ca974e7
			}
		}
	}

	#[pallet::genesis_build]
	impl<T: Config> GenesisBuild<T> for GenesisConfig<T> {
		fn build(&self) {
			let mut liquidity_token_list: Vec<TokenId> = self
				.candidates
				.iter()
				.cloned()
				.map(|(_, _, l)| l)
				.collect::<Vec<TokenId>>();
			liquidity_token_list.dedup();
			for (i, liquidity_token) in liquidity_token_list.iter().enumerate() {
				if let Err(error) = <Pallet<T>>::add_staking_liquidity_token(
					RawOrigin::Root.into(),
					PairedOrLiquidityToken::Liquidity(*liquidity_token),
					i as u32,
				) {
					log::warn!(
						"Adding staking liquidity token failed in genesis with error {:?}",
						error
					);
				}
			}
			let mut candidate_count = 0u32;
			// Initialize the candidates
			for &(ref candidate, balance, liquidity_token) in &self.candidates {
				assert!(
					T::Currency::free_balance(liquidity_token.into(), candidate).into() >= balance,
					"Account does not have enough balance to bond as a candidate."
				);
				candidate_count += 1u32;
				if let Err(error) = <Pallet<T>>::join_candidates(
					T::Origin::from(Some(candidate.clone()).into()),
					balance,
					liquidity_token,
					candidate_count,
				) {
					log::warn!("Join candidates failed in genesis with error {:?}", error);
				} else {
					candidate_count += 1u32;
				}
			}
			let mut col_delegator_count: BTreeMap<T::AccountId, u32> = BTreeMap::new();
			let mut del_delegation_count: BTreeMap<T::AccountId, u32> = BTreeMap::new();
			// Initialize the delegations
			for &(ref delegator, ref target, balance) in &self.delegations {
				let associated_collator = self.candidates.iter().find(|b| b.0 == *target);
				let collator_liquidity_token = associated_collator
					.expect("Delegation to non-existant collator")
					.2;
				assert!(
					T::Currency::free_balance(collator_liquidity_token.into(), delegator).into()
						>= balance,
					"Account does not have enough balance to place delegation."
				);
				let cd_count = if let Some(x) = col_delegator_count.get(target) {
					*x
				} else {
					0u32
				};
				let dd_count = if let Some(x) = del_delegation_count.get(delegator) {
					*x
				} else {
					0u32
				};
				if let Err(error) = <Pallet<T>>::delegate(
					T::Origin::from(Some(delegator.clone()).into()),
					target.clone(),
					balance,
					cd_count,
					dd_count,
				) {
					log::warn!("Delegate failed in genesis with error {:?}", error);
				} else {
					if let Some(x) = col_delegator_count.get_mut(target) {
						*x += 1u32;
					} else {
						col_delegator_count.insert(target.clone(), 1u32);
					};
					if let Some(x) = del_delegation_count.get_mut(delegator) {
						*x += 1u32;
					} else {
						del_delegation_count.insert(delegator.clone(), 1u32);
					};
				}
			}
			// Set collator commission to default config
			<CollatorCommission<T>>::put(T::DefaultCollatorCommission::get());
			// Set total selected candidates to minimum config
			<TotalSelected<T>>::put(T::MinSelectedCandidates::get());
			// Choose top TotalSelected collator candidates
			let (v_count, _, total_relevant_exposure) = <Pallet<T>>::select_top_candidates(1u32);
			// Start Round 1 at Block 0
			let round: RoundInfo<T::BlockNumber> =
				RoundInfo::new(0u32, 0u32.into(), T::BlocksPerRound::get());
			<Round<T>>::put(round);
			// So that round 0 can be rewarded
			for atstake in <AtStake<T>>::iter_prefix(1u32) {
				<AtStake<T>>::insert(0u32, atstake.0, atstake.1);
			}
			<Pallet<T>>::deposit_event(Event::NewRound(
				T::BlockNumber::zero(),
				0u32,
				v_count,
				total_relevant_exposure,
			));
		}
	}

	#[pallet::call]
	impl<T: Config> Pallet<T> {
		#[pallet::weight(<T as Config>::WeightInfo::set_total_selected())]
		/// Set the total number of collator candidates selected per round
		/// - changes are not applied until the start of the next round
		pub fn set_total_selected(origin: OriginFor<T>, new: u32) -> DispatchResultWithPostInfo {
			frame_system::ensure_root(origin)?;
			ensure!(
				new >= T::MinSelectedCandidates::get(),
				Error::<T>::CannotSetBelowMin
			);
			let old = <TotalSelected<T>>::get();
			ensure!(old != new, Error::<T>::NoWritingSameValue);
			<TotalSelected<T>>::put(new);
			Self::deposit_event(Event::TotalSelectedSet(old, new));
			Ok(().into())
		}
		#[pallet::weight(<T as Config>::WeightInfo::set_collator_commission())]
		/// Set the commission for all collators
		pub fn set_collator_commission(
			origin: OriginFor<T>,
			new: Perbill,
		) -> DispatchResultWithPostInfo {
			frame_system::ensure_root(origin)?;
			let old = <CollatorCommission<T>>::get();
			ensure!(old != new, Error::<T>::NoWritingSameValue);
			<CollatorCommission<T>>::put(new);
			Self::deposit_event(Event::CollatorCommissionSet(old, new));
			Ok(().into())
		}
		#[pallet::weight(<T as Config>::WeightInfo::join_candidates(*candidate_count))]
		/// Join the set of collator candidates
		pub fn join_candidates(
			origin: OriginFor<T>,
			bond: Balance,
			liquidity_token: TokenId,
			candidate_count: u32,
		) -> DispatchResultWithPostInfo {
			let acc = ensure_signed(origin)?;
			ensure!(!Self::is_candidate(&acc), Error::<T>::CandidateExists);
			ensure!(!Self::is_delegator(&acc), Error::<T>::DelegatorExists);
			ensure!(
				<StakingLiquidityTokens<T>>::get().contains_key(&liquidity_token),
				Error::<T>::StakingLiquidityTokenNotListed
			);
			ensure!(
				bond >= T::MinCandidateStk::get(),
				Error::<T>::CandidateBondBelowMin
			);
			let mut candidates = <CandidatePool<T>>::get();
			let old_count = candidates.0.len() as u32;
			ensure!(
				candidate_count >= old_count,
				Error::<T>::TooLowCandidateCountWeightHintJoinCandidates
			);
			ensure!(
				candidates.insert(Bond {
					owner: acc.clone(),
					amount: bond,
					liquidity_token: liquidity_token,
				}),
				Error::<T>::CandidateExists
			);
			T::Currency::reserve(liquidity_token.into(), &acc, bond.into())?;
			let candidate = CollatorCandidate::new(acc.clone(), bond, liquidity_token);
			<CandidateState<T>>::insert(&acc, candidate);
			<CandidatePool<T>>::put(candidates);
			let new_total = <Total<T>>::get(liquidity_token).saturating_add(bond);
			<Total<T>>::insert(liquidity_token, new_total);
			Self::deposit_event(Event::JoinedCollatorCandidates(acc, bond, new_total));
			Ok(().into())
		}
		#[pallet::weight(<T as Config>::WeightInfo::schedule_leave_candidates(*candidate_count))]
		/// Request to leave the set of candidates. If successful, the account is immediately
		/// removed from the candidate pool to prevent selection as a collator.
		pub fn schedule_leave_candidates(
			origin: OriginFor<T>,
			candidate_count: u32,
		) -> DispatchResultWithPostInfo {
			let collator = ensure_signed(origin)?;
			let mut state = <CandidateState<T>>::get(&collator).ok_or(Error::<T>::CandidateDNE)?;
			let (now, when) = state.leave::<T>()?;
			let mut candidates = <CandidatePool<T>>::get();
			ensure!(
				candidate_count >= candidates.0.len() as u32,
				Error::<T>::TooLowCandidateCountToLeaveCandidates
			);
			if candidates.remove(&Bond::from_owner(collator.clone())) {
				<CandidatePool<T>>::put(candidates);
			}
			<CandidateState<T>>::insert(&collator, state);
			Self::deposit_event(Event::CandidateScheduledExit(now, collator, when));
			Ok(().into())
		}
		#[pallet::weight(<T as Config>::WeightInfo::execute_leave_candidates())]
		/// Execute leave candidates request
		pub fn execute_leave_candidates(
			origin: OriginFor<T>,
			candidate: T::AccountId,
		) -> DispatchResultWithPostInfo {
			ensure_signed(origin)?;
			let state = <CandidateState<T>>::get(&candidate).ok_or(Error::<T>::CandidateDNE)?;
			state.can_leave::<T>()?;

			let return_stake = |bond: Bond<T::AccountId>| {
				T::Currency::unreserve(
					bond.liquidity_token.into(),
					&bond.owner,
					bond.amount.into(),
				);
				// remove delegation from delegator state
				let mut delegator = DelegatorState::<T>::get(&bond.owner).expect(
					"Collator state and delegator state are consistent. 
						Collator state has a record of this delegation. Therefore, 
						Delegator state also has a record. qed.",
				);
				if let Some(remaining_delegations) = delegator.rm_delegation(candidate.clone()) {
					if remaining_delegations.is_zero() {
						<DelegatorState<T>>::remove(&bond.owner);
					} else {
						<DelegatorState<T>>::insert(&bond.owner, delegator);
					}
				}
			};
			// return all top delegations
			for bond in state.top_delegations {
				return_stake(bond);
			}
			// return all bottom delegations
			for bond in state.bottom_delegations {
				return_stake(bond);
			}
			// return stake to collator
			T::Currency::unreserve(state.liquidity_token.into(), &state.id, state.bond.into());
			<CandidateState<T>>::remove(&candidate);
			let new_total_staked =
				<Total<T>>::get(state.liquidity_token).saturating_sub(state.total_backing);
			<Total<T>>::insert(state.liquidity_token, new_total_staked);
			Self::deposit_event(Event::CandidateLeft(
				candidate,
				state.total_backing,
				new_total_staked,
			));
			Ok(().into())
		}
		#[pallet::weight(<T as Config>::WeightInfo::cancel_leave_candidates(*candidate_count))]
		/// Cancel open request to leave candidates
		/// - only callable by collator account
		/// - result upon successful call is the candidate is active in the candidate pool
		pub fn cancel_leave_candidates(
			origin: OriginFor<T>,
			candidate_count: u32,
		) -> DispatchResultWithPostInfo {
			let collator = ensure_signed(origin)?;
			let mut state = <CandidateState<T>>::get(&collator).ok_or(Error::<T>::CandidateDNE)?;
			ensure!(state.is_leaving(), Error::<T>::CandidateNotLeaving);
			state.go_online();
			let mut candidates = <CandidatePool<T>>::get();
			ensure!(
				candidates.0.len() as u32 <= candidate_count,
				Error::<T>::TooLowCandidateCountWeightHintCancelLeaveCandidates
			);
			ensure!(
				candidates.insert(Bond {
					owner: collator.clone(),
					amount: state.total_counted,
					liquidity_token: state.liquidity_token
				}),
				Error::<T>::AlreadyActive
			);
			<CandidatePool<T>>::put(candidates);
			<CandidateState<T>>::insert(&collator, state);
			Self::deposit_event(Event::CancelledCandidateExit(collator));
			Ok(().into())
		}
		#[pallet::weight(<T as Config>::WeightInfo::go_offline())]
		/// Temporarily leave the set of collator candidates without unbonding
		pub fn go_offline(origin: OriginFor<T>) -> DispatchResultWithPostInfo {
			let collator = ensure_signed(origin)?;
			let mut state = <CandidateState<T>>::get(&collator).ok_or(Error::<T>::CandidateDNE)?;
			ensure!(state.is_active(), Error::<T>::AlreadyOffline);
			state.go_offline();
			let mut candidates = <CandidatePool<T>>::get();
			if candidates.remove(&Bond::from_owner(collator.clone())) {
				<CandidatePool<T>>::put(candidates);
			}
			<CandidateState<T>>::insert(&collator, state);
			Self::deposit_event(Event::CandidateWentOffline(
				<Round<T>>::get().current,
				collator,
			));
			Ok(().into())
		}
		#[pallet::weight(<T as Config>::WeightInfo::go_online())]
		/// Rejoin the set of collator candidates if previously had called `go_offline`
		pub fn go_online(origin: OriginFor<T>) -> DispatchResultWithPostInfo {
			let collator = ensure_signed(origin)?;
			let mut state = <CandidateState<T>>::get(&collator).ok_or(Error::<T>::CandidateDNE)?;
			ensure!(!state.is_active(), Error::<T>::AlreadyActive);
			ensure!(!state.is_leaving(), Error::<T>::CannotGoOnlineIfLeaving);
			state.go_online();
			let mut candidates = <CandidatePool<T>>::get();
			ensure!(
				candidates.insert(Bond {
					owner: collator.clone(),
					amount: state.total_counted,
					liquidity_token: state.liquidity_token
				}),
				Error::<T>::AlreadyActive
			);
			<CandidatePool<T>>::put(candidates);
			<CandidateState<T>>::insert(&collator, state);
			Self::deposit_event(Event::CandidateBackOnline(
				<Round<T>>::get().current,
				collator,
			));
			Ok(().into())
		}
		#[pallet::weight(<T as Config>::WeightInfo::schedule_candidate_bond_more())]
		/// Request by collator candidate to increase self bond by `more`
		pub fn schedule_candidate_bond_more(
			origin: OriginFor<T>,
			more: Balance,
		) -> DispatchResultWithPostInfo {
			let collator = ensure_signed(origin)?;
			let mut state = <CandidateState<T>>::get(&collator).ok_or(Error::<T>::CandidateDNE)?;
			let when = state.schedule_bond_more::<T>(more)?;
			<CandidateState<T>>::insert(&collator, state);
			Self::deposit_event(Event::CandidateBondMoreRequested(collator, more, when));
			Ok(().into())
		}
		#[pallet::weight(<T as Config>::WeightInfo::schedule_candidate_bond_less())]
		/// Request by collator candidate to decrease self bond by `less`
		pub fn schedule_candidate_bond_less(
			origin: OriginFor<T>,
			less: Balance,
		) -> DispatchResultWithPostInfo {
			let collator = ensure_signed(origin)?;
			let mut state = <CandidateState<T>>::get(&collator).ok_or(Error::<T>::CandidateDNE)?;
			let when = state.schedule_bond_less::<T>(less)?;
			<CandidateState<T>>::insert(&collator, state);
			Self::deposit_event(Event::CandidateBondLessRequested(collator, less, when));
			Ok(().into())
		}
		#[pallet::weight(<T as Config>::WeightInfo::execute_candidate_bond_more())]
		/// Execute pending request to adjust the collator candidate self bond
		pub fn execute_candidate_bond_request(
			origin: OriginFor<T>,
			candidate: T::AccountId,
		) -> DispatchResultWithPostInfo {
			ensure_signed(origin)?; // we may want to reward this if caller != candidate
			let mut state = <CandidateState<T>>::get(&candidate).ok_or(Error::<T>::CandidateDNE)?;
			let event = state.execute_pending_request::<T>()?;
			<CandidateState<T>>::insert(&candidate, state);
			Self::deposit_event(event);
			Ok(().into())
		}
		#[pallet::weight(<T as Config>::WeightInfo::cancel_candidate_bond_more())]
		/// Cancel pending request to adjust the collator candidate self bond
		pub fn cancel_candidate_bond_request(origin: OriginFor<T>) -> DispatchResultWithPostInfo {
			let collator = ensure_signed(origin)?;
			let mut state = <CandidateState<T>>::get(&collator).ok_or(Error::<T>::CandidateDNE)?;
			let event = state.cancel_pending_request::<T>()?;
			<CandidateState<T>>::insert(&collator, state);
			Self::deposit_event(event);
			Ok(().into())
		}
		#[pallet::weight(
			<T as Config>::WeightInfo::delegate(
				*candidate_delegation_count,
				*delegation_count
			)
		)]
		/// If caller is not a delegator and not a collator, then join the set of delegators
		/// If caller is a delegator, then makes delegation to change their delegation state
		pub fn delegate(
			origin: OriginFor<T>,
			collator: T::AccountId,
			amount: Balance,
			candidate_delegation_count: u32,
			delegation_count: u32,
		) -> DispatchResultWithPostInfo {
			let acc = ensure_signed(origin)?;
			let mut collator_state =
				<CandidateState<T>>::get(&collator).ok_or(Error::<T>::CandidateDNE)?;
			let delegator_state = if let Some(mut state) = <DelegatorState<T>>::get(&acc) {
				ensure!(state.is_active(), Error::<T>::CannotDelegateIfLeaving);
				// delegation after first
				ensure!(
					amount >= T::MinDelegation::get(),
					Error::<T>::DelegationBelowMin
				);
				ensure!(
					delegation_count >= state.delegations.0.len() as u32,
					Error::<T>::TooLowDelegationCountToDelegate
				);
				ensure!(
					(state.delegations.0.len() as u32) < T::MaxDelegationsPerDelegator::get(),
					Error::<T>::ExceedMaxDelegationsPerDelegator
				);
				ensure!(
					state.add_delegation(Bond {
						owner: collator.clone(),
						amount: amount,
						liquidity_token: collator_state.liquidity_token,
					}),
					Error::<T>::AlreadyDelegatedCandidate
				);
				state
			} else {
				ensure!(
					amount >= T::MinDelegation::get(),
					Error::<T>::DelegationBelowMin
				);
				ensure!(!Self::is_candidate(&acc), Error::<T>::CandidateExists);
				Delegator::new(
					acc.clone(),
					collator.clone(),
					amount,
					collator_state.liquidity_token,
				)
			};
			ensure!(
				candidate_delegation_count >= collator_state.delegators.0.len() as u32,
				Error::<T>::TooLowCandidateDelegationCountToDelegate
			);
			let delegator_position = collator_state.add_delegation::<T>(acc.clone(), amount)?;
			T::Currency::reserve(collator_state.liquidity_token.into(), &acc, amount.into())?;
			if let DelegatorAdded::AddedToTop { new_total } = delegator_position {
				if collator_state.is_active() {
					// collator in candidate pool
					Self::update_active(
						collator.clone(),
						new_total,
						collator_state.liquidity_token,
					);
				}
			}
			let new_total_locked =
				<Total<T>>::get(collator_state.liquidity_token).saturating_add(amount);
			<Total<T>>::insert(collator_state.liquidity_token, new_total_locked);
			<CandidateState<T>>::insert(&collator, collator_state);
			<DelegatorState<T>>::insert(&acc, delegator_state);
			Self::deposit_event(Event::Delegation(acc, amount, collator, delegator_position));
			Ok(().into())
		}
		#[pallet::weight(<T as Config>::WeightInfo::schedule_leave_delegators())]
		/// Request to leave the set of delegators. If successful, the caller is scheduled
		/// to be allowed to exit. Success forbids future delegator actions until the request is
		/// invoked or cancelled.
		pub fn schedule_leave_delegators(origin: OriginFor<T>) -> DispatchResultWithPostInfo {
			let acc = ensure_signed(origin)?;
			let mut state = <DelegatorState<T>>::get(&acc).ok_or(Error::<T>::DelegatorDNE)?;
			ensure!(!state.is_leaving(), Error::<T>::DelegatorAlreadyLeaving);
			let (now, when) = state.schedule_leave::<T>();
			<DelegatorState<T>>::insert(&acc, state);
			Self::deposit_event(Event::DelegatorExitScheduled(now, acc, when));
			Ok(().into())
		}
		#[pallet::weight(<T as Config>::WeightInfo::execute_leave_delegators(*delegation_count))]
		/// Execute the right to exit the set of delegators and revoke all ongoing delegations.
		pub fn execute_leave_delegators(
			origin: OriginFor<T>,
			delegator: T::AccountId,
			delegation_count: u32,
		) -> DispatchResultWithPostInfo {
			ensure_signed(origin)?;
			let state = <DelegatorState<T>>::get(&delegator).ok_or(Error::<T>::DelegatorDNE)?;
			state.can_execute_leave::<T>(delegation_count)?;
			let mut amount_unstaked: Balance = Zero::zero();
			for bond in state.delegations.0 {
				amount_unstaked = amount_unstaked.saturating_add(bond.amount);
				if let Err(error) =
					Self::delegator_leaves_collator(delegator.clone(), bond.owner.clone())
				{
					log::warn!(
						"STORAGE CORRUPTED \nDelegator leaving collator failed with error: {:?}",
						error
					);
				}
			}
			<DelegatorState<T>>::remove(&delegator);
			Self::deposit_event(Event::DelegatorLeft(delegator, amount_unstaked));
			Ok(().into())
		}
		#[pallet::weight(<T as Config>::WeightInfo::cancel_leave_delegators())]
		/// Cancel a pending request to exit the set of delegators. Success clears the pending exit
		/// request (thereby resetting the delay upon another `leave_delegators` call).
		pub fn cancel_leave_delegators(origin: OriginFor<T>) -> DispatchResultWithPostInfo {
			let delegator = ensure_signed(origin)?;
			// ensure delegator state exists
			let mut state = <DelegatorState<T>>::get(&delegator).ok_or(Error::<T>::DelegatorDNE)?;
			// ensure state is leaving
			ensure!(state.is_leaving(), Error::<T>::DelegatorDNE);
			// cancel exit request
			state.cancel_leave();
			<DelegatorState<T>>::insert(&delegator, state);
			Self::deposit_event(Event::DelegatorExitCancelled(delegator));
			Ok(().into())
		}
		#[pallet::weight(<T as Config>::WeightInfo::schedule_revoke_delegation())]
		/// Request to revoke an existing delegation. If successful, the delegation is scheduled
		/// to be allowed to be revoked via the `execute_delegation_request` extrinsic.
		pub fn schedule_revoke_delegation(
			origin: OriginFor<T>,
			collator: T::AccountId,
		) -> DispatchResultWithPostInfo {
			let delegator = ensure_signed(origin)?;
			let mut state = <DelegatorState<T>>::get(&delegator).ok_or(Error::<T>::DelegatorDNE)?;
			let (now, when) = state.schedule_revoke::<T>(collator.clone())?;
			<DelegatorState<T>>::insert(&delegator, state);
			Self::deposit_event(Event::DelegationRevocationScheduled(
				now, delegator, collator, when,
			));
			Ok(().into())
		}
		#[pallet::weight(<T as Config>::WeightInfo::schedule_delegator_bond_more())]
		/// Request to bond more for delegators wrt a specific collator candidate.
		pub fn schedule_delegator_bond_more(
			origin: OriginFor<T>,
			candidate: T::AccountId,
			more: Balance,
		) -> DispatchResultWithPostInfo {
			let delegator = ensure_signed(origin)?;
			let mut state = <DelegatorState<T>>::get(&delegator).ok_or(Error::<T>::DelegatorDNE)?;
			let when = state.schedule_increase_delegation::<T>(candidate.clone(), more)?;
			<DelegatorState<T>>::insert(&delegator, state);
			Self::deposit_event(Event::DelegationIncreaseScheduled(
				delegator, candidate, more, when,
			));
			Ok(().into())
		}
		#[pallet::weight(<T as Config>::WeightInfo::schedule_delegator_bond_less())]
		/// Request bond less for delegators wrt a specific collator candidate.
		pub fn schedule_delegator_bond_less(
			origin: OriginFor<T>,
			candidate: T::AccountId,
			less: Balance,
		) -> DispatchResultWithPostInfo {
			let caller = ensure_signed(origin)?;
			let mut state = <DelegatorState<T>>::get(&caller).ok_or(Error::<T>::DelegatorDNE)?;
			let when = state.schedule_decrease_delegation::<T>(candidate.clone(), less)?;
			<DelegatorState<T>>::insert(&caller, state);
			Self::deposit_event(Event::DelegationDecreaseScheduled(
				caller, candidate, less, when,
			));
			Ok(().into())
		}
		#[pallet::weight(<T as Config>::WeightInfo::execute_delegator_bond_more())]
		/// Execute pending request to change an existing delegation
		pub fn execute_delegation_request(
			origin: OriginFor<T>,
			delegator: T::AccountId,
			candidate: T::AccountId,
		) -> DispatchResultWithPostInfo {
			ensure_signed(origin)?; // we may want to reward caller if caller != delegator
			let mut state = <DelegatorState<T>>::get(&delegator).ok_or(Error::<T>::DelegatorDNE)?;
			state.execute_pending_request::<T>(candidate)?;
			Ok(().into())
		}
		#[pallet::weight(<T as Config>::WeightInfo::cancel_delegator_bond_more())]
		/// Cancel request to change an existing delegation.
		pub fn cancel_delegation_request(
			origin: OriginFor<T>,
			candidate: T::AccountId,
		) -> DispatchResultWithPostInfo {
			let delegator = ensure_signed(origin)?;
			let mut state = <DelegatorState<T>>::get(&delegator).ok_or(Error::<T>::DelegatorDNE)?;
			let request = state.cancel_pending_request::<T>(candidate)?;
			<DelegatorState<T>>::insert(&delegator, state);
			Self::deposit_event(Event::CancelledDelegationRequest(delegator, request));
			Ok(().into())
		}

		#[pallet::weight(100_000)]
		pub fn add_staking_liquidity_token(
			origin: OriginFor<T>,
			paired_or_liquidity_token: PairedOrLiquidityToken,
			current_liquidity_tokens: u32,
		) -> DispatchResultWithPostInfo {
			ensure_root(origin)?;

			let added_liquidity_token: TokenId = match paired_or_liquidity_token {
				PairedOrLiquidityToken::Paired(x) => {
					T::StakingLiquidityTokenValuator::get_liquidity_asset(
						x.into(),
						T::NativeTokenId::get().into(),
					)?
				}
				PairedOrLiquidityToken::Liquidity(x) => x,
			};

			StakingLiquidityTokens::<T>::try_mutate(
				|staking_liquidity_tokens| -> DispatchResult {
					ensure!(
						current_liquidity_tokens as usize >= staking_liquidity_tokens.len(),
						Error::<T>::TooLowCurrentStakingLiquidityTokensCount
					);
					ensure!(
						staking_liquidity_tokens
							.insert(added_liquidity_token, None)
							.is_none(),
						Error::<T>::StakingLiquidityTokenAlreadyListed
					);

					Ok(())
				},
			)?;
			Ok(().into())
		}

		#[pallet::weight(100_000)]
		pub fn remove_staking_liquidity_token(
			origin: OriginFor<T>,
			paired_or_liquidity_token: PairedOrLiquidityToken,
			current_liquidity_tokens: u32,
		) -> DispatchResultWithPostInfo {
			ensure_root(origin)?;

			let removed_liquidity_token: TokenId = match paired_or_liquidity_token {
				PairedOrLiquidityToken::Paired(x) => {
					T::StakingLiquidityTokenValuator::get_liquidity_asset(
						x.into(),
						T::NativeTokenId::get().into(),
					)?
				}
				PairedOrLiquidityToken::Liquidity(x) => x,
			};

			StakingLiquidityTokens::<T>::try_mutate(
				|staking_liquidity_tokens| -> DispatchResult {
					ensure!(
						current_liquidity_tokens as usize >= staking_liquidity_tokens.len(),
						Error::<T>::TooLowCurrentStakingLiquidityTokensCount
					);
					ensure!(
						staking_liquidity_tokens
							.remove(&removed_liquidity_token)
							.is_some(),
						Error::<T>::StakingLiquidityTokenNotListed
					);

					Ok(())
				},
			)?;
			Ok(().into())
		}
	}

	impl<T: Config> Pallet<T> {
		pub fn is_delegator(acc: &T::AccountId) -> bool {
			<DelegatorState<T>>::get(acc).is_some()
		}
		pub fn is_candidate(acc: &T::AccountId) -> bool {
			<CandidateState<T>>::get(acc).is_some()
		}
		pub fn is_selected_candidate(acc: &T::AccountId) -> bool {
			<SelectedCandidates<T>>::get().binary_search(acc).is_ok()
		}
		/// Caller must ensure candidate is active before calling
		fn update_active(
			candidate: T::AccountId,
			total: Balance,
			candidate_liquidity_token: TokenId,
		) {
			let mut candidates = <CandidatePool<T>>::get();
			candidates.remove(&Bond::from_owner(candidate.clone()));
			candidates.insert(Bond {
				owner: candidate,
				amount: total,
				liquidity_token: candidate_liquidity_token,
			});
			<CandidatePool<T>>::put(candidates);
		}
		fn delegator_leaves_collator(
			delegator: T::AccountId,
			collator: T::AccountId,
		) -> DispatchResult {
			let mut state = <CandidateState<T>>::get(&collator).ok_or(Error::<T>::CandidateDNE)?;
			let (total_changed, delegator_stake) = state.rm_delegator::<T>(delegator.clone())?;
			T::Currency::unreserve(
				state.liquidity_token.into(),
				&delegator,
				delegator_stake.into(),
			);
			if state.is_active() && total_changed {
				Self::update_active(collator.clone(), state.total_counted, state.liquidity_token);
			}
			let new_total_locked =
				<Total<T>>::get(state.liquidity_token).saturating_sub(delegator_stake);
			<Total<T>>::insert(state.liquidity_token, new_total_locked);
			let new_total = state.total_counted;
			<CandidateState<T>>::insert(&collator, state);
			Self::deposit_event(Event::DelegatorLeftCandidate(
				delegator,
				collator,
				delegator_stake,
				new_total,
			));
			Ok(())
		}

		fn pay_stakers(now: RoundIndex) {
			// payout is now - duration rounds ago => now - duration > 0 else return early
			let duration = T::RewardPaymentDelay::get();
			if now <= duration {
				return;
			}
			let round_to_payout = now - duration;
			let total = <Points<T>>::take(round_to_payout);
			if total.is_zero() {
				return;
			}
			let total_issuance =
				T::Issuance::get_staking_issuance(round_to_payout).unwrap_or(Balance::zero());

			let mint = |amt: Balance, to: T::AccountId| {
				let amount_transferred: Balance = T::Currency::transfer(
					T::NativeTokenId::get().into(),
					&T::StakingIssuanceVault::get(),
					&to,
					amt.into(),
					ExistenceRequirement::AllowDeath,
				)
				.map_or(Zero::zero(), |_| amt)
				.into();
				Self::deposit_event(Event::Rewarded(to.clone(), amount_transferred));
			};
			// only pay out rewards at the end to transfer only total amount due
			let mut due_rewards: BTreeMap<T::AccountId, Balance> = BTreeMap::new();
			let mut increase_due_rewards = |amt: Balance, to: T::AccountId| {
				if let Some(already_due) = due_rewards.get(&to) {
					let amount = amt.saturating_add(*already_due);
					due_rewards.insert(to, amount);
				} else {
					due_rewards.insert(to, amt);
				}
			};
			let collator_fee = <CollatorCommission<T>>::get();
			let collator_issuance = collator_fee * total_issuance;
			for (collator, pts) in <AwardedPts<T>>::drain_prefix(round_to_payout) {
				let pct_due = Perbill::from_rational(pts, total);
				let mut amt_due = pct_due * total_issuance;
				// Take the snapshot of block author and delegations
				let state = <AtStake<T>>::take(round_to_payout, &collator);
				if state.delegations.is_empty() {
					// solo collator with no delegators
					mint(amt_due, collator.clone());
				} else {
					// pay collator first; commission + due_portion
					let collator_pct = Perbill::from_rational(state.bond, state.total);
					let commission = pct_due * collator_issuance;
					amt_due -= commission;
					let collator_reward = (collator_pct * amt_due) + commission;
					mint(collator_reward, collator.clone());
					// pay delegators due portion
					for Bond { owner, amount, .. } in state.delegations {
						let percent = Perbill::from_rational(amount, state.total);
						let due = percent * amt_due;
						increase_due_rewards(due, owner.clone());
						Self::deposit_event(Event::DelegatorDueReward(
							owner.clone(),
							collator.clone(),
							due,
						));
					}
				}
			}

			for (delegator, total_due) in due_rewards {
				mint(total_due, delegator);
			}
		}

		/// Compute the top `TotalSelected` candidates in the CandidatePool and return
		/// a vec of their AccountIds (in the order of selection)
		pub fn compute_top_candidates() -> Vec<(T::AccountId, Balance)> {
			let candidates = <CandidatePool<T>>::get().0;
			let staking_liquidity_tokens = <StakingLiquidityTokens<T>>::get();

			// morph amount in candidates to exposure in mga
			let mut valuated_candidates: Vec<(T::AccountId, Balance)> = candidates
				.iter()
				.filter_map(|x| {
					if let Some(pool_ratio_option) =
						staking_liquidity_tokens.get(&x.liquidity_token)
					{
						if let Some(pool_ratio) = pool_ratio_option {
							if !pool_ratio.1.is_zero() {
								Some((
									x.owner.clone(),
									multiply_by_rational(x.amount, pool_ratio.0, pool_ratio.1)
										.unwrap_or_else(|_| Balance::max_value()),
								))
							} else {
								None
							}
						} else {
							None
						}
					} else {
						None
					}
				})
				.collect();
			// order candidates by stake (least to greatest so requires `rev()`)
			valuated_candidates.sort_unstable_by(|a, b| a.1.partial_cmp(&b.1).unwrap());
			let top_n = <TotalSelected<T>>::get() as usize;
			// choose the top TotalSelected qualified candidates, ordered by stake
			let mut valuated_collators: Vec<(T::AccountId, Balance)> = valuated_candidates
				.into_iter()
				.rev()
				.take(top_n)
				.filter(|x| x.1 >= T::MinCollatorStk::get())
				.collect::<_>();
			valuated_collators.sort_unstable_by(|a, b| a.0.partial_cmp(&b.0).unwrap());
			valuated_collators
		}

		pub fn staking_liquidity_tokens_snapshot() {
			let mut staking_liquidity_tokens = <StakingLiquidityTokens<T>>::get();

			for (token, valuation) in staking_liquidity_tokens.iter_mut() {
				*valuation = T::StakingLiquidityTokenValuator::get_pool_state((*token).into());
			}

			<StakingLiquidityTokens<T>>::put(staking_liquidity_tokens);
		}

		/// Best as in most cumulatively supported in terms of stake
		/// Returns [collator_count, delegation_count, total staked]
		fn select_top_candidates(now: RoundIndex) -> (u32, u32, Balance) {
			let (mut collator_count, mut delegation_count, mut total_relevant_exposure) =
				(0u32, 0u32, Balance::zero());
			Self::staking_liquidity_tokens_snapshot();
			// choose the top TotalSelected qualified candidates, ordered by stake
			let collators = Self::compute_top_candidates();
			// snapshot exposure for round for weighting reward distribution
			for collator in collators.iter() {
				let state = <CandidateState<T>>::get(&collator.0)
					.expect("all members of CandidateQ must be candidates");
				collator_count += 1u32;
				delegation_count += state.delegators.0.len() as u32;
				let amount = collator.1;
				total_relevant_exposure = total_relevant_exposure.saturating_add(amount);
				let collator_snaphot: CollatorSnapshot<T::AccountId> = state.into();
				<AtStake<T>>::insert(now, collator.0.clone(), collator_snaphot);
				Self::deposit_event(Event::CollatorChosen(now, collator.0.clone(), amount));
			}

			// insert canonical collator set
			<SelectedCandidates<T>>::put(
				collators
					.iter()
					.cloned()
					.map(|x| x.0)
					.collect::<Vec<T::AccountId>>(),
			);
			(collator_count, delegation_count, total_relevant_exposure)
		}
	}

	/// Add reward points to block authors:
	/// * 20 points to the block producer for producing a block in the chain
	impl<T: Config> pallet_authorship::EventHandler<T::AccountId, T::BlockNumber> for Pallet<T> {
		fn note_author(author: T::AccountId) {
			let now = <Round<T>>::get().current;
			let score_plus_20 = <AwardedPts<T>>::get(now, &author).saturating_add(20);
			<AwardedPts<T>>::insert(now, author, score_plus_20);
			<Points<T>>::mutate(now, |x| *x = x.saturating_add(20));
		}

		fn note_uncle(_: T::AccountId, _: T::BlockNumber) {
			// ignore
		}
	}

	impl<T: Config> pallet_session::SessionManager<T::AccountId> for Pallet<T> {
		fn new_session(_: SessionIndex) -> Option<Vec<T::AccountId>> {
			Some(Self::selected_candidates())
		}
		fn start_session(session_index: SessionIndex) {
			if !session_index.is_zero() {
				let n = <frame_system::Pallet<T>>::block_number().saturating_add(One::one());
				let mut round = <Round<T>>::get();
				// mutate round
				round.update(n);
				// pay all stakers for T::RewardPaymentDelay rounds ago
				Self::pay_stakers(round.current);
				// select top collator candidates for next round
<<<<<<< HEAD
				let (collator_count, _delegation_count, total_relevant_exposure) =
					Self::select_top_candidates(round.current.saturating_add(One::one()));
				// Calculate the issuance for next round
				// No issuance must happen after this point
				T::Issuance::compute_issuance(round.current);
				// start next round
				<Round<T>>::put(round);
				// Emit new round event
=======
				let (collator_count, _delegation_count, total_relevant_exposure, total_round_exposure) =
					Self::select_top_candidates(round.current.saturating_add(One::one()));
				// start next round
				<Round<T>>::put(round);
				// snapshot total stake
				<Staked<T>>::insert(round.current.saturating_add(One::one()), total_round_exposure);
				// <RelevantStaked<T>>::insert(round.current + One::one(), total_relevant_exposure);
>>>>>>> 2ca974e7
				Self::deposit_event(Event::NewRound(
					round.first,
					round.current,
					collator_count,
					total_relevant_exposure,
				));
			}
		}
		fn end_session(_: SessionIndex) {
			// ignore
		}
	}

	impl<T: Config> pallet_session::ShouldEndSession<T::BlockNumber> for Pallet<T> {
		fn should_end_session(now: T::BlockNumber) -> bool {
			let round = <Round<T>>::get();
			round.should_update(now)
		}
	}

	impl<T: Config> EstimateNextSessionRotation<T::BlockNumber> for Pallet<T> {
		fn average_session_length() -> T::BlockNumber {
			<Round<T>>::get().length.into()
		}

		fn estimate_current_session_progress(now: T::BlockNumber) -> (Option<Permill>, Weight) {
			let round = <Round<T>>::get();
			let passed_blocks = now.saturating_sub(round.first).saturating_add(One::one());

			(
				Some(Permill::from_rational(passed_blocks, round.length.into())),
				// One read for the round info, blocknumber is read free
				T::DbWeight::get().reads(1),
			)
		}

		fn estimate_next_session_rotation(
			_now: T::BlockNumber,
		) -> (Option<T::BlockNumber>, Weight) {
			let round = <Round<T>>::get();

			(
				Some(round.first + round.length.saturating_sub(One::one()).into()),
				// One read for the round info, blocknumber is read free
				T::DbWeight::get().reads(1),
			)
		}
	}
}<|MERGE_RESOLUTION|>--- conflicted
+++ resolved
@@ -106,11 +106,7 @@
 		Liquidity(TokenId),
 	}
 
-<<<<<<< HEAD
-	#[derive(Default, Clone, Encode, Decode, RuntimeDebug, TypeInfo)]
-=======
 	#[derive(Clone, Encode, Decode, RuntimeDebug, TypeInfo,)]
->>>>>>> 2ca974e7
 	pub struct Bond<AccountId> {
 		pub owner: AccountId,
 		pub amount: Balance,
@@ -700,9 +696,6 @@
 		pub status: DelegatorStatus,
 	}
 
-<<<<<<< HEAD
-	impl<A: Ord + Clone + Default> Delegator<A> {
-=======
 	impl<AccountId: Decode + Ord> Default for Delegator<AccountId> {
 		fn default() -> Self {
 			Self {
@@ -718,7 +711,6 @@
 			A: Ord + Clone,
 		> Delegator<A>
 	{
->>>>>>> 2ca974e7
 		pub fn new(id: A, collator: A, amount: Balance, liquidity_token: TokenId) -> Self {
 			Delegator {
 				id,
@@ -1195,27 +1187,6 @@
 		}
 	}
 
-<<<<<<< HEAD
-=======
-	#[derive(Clone, PartialEq, Eq, Encode, Decode, RuntimeDebug, TypeInfo)]
-	/// Reserve information { account, percent_of_inflation }
-	pub struct ParachainBondConfig<AccountId> {
-		/// Account which receives funds intended for parachain bond
-		pub account: AccountId,
-		/// Percent of inflation set aside for parachain bond account
-		pub percent: Percent,
-	}
-
-	impl<A: Decode> Default for ParachainBondConfig<A> {
-		fn default() -> ParachainBondConfig<A> {
-			ParachainBondConfig {
-				account: A::from_zeros(),
-				percent: Default::default(),
-			}
-		}
-	}
-
->>>>>>> 2ca974e7
 	pub(crate) type RoundIndex = u32;
 	type RewardPoint = u32;
 
@@ -1489,10 +1460,7 @@
 			Self {
 				candidates: vec![],
 				delegations: vec![],
-<<<<<<< HEAD
-=======
-				inflation_config: Default::default(),
->>>>>>> 2ca974e7
+				..Default::default()
 			}
 		}
 	}
@@ -2395,7 +2363,6 @@
 				// pay all stakers for T::RewardPaymentDelay rounds ago
 				Self::pay_stakers(round.current);
 				// select top collator candidates for next round
-<<<<<<< HEAD
 				let (collator_count, _delegation_count, total_relevant_exposure) =
 					Self::select_top_candidates(round.current.saturating_add(One::one()));
 				// Calculate the issuance for next round
@@ -2404,15 +2371,6 @@
 				// start next round
 				<Round<T>>::put(round);
 				// Emit new round event
-=======
-				let (collator_count, _delegation_count, total_relevant_exposure, total_round_exposure) =
-					Self::select_top_candidates(round.current.saturating_add(One::one()));
-				// start next round
-				<Round<T>>::put(round);
-				// snapshot total stake
-				<Staked<T>>::insert(round.current.saturating_add(One::one()), total_round_exposure);
-				// <RelevantStaked<T>>::insert(round.current + One::one(), total_relevant_exposure);
->>>>>>> 2ca974e7
 				Self::deposit_event(Event::NewRound(
 					round.first,
 					round.current,
