--- conflicted
+++ resolved
@@ -23,29 +23,22 @@
 //! 4. Miscellaneous Property-Based Tests
 
 use crate::mock::{
-<<<<<<< HEAD
-	payout_collator_for_round, roll_to, set_author, Event as MetaEvent, ExtBuilder, Origin, Stake,
-	StakeCurrency, Test,
-=======
-	roll_to, set_author, RuntimeEvent as MetaEvent, ExtBuilder, RuntimeOrigin as Origin, Stake, StakeCurrency, Test,
->>>>>>> fc256ee0
+	payout_collator_for_round, roll_to, set_author, RuntimeEvent as MetaEvent, ExtBuilder, RuntimeOrigin as Origin, Stake,
+	StakeCurrency, Test, last_event, events,
 };
+
+
 use crate::{
 	assert_eq_events, assert_event_emitted, assert_last_event, Balance, Bond, CandidateBondChange,
 	CandidateBondRequest, CollatorStatus, DelegationChange, DelegationRequest, DelegatorAdded,
-	Error, Event, PairedOrLiquidityToken, RoundAggregatorInfo, RoundCollatorRewardInfo,
-	RoundCollatorRewardInfoType, TotalSelected,
+	Error, Event, PairedOrLiquidityToken,RoundAggregatorInfo, RoundCollatorRewardInfo,
+	RoundCollatorRewardInfoType, TotalSelected
 };
 use orml_tokens::MultiTokenReservableCurrency;
 use frame_support::{assert_noop, assert_ok};
-<<<<<<< HEAD
-use orml_tokens::{MultiTokenCurrency, MultiTokenReservableCurrency};
+use frame_support::traits::tokens::currency::{MultiTokenCurrency};
 use sp_runtime::{traits::Zero, DispatchError, ModuleError, Perbill};
 use std::convert::TryFrom;
-=======
-use frame_support::traits::tokens::currency::{MultiTokenCurrency};
-use sp_runtime::{traits::Zero, DispatchError, Perbill, ModuleError};
->>>>>>> fc256ee0
 
 // ~~ ROOT ~~
 
@@ -4310,15 +4303,10 @@
 				let pool = Stake::candidate_pool();
 				for candidate in pool.0 {
 					if candidate.owner == account {
-<<<<<<< HEAD
 						println!(
 							"Stake::candidate_state(candidate.owner): {:?}",
 							Stake::candidate_state(candidate.owner)
 						);
-=======
-
-						println!("Stake::candidate_state(candidate.owner): {:?}", Stake::candidate_state(candidate.owner));
->>>>>>> fc256ee0
 						assert_eq!(candidate.amount, bond);
 					}
 				}
@@ -4844,15 +4832,6 @@
 				Error::<Test>::StakingLiquidityTokenNotListed
 			);
 
-<<<<<<< HEAD
-=======
-			assert_noop!(Stake::join_candidates(Origin::signed(3), 10u128, 3u32, None, 100u32, 10000u32), Error::<Test>::StakingLiquidityTokenNotListed);
-			assert_noop!(Stake::join_candidates(Origin::signed(4), 10u128, 4u32, None, 100u32, 10000u32), Error::<Test>::StakingLiquidityTokenNotListed);
-			assert_noop!(Stake::join_candidates(Origin::signed(5), 10u128, 5u32, None, 100u32, 10000u32), Error::<Test>::StakingLiquidityTokenNotListed);
-			assert_noop!(Stake::join_candidates(Origin::signed(6), 10u128, 6u32, None, 100u32, 10000u32), Error::<Test>::StakingLiquidityTokenNotListed);
-			assert_noop!(Stake::join_candidates(Origin::signed(7), 10u128, 7u32, None, 100u32, 10000u32), Error::<Test>::StakingLiquidityTokenNotListed);
-
->>>>>>> fc256ee0
 			// Add 3 as a staking token
 			assert_ok!(Stake::add_staking_liquidity_token(
 				Origin::root(),
@@ -4873,7 +4852,6 @@
 			assert_eq!(Stake::staking_liquidity_tokens().get(&5), None);
 			assert_eq!(Stake::staking_liquidity_tokens().get(&6), None);
 			assert_eq!(Stake::staking_liquidity_tokens().get(&7), None);
-<<<<<<< HEAD
 			assert_noop!(
 				Stake::join_candidates(Origin::signed(4), 10u128, 4u32, None, 100u32, 10000u32),
 				Error::<Test>::StakingLiquidityTokenNotListed
@@ -4890,12 +4868,6 @@
 				Stake::join_candidates(Origin::signed(7), 10u128, 7u32, None, 100u32, 10000u32),
 				Error::<Test>::StakingLiquidityTokenNotListed
 			);
-=======
-			assert_noop!(Stake::join_candidates(Origin::signed(4), 10u128, 4u32, None, 100u32, 10000u32), Error::<Test>::StakingLiquidityTokenNotListed);
-			assert_noop!(Stake::join_candidates(Origin::signed(5), 10u128, 5u32, None, 100u32, 10000u32), Error::<Test>::StakingLiquidityTokenNotListed);
-			assert_noop!(Stake::join_candidates(Origin::signed(6), 10u128, 6u32, None, 100u32, 10000u32), Error::<Test>::StakingLiquidityTokenNotListed);
-			assert_noop!(Stake::join_candidates(Origin::signed(7), 10u128, 7u32, None, 100u32, 10000u32), Error::<Test>::StakingLiquidityTokenNotListed);
->>>>>>> fc256ee0
 
 			roll_to(5);
 
@@ -4909,7 +4881,6 @@
 			assert_eq!(Stake::staking_liquidity_tokens().get(&5), None);
 			assert_eq!(Stake::staking_liquidity_tokens().get(&6), None);
 			assert_eq!(Stake::staking_liquidity_tokens().get(&7), None);
-<<<<<<< HEAD
 			assert_noop!(
 				Stake::join_candidates(Origin::signed(4), 10u128, 4u32, None, 100u32, 10000u32),
 				Error::<Test>::StakingLiquidityTokenNotListed
@@ -4926,12 +4897,6 @@
 				Stake::join_candidates(Origin::signed(7), 10u128, 7u32, None, 100u32, 10000u32),
 				Error::<Test>::StakingLiquidityTokenNotListed
 			);
-=======
-			assert_noop!(Stake::join_candidates(Origin::signed(4), 10u128, 4u32, None, 100u32, 10000u32), Error::<Test>::StakingLiquidityTokenNotListed);
-			assert_noop!(Stake::join_candidates(Origin::signed(5), 10u128, 5u32, None, 100u32, 10000u32), Error::<Test>::StakingLiquidityTokenNotListed);
-			assert_noop!(Stake::join_candidates(Origin::signed(6), 10u128, 6u32, None, 100u32, 10000u32), Error::<Test>::StakingLiquidityTokenNotListed);
-			assert_noop!(Stake::join_candidates(Origin::signed(7), 10u128, 7u32, None, 100u32, 10000u32), Error::<Test>::StakingLiquidityTokenNotListed);
->>>>>>> fc256ee0
 
 			// Adding same liquidity token doesn't work
 			assert_noop!(
@@ -4959,14 +4924,10 @@
 				100u32
 			));
 			// Candidate cannot join using it.
-<<<<<<< HEAD
 			assert_noop!(
 				Stake::join_candidates(Origin::signed(10), 10u128, 3u32, None, 100u32, 10000u32),
 				Error::<Test>::StakingLiquidityTokenNotListed
 			);
-=======
-			assert_noop!(Stake::join_candidates(Origin::signed(10), 10u128, 3u32, None, 100u32, 10000u32), Error::<Test>::StakingLiquidityTokenNotListed);
->>>>>>> fc256ee0
 
 			roll_to(10);
 
