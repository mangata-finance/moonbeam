--- conflicted
+++ resolved
@@ -138,16 +138,7 @@
 		.with_default_token_candidates(vec![(999, 10)])
 		.build()
 		.execute_with(|| {
-<<<<<<< HEAD
-			assert_ok!(Stake::join_candidates(
-				Origin::signed(1),
-				10u128,
-				1u32,
-				1u32
-			));
-=======
 			assert_ok!(Stake::join_candidates(Origin::signed(1), 10u128, 1u32, 1u32, 10000u32));
->>>>>>> 5f95b23b
 			assert_last_event!(MetaEvent::Stake(Event::JoinedCollatorCandidates(
 				1, 10u128, 20u128,
 			)));
@@ -163,16 +154,7 @@
 		.execute_with(|| {
 			assert_eq!(StakeCurrency::reserved_balance(1, &1), 0);
 			assert_eq!(StakeCurrency::free_balance(1, &1), 10);
-<<<<<<< HEAD
-			assert_ok!(Stake::join_candidates(
-				Origin::signed(1),
-				10u128,
-				1u32,
-				1u32
-			));
-=======
 			assert_ok!(Stake::join_candidates(Origin::signed(1), 10u128, 1u32, 1u32, 10000u32));
->>>>>>> 5f95b23b
 			assert_eq!(StakeCurrency::reserved_balance(1, &1), 10);
 			assert_eq!(StakeCurrency::free_balance(1, &1), 0);
 		});
@@ -186,16 +168,7 @@
 		.build()
 		.execute_with(|| {
 			assert_eq!(Stake::total(1u32), 10);
-<<<<<<< HEAD
-			assert_ok!(Stake::join_candidates(
-				Origin::signed(1),
-				10u128,
-				1u32,
-				1u32
-			));
-=======
 			assert_ok!(Stake::join_candidates(Origin::signed(1), 10u128, 1u32, 1u32, 10000u32));
->>>>>>> 5f95b23b
 			assert_eq!(Stake::total(1u32), 20);
 		});
 }
@@ -208,16 +181,7 @@
 		.build()
 		.execute_with(|| {
 			assert!(Stake::candidate_state(1).is_none());
-<<<<<<< HEAD
-			assert_ok!(Stake::join_candidates(
-				Origin::signed(1),
-				10u128,
-				1u32,
-				1u32
-			));
-=======
 			assert_ok!(Stake::join_candidates(Origin::signed(1), 10u128, 1u32, 1u32, 10000u32));
->>>>>>> 5f95b23b
 			let candidate_state = Stake::candidate_state(1).expect("just joined => exists");
 			assert_eq!(candidate_state.bond, 10u128);
 		});
@@ -231,16 +195,7 @@
 		.build()
 		.execute_with(|| {
 			assert_eq!(Stake::candidate_pool().0.len(), 1usize);
-<<<<<<< HEAD
-			assert_ok!(Stake::join_candidates(
-				Origin::signed(1),
-				10u128,
-				1u32,
-				1u32
-			));
-=======
 			assert_ok!(Stake::join_candidates(Origin::signed(1), 10u128, 1u32, 1u32, 10000u32));
->>>>>>> 5f95b23b
 			let candidate_pool = Stake::candidate_pool();
 			assert_eq!(
 				candidate_pool.0[0],
@@ -3155,16 +3110,7 @@
 				Event::NewRound(5, 1, 1, 40),
 			];
 			assert_eq_events!(expected.clone());
-<<<<<<< HEAD
-			assert_ok!(Stake::join_candidates(
-				Origin::signed(4),
-				20u128,
-				1u32,
-				100u32
-			));
-=======
 			assert_ok!(Stake::join_candidates(Origin::signed(4), 20u128, 1u32, 100u32, 10000u32));
->>>>>>> 5f95b23b
 			assert_last_event!(MetaEvent::Stake(Event::JoinedCollatorCandidates(
 				4, 20u128, 60u128,
 			)));
@@ -3289,18 +3235,8 @@
 			assert_ok!(Stake::schedule_leave_candidates(Origin::signed(6), 6));
 			assert_last_event!(MetaEvent::Stake(Event::CandidateScheduledExit(1, 6, 3)));
 			roll_to(21);
-<<<<<<< HEAD
-			assert_ok!(Stake::execute_leave_candidates(Origin::signed(6), 6));
-			assert_ok!(Stake::join_candidates(
-				Origin::signed(6),
-				69u128,
-				1u32,
-				100u32
-			));
-=======
 			assert_ok!(Stake::execute_leave_candidates(Origin::signed(6), 6, 10000u32));
 			assert_ok!(Stake::join_candidates(Origin::signed(6), 69u128, 1u32, 100u32, 10000u32));
->>>>>>> 5f95b23b
 			assert_last_event!(MetaEvent::Stake(Event::JoinedCollatorCandidates(
 				6, 69u128, 469u128,
 			)));
@@ -4240,16 +4176,7 @@
 			expected.append(&mut new);
 			assert_eq_events!(expected.clone());
 
-<<<<<<< HEAD
-			assert_ok!(Stake::join_candidates(
-				Origin::signed(3),
-				10u128,
-				1u32,
-				2u32
-			));
-=======
 			assert_ok!(Stake::join_candidates(Origin::signed(3), 10u128, 1u32, 2u32, 10000u32));
->>>>>>> 5f95b23b
 
 			roll_to(10);
 
@@ -4272,23 +4199,8 @@
 			expected.append(&mut new1);
 			assert_eq_events!(expected.clone());
 
-<<<<<<< HEAD
-			assert_ok!(Stake::join_candidates(
-				Origin::signed(4),
-				10u128,
-				1u32,
-				3u32
-			));
-			assert_ok!(Stake::join_candidates(
-				Origin::signed(5),
-				10u128,
-				1u32,
-				4u32
-			));
-=======
 			assert_ok!(Stake::join_candidates(Origin::signed(4), 10u128, 1u32, 3u32, 10000u32));
 			assert_ok!(Stake::join_candidates(Origin::signed(5), 10u128, 1u32, 4u32, 10000u32));
->>>>>>> 5f95b23b
 
 			roll_to(15);
 
@@ -4352,54 +4264,6 @@
 			assert_eq!(Stake::staking_liquidity_tokens().get(&6), None);
 			assert_eq!(Stake::staking_liquidity_tokens().get(&7), None);
 
-<<<<<<< HEAD
-			assert_ok!(Stake::join_candidates(
-				Origin::signed(8),
-				10u128,
-				1u32,
-				100u32
-			));
-			assert_ok!(Stake::join_candidates(
-				Origin::signed(9),
-				10u128,
-				2u32,
-				100u32
-			));
-
-			assert_noop!(
-				Stake::join_candidates(Origin::signed(3), 10u128, 3u32, 100u32),
-				Error::<Test>::StakingLiquidityTokenNotListed
-			);
-			assert_noop!(
-				Stake::join_candidates(Origin::signed(4), 10u128, 4u32, 100u32),
-				Error::<Test>::StakingLiquidityTokenNotListed
-			);
-			assert_noop!(
-				Stake::join_candidates(Origin::signed(5), 10u128, 5u32, 100u32),
-				Error::<Test>::StakingLiquidityTokenNotListed
-			);
-			assert_noop!(
-				Stake::join_candidates(Origin::signed(6), 10u128, 6u32, 100u32),
-				Error::<Test>::StakingLiquidityTokenNotListed
-			);
-			assert_noop!(
-				Stake::join_candidates(Origin::signed(7), 10u128, 7u32, 100u32),
-				Error::<Test>::StakingLiquidityTokenNotListed
-			);
-
-			// Add 3 as a staking token
-			assert_ok!(Stake::add_staking_liquidity_token(
-				Origin::root(),
-				PairedOrLiquidityToken::Liquidity(3u32),
-				100u32
-			));
-			assert_ok!(Stake::join_candidates(
-				Origin::signed(3),
-				10u128,
-				3u32,
-				100u32
-			));
-=======
 			assert_ok!(Stake::join_candidates(Origin::signed(8), 10u128, 1u32, 100u32, 10000u32));
 			assert_ok!(Stake::join_candidates(Origin::signed(9), 10u128, 2u32, 100u32, 10000u32));
 
@@ -4412,38 +4276,17 @@
 			// Add 3 as a staking token
 			assert_ok!(Stake::add_staking_liquidity_token(Origin::root(), PairedOrLiquidityToken::Liquidity(3u32), 100u32));
 			assert_ok!(Stake::join_candidates(Origin::signed(3), 10u128, 3u32, 100u32, 10000u32));
->>>>>>> 5f95b23b
 			assert_eq!(Stake::staking_liquidity_tokens().get(&3), Some(&None));
 			// Check that the rest remain the same
 			assert_eq!(Stake::staking_liquidity_tokens().get(&4), None);
 			assert_eq!(Stake::staking_liquidity_tokens().get(&5), None);
 			assert_eq!(Stake::staking_liquidity_tokens().get(&6), None);
 			assert_eq!(Stake::staking_liquidity_tokens().get(&7), None);
-<<<<<<< HEAD
-			assert_noop!(
-				Stake::join_candidates(Origin::signed(4), 10u128, 4u32, 100u32),
-				Error::<Test>::StakingLiquidityTokenNotListed
-			);
-			assert_noop!(
-				Stake::join_candidates(Origin::signed(5), 10u128, 5u32, 100u32),
-				Error::<Test>::StakingLiquidityTokenNotListed
-			);
-			assert_noop!(
-				Stake::join_candidates(Origin::signed(6), 10u128, 6u32, 100u32),
-				Error::<Test>::StakingLiquidityTokenNotListed
-			);
-			assert_noop!(
-				Stake::join_candidates(Origin::signed(7), 10u128, 7u32, 100u32),
-				Error::<Test>::StakingLiquidityTokenNotListed
-			);
-
-=======
 			assert_noop!(Stake::join_candidates(Origin::signed(4), 10u128, 4u32, 100u32, 10000u32), Error::<Test>::StakingLiquidityTokenNotListed);
 			assert_noop!(Stake::join_candidates(Origin::signed(5), 10u128, 5u32, 100u32, 10000u32), Error::<Test>::StakingLiquidityTokenNotListed);
 			assert_noop!(Stake::join_candidates(Origin::signed(6), 10u128, 6u32, 100u32, 10000u32), Error::<Test>::StakingLiquidityTokenNotListed);
 			assert_noop!(Stake::join_candidates(Origin::signed(7), 10u128, 7u32, 100u32, 10000u32), Error::<Test>::StakingLiquidityTokenNotListed);
 			
->>>>>>> 5f95b23b
 			roll_to(5);
 
 			// Check that 3 gets valuated and others don't
@@ -4456,31 +4299,11 @@
 			assert_eq!(Stake::staking_liquidity_tokens().get(&5), None);
 			assert_eq!(Stake::staking_liquidity_tokens().get(&6), None);
 			assert_eq!(Stake::staking_liquidity_tokens().get(&7), None);
-<<<<<<< HEAD
-			assert_noop!(
-				Stake::join_candidates(Origin::signed(4), 10u128, 4u32, 100u32),
-				Error::<Test>::StakingLiquidityTokenNotListed
-			);
-			assert_noop!(
-				Stake::join_candidates(Origin::signed(5), 10u128, 5u32, 100u32),
-				Error::<Test>::StakingLiquidityTokenNotListed
-			);
-			assert_noop!(
-				Stake::join_candidates(Origin::signed(6), 10u128, 6u32, 100u32),
-				Error::<Test>::StakingLiquidityTokenNotListed
-			);
-			assert_noop!(
-				Stake::join_candidates(Origin::signed(7), 10u128, 7u32, 100u32),
-				Error::<Test>::StakingLiquidityTokenNotListed
-			);
-
-=======
 			assert_noop!(Stake::join_candidates(Origin::signed(4), 10u128, 4u32, 100u32, 10000u32), Error::<Test>::StakingLiquidityTokenNotListed);
 			assert_noop!(Stake::join_candidates(Origin::signed(5), 10u128, 5u32, 100u32, 10000u32), Error::<Test>::StakingLiquidityTokenNotListed);
 			assert_noop!(Stake::join_candidates(Origin::signed(6), 10u128, 6u32, 100u32, 10000u32), Error::<Test>::StakingLiquidityTokenNotListed);
 			assert_noop!(Stake::join_candidates(Origin::signed(7), 10u128, 7u32, 100u32, 10000u32), Error::<Test>::StakingLiquidityTokenNotListed);
 			
->>>>>>> 5f95b23b
 			// Adding same liquidity token doesn't work
 			assert_noop!(
 				Stake::add_staking_liquidity_token(
@@ -4507,16 +4330,8 @@
 				100u32
 			));
 			// Candidate cannot join using it.
-<<<<<<< HEAD
-			assert_noop!(
-				Stake::join_candidates(Origin::signed(10), 10u128, 3u32, 100u32),
-				Error::<Test>::StakingLiquidityTokenNotListed
-			);
-
-=======
 			assert_noop!(Stake::join_candidates(Origin::signed(10), 10u128, 3u32, 100u32, 10000u32), Error::<Test>::StakingLiquidityTokenNotListed);
 			
->>>>>>> 5f95b23b
 			roll_to(10);
 
 			// Removed token is no longer valuated
@@ -4545,30 +4360,9 @@
 			));
 
 			// Candidates can join using the newly added tokens
-<<<<<<< HEAD
-			assert_ok!(Stake::join_candidates(
-				Origin::signed(4),
-				10u128,
-				4u32,
-				100u32
-			));
-			assert_ok!(Stake::join_candidates(
-				Origin::signed(6),
-				10u128,
-				6u32,
-				100u32
-			));
-			assert_ok!(Stake::join_candidates(
-				Origin::signed(7),
-				10u128,
-				7u32,
-				100u32
-			));
-=======
 			assert_ok!(Stake::join_candidates(Origin::signed(4), 10u128, 4u32, 100u32, 10000u32));
 			assert_ok!(Stake::join_candidates(Origin::signed(6), 10u128, 6u32, 100u32, 10000u32));
 			assert_ok!(Stake::join_candidates(Origin::signed(7), 10u128, 7u32, 100u32, 10000u32));
->>>>>>> 5f95b23b
 
 			roll_to(15);
 
