// Copyright 2019-2021 PureStake Inc.
// This file is part of Moonbeam.

// Moonbeam is free software: you can redistribute it and/or modify
// it under the terms of the GNU General Public License as published by
// the Free Software Foundation, either version 3 of the License, or
// (at your option) any later version.

// Moonbeam is distributed in the hope that it will be useful,
// but WITHOUT ANY WARRANTY; without even the implied warranty of
// MERCHANTABILITY or FITNESS FOR A PARTICULAR PURPOSE.  See the
// GNU General Public License for more details.

// You should have received a copy of the GNU General Public License
// along with Moonbeam.  If not, see <http://www.gnu.org/licenses/>.

#![cfg(feature = "runtime-benchmarks")]

//! Benchmarking
// use crate::{
// 	BalanceOf, Call, CandidateBondChange, CandidateBondRequest, Config, DelegationChange,
// 	DelegationRequest, Pallet, Range,
// };
use crate::*;
use frame_benchmarking::{account, benchmarks};
use frame_support::assert_ok;
use frame_support::traits::{ExistenceRequirement, Get};
use frame_system::RawOrigin;
use orml_tokens::MultiTokenCurrencyExtended;
use orml_tokens::Pallet as Tokens;
use pallet_authorship::EventHandler;
use sp_runtime::{Perbill, Percent};
use sp_std::vec::Vec;

const DOLLAR: Balance = 1__000_000_000_000_000_000u128;
const MGA_TOKEN_ID: TokenId = 0u32;

/// We assume
/// Mga token is token id 0
/// Not more than 100 curated tokens
/// Not more than 1000 candidates

/// To maintain simplicity, creating a pool and using resulting liqudity tokens to stake have been separated
/// To do this we mint tokens and create pools using one user, the funding account
/// And then distribute the liquidity tokens to various users
/// For each liquidity token, two additional tokens must be created
/// (Token n, Token n+1) <=> Token n+2
/// Starting from n0=5 as the first 4 are taken by the genesis config, but the starting n0 will be determined at the start of each bench by checking tokens
/// Any set of tokens x, x0=0, will have token_id, (3x+5, 3x+6) <=> 3x+7
/// Since we are creating new tokens every time we can simply just use (v, v+1) as the pooled token amounts, to mint v liquidity tokens

/// Mint v liquidity tokens of token set x to funding account
fn create_non_staking_liquidity_for_funding<T: Config + orml_tokens::Config>(
	v: Option<Balance>,
) -> Result<TokenId, DispatchError> {
	let funding_account: T::AccountId = account("funding", 0u32, 0u32);
<<<<<<< HEAD
	let x: TokenId = <orml_tokens::MultiTokenCurrencyAdapter<T> as MultiTokenCurrencyExtended<
		T::AccountId,
	>>::get_next_currency_id()
	.into();
	let v = v.unwrap_or(1_000_000 * DOLLAR);
=======
	let x: TokenId = 
		<orml_tokens::MultiTokenCurrencyAdapter<T> as MultiTokenCurrencyExtended<T::AccountId>>::get_next_currency_id().into();
	let v = v.unwrap_or(1_000_000_000_000_000_000 * DOLLAR);
>>>>>>> 628f2903
	<orml_tokens::MultiTokenCurrencyAdapter<T> as MultiTokenCurrencyExtended<T::AccountId>>::create(&funding_account, v.into())?;
	<orml_tokens::MultiTokenCurrencyAdapter<T> as MultiTokenCurrencyExtended<T::AccountId>>::create(&funding_account, (v + 1u128).into())?;

	assert!(<T::PoolCreateApi as PoolCreateApi>::pool_create(
		funding_account.clone(),
		x.into(),
		v.into(),
		(x + 1u32).into(),
		(v + 1).into()
	)
	.is_some());

	assert_eq!(<orml_tokens::MultiTokenCurrencyAdapter<T> as MultiTokenCurrency<T::AccountId>>::total_balance((x + 2u32).into(), &funding_account), v.into());
	Ok(x + 2u32)
}

/// Mint v liquidity tokens of token set x to funding account
fn create_staking_liquidity_for_funding<T: Config + orml_tokens::Config>(
	v: Option<Balance>,
) -> Result<TokenId, DispatchError> {
	let funding_account: T::AccountId = account("funding", 0u32, 0u32);
<<<<<<< HEAD
	let x: TokenId = <orml_tokens::MultiTokenCurrencyAdapter<T> as MultiTokenCurrencyExtended<
		T::AccountId,
	>>::get_next_currency_id()
	.into();
	let v = v.unwrap_or(1_000_000 * DOLLAR);
	<orml_tokens::MultiTokenCurrencyAdapter<T> as MultiTokenCurrencyExtended<T::AccountId>>::mint(
		MGA_TOKEN_ID.into(),
		&funding_account,
		v.into(),
	)?;
=======
	let x: TokenId = 
		<orml_tokens::MultiTokenCurrencyAdapter<T> as MultiTokenCurrencyExtended<T::AccountId>>::get_next_currency_id().into();
	let v = v.unwrap_or(1_000_000_000_000_000_000 * DOLLAR);
	<orml_tokens::MultiTokenCurrencyAdapter<T> as MultiTokenCurrencyExtended<T::AccountId>>::mint(MGA_TOKEN_ID.into(), &funding_account, v.into())?;
>>>>>>> 628f2903
	<orml_tokens::MultiTokenCurrencyAdapter<T> as MultiTokenCurrencyExtended<T::AccountId>>::create(&funding_account, (v + 1u128).into())?;

	assert!(<T::PoolCreateApi as PoolCreateApi>::pool_create(
		funding_account.clone(),
		MGA_TOKEN_ID.into(),
		v.into(),
		(x).into(),
		(v + 1).into()
	)
	.is_some());

	assert_eq!(<orml_tokens::MultiTokenCurrencyAdapter<T> as MultiTokenCurrency<T::AccountId>>::total_balance((x + 1u32).into(), &funding_account), v.into());
	Ok(x + 1u32)
}

/// Create a funded user.
/// Extra + min_candidate_stk is total minted funds
/// Returns tuple (id, balance)
fn create_funded_user<T: Config + orml_tokens::Config>(
	string: &'static str,
	n: u32,
	token_id: TokenId,
	v: Option<Balance>,
) -> (T::AccountId, TokenId, Balance) {
	let funding_account: T::AccountId = account("funding", 0u32, 0u32);
	const SEED: u32 = 0;
	let user = account(string, n, SEED);
	// log::info!("user: {:?}",user);
<<<<<<< HEAD
	let v = v.unwrap_or(100 * DOLLAR);
	assert_ok!(
		<orml_tokens::MultiTokenCurrencyAdapter<T> as MultiTokenCurrency<T::AccountId>>::transfer(
			(token_id).into(),
			&funding_account,
			&user,
			v.into(),
			ExistenceRequirement::AllowDeath
		)
	);
=======
	let v = v.unwrap_or(1_000_000_000 * DOLLAR);
	assert_ok!(<orml_tokens::MultiTokenCurrencyAdapter<T> as MultiTokenCurrency<T::AccountId>>::transfer((token_id).into(), &funding_account, &user, v.into(), ExistenceRequirement::AllowDeath));
>>>>>>> 628f2903
	(user, token_id, v)
}

/// Create a funded delegator.
fn create_funded_delegator<T: Config>(
	string: &'static str,
	n: u32,
	collator: T::AccountId,
	collator_token_id: TokenId,
	v: Option<Balance>,
	collator_delegator_count: u32,
) -> Result<T::AccountId, &'static str> {
	let (user, _, v) = create_funded_user::<T>(string, n, collator_token_id, v);
	Pallet::<T>::delegate(
		RawOrigin::Signed(user.clone()).into(),
		collator,
		v,
		None,
		collator_delegator_count,
		0u32, // first delegation for all calls
	)?;
	Ok(user)
}

/// Create a funded collator.
fn create_funded_collator<T: Config + orml_tokens::Config>(
	string: &'static str,
	n: u32,
	token_id: TokenId,
	v: Option<Balance>,
	candidate_count: u32,
	liquidity_token_count: u32,
) -> Result<T::AccountId, &'static str> {
	let (user, token_id, v) = create_funded_user::<T>(string, n, token_id, v);
	Pallet::<T>::join_candidates(
		RawOrigin::Signed(user.clone()).into(),
		v,
		token_id,
		None,
		candidate_count,
		liquidity_token_count,
	)?;
	Ok(user)
}

pub(crate) fn roll_to_round_and_author<T: Config + pallet_session::Config>(
	n: u32,
	author: Option<T::AccountId>,
) {
	let current_round: u32 = Pallet::<T>::round().current;

	while !(Pallet::<T>::round().current >= n + current_round as u32 + 1u32) {
		<pallet::Pallet<T> as frame_support::traits::Hooks<_>>::on_finalize(<frame_system::Pallet<
			T,
		>>::block_number());
		<frame_system::Pallet<T> as frame_support::traits::Hooks<_>>::on_finalize(
			<frame_system::Pallet<T>>::block_number(),
		);
		<frame_system::Pallet<T>>::set_block_number(
			<frame_system::Pallet<T>>::block_number() + 1u32.into(),
		);
		<frame_system::Pallet<T> as frame_support::traits::Hooks<_>>::on_initialize(
			<frame_system::Pallet<T>>::block_number(),
		);
		if author.clone().is_some() {
			Pallet::<T>::note_author(author.clone().unwrap().clone());
		}
		<pallet::Pallet<T> as frame_support::traits::Hooks<_>>::on_initialize(
			<frame_system::Pallet<T>>::block_number(),
		);
		if <Pallet<T> as pallet_session::ShouldEndSession<_>>::should_end_session(
			<frame_system::Pallet<T>>::block_number(),
		) {
			// This doesn't really use pallet_session::Pallet::<T>::current_index()
			// especially since pallet_session's on_initialize is not triggered (session index will always be 0)
			// But Staking's start session doesn't care as long as it isn't session 0
			<Pallet<T> as pallet_session::SessionManager<_>>::start_session(
				pallet_session::Pallet::<T>::current_index() as u32 + 1u32,
			);
		}
	}

	// Assumes round is atleast 3 blocks
	// Roll to 2 blocks into the given round
	for _i in 0..2 {
		<pallet::Pallet<T> as frame_support::traits::Hooks<_>>::on_finalize(<frame_system::Pallet<
			T,
		>>::block_number());
		<frame_system::Pallet<T> as frame_support::traits::Hooks<_>>::on_finalize(
			<frame_system::Pallet<T>>::block_number(),
		);
		<frame_system::Pallet<T>>::set_block_number(
			<frame_system::Pallet<T>>::block_number() + 1u32.into(),
		);
		<frame_system::Pallet<T> as frame_support::traits::Hooks<_>>::on_initialize(
			<frame_system::Pallet<T>>::block_number(),
		);
		if author.clone().is_some() {
			Pallet::<T>::note_author(author.clone().unwrap().clone());
		}
		<pallet::Pallet<T> as frame_support::traits::Hooks<_>>::on_initialize(
			<frame_system::Pallet<T>>::block_number(),
		);
	}
}

const USER_SEED: u32 = 999666;
const DUMMY_COUNT: u32 = 999666;

benchmarks! {

	// ROOT DISPATCHABLES

	set_total_selected {}: _(RawOrigin::Root, 100u32)
	verify {
		assert_eq!(Pallet::<T>::total_selected(), 100u32);
	}

	set_collator_commission {}: _(RawOrigin::Root, Perbill::from_percent(33))
	verify {
		assert_eq!(Pallet::<T>::collator_commission(), Perbill::from_percent(33));
	}

	// USER DISPATCHABLES

	join_candidates {
		let x in 3..(<<T as Config>::MaxCollatorCandidates as Get<u32>>::get() - 1u32);
		let y in 3..100;

		// Worst Case Complexity is search into a list so \exists full list before call
		let liquidity_token_count: u32 = Pallet::<T>::staking_liquidity_tokens().len().try_into().unwrap();
		assert!(y > liquidity_token_count);
		for i in liquidity_token_count..(y - 1u32){
			assert_ok!(Pallet::<T>::add_staking_liquidity_token(RawOrigin::Root.into(), PairedOrLiquidityToken::Liquidity(DUMMY_COUNT - i), i));
		}

		let created_liquidity_token =
			create_staking_liquidity_for_funding::<T>(None).unwrap();

		assert_ok!(Pallet::<T>::add_staking_liquidity_token(RawOrigin::Root.into(), PairedOrLiquidityToken::Liquidity(created_liquidity_token), y - 1));


		let candidate_count: u32 = Pallet::<T>::candidate_pool().0.len().try_into().unwrap();
		assert!(x >= candidate_count);

		// Worst Case Complexity is insertion into an ordered list so \exists full list before call

		for i in candidate_count..x {
			let seed = USER_SEED - i;
			let res = create_funded_collator::<T>(
				"collator",
				seed,
				created_liquidity_token,
				None,
				candidate_count + i,
				y
			);
			if res.is_err(){
				let res_str: &str = res.unwrap_err().try_into().unwrap();
				log::info!("res_str: {:?}", res_str);
			} else {
				let collator = res.unwrap();
			}
		}
		let (caller, _, _) = create_funded_user::<T>("caller", USER_SEED, created_liquidity_token, None);
	}: _(RawOrigin::Signed(caller.clone()), 3_000_000*DOLLAR, created_liquidity_token, None , x, y)
	verify {
		assert!(Pallet::<T>::is_candidate(&caller));
	}

	// This call schedules the collator's exit and removes them from the candidate pool
	// -> it retains the self-bond and delegator bonds
	schedule_leave_candidates {
		let x in 3..(<<T as Config>::MaxCollatorCandidates as Get<u32>>::get() - 1u32);

		let created_liquidity_token =
			create_staking_liquidity_for_funding::<T>(None).unwrap();

		let mut liquidity_token_count: u32 = Pallet::<T>::staking_liquidity_tokens().len().try_into().unwrap();

		assert_ok!(Pallet::<T>::add_staking_liquidity_token(RawOrigin::Root.into(), PairedOrLiquidityToken::Liquidity(created_liquidity_token), liquidity_token_count));

		liquidity_token_count = liquidity_token_count + 1u32;

		let candidate_count: u32 = Pallet::<T>::candidate_pool().0.len().try_into().unwrap();
		assert!(x >= candidate_count);

		// Worst Case Complexity is insertion into an ordered list so \exists full list before call

		for i in candidate_count..(x - 1u32) {
			let seed = USER_SEED - i;
			let collator = create_funded_collator::<T>(
				"collator",
				seed,
				created_liquidity_token,
				None,
				i,
				liquidity_token_count
			)?;
		}
		let caller = create_funded_collator::<T>("caller", USER_SEED, created_liquidity_token, None, x - 1u32, liquidity_token_count)?;

	}: _(RawOrigin::Signed(caller.clone()), x)
	verify {
		assert!(Pallet::<T>::candidate_state(&caller).unwrap().is_leaving());
	}

	execute_leave_candidates {
		// x is total number of delegations for the candidate
		let x in 2..(<<T as Config>::MaxTotalDelegatorsPerCandidate as Get<u32>>::get());

		let created_liquidity_token =
			create_staking_liquidity_for_funding::<T>(None).unwrap();

		let mut liquidity_token_count: u32 = Pallet::<T>::staking_liquidity_tokens().len().try_into().unwrap();

		assert_ok!(Pallet::<T>::add_staking_liquidity_token(RawOrigin::Root.into(), PairedOrLiquidityToken::Liquidity(created_liquidity_token), liquidity_token_count));

		liquidity_token_count = liquidity_token_count + 1u32;

		let candidate_count: u32 = Pallet::<T>::candidate_pool().0.len().try_into().unwrap();

		let candidate: T::AccountId = create_funded_collator::<T>(
			"unique_caller",
			USER_SEED - 100,
			created_liquidity_token,
			None,
			candidate_count + 1u32,
			liquidity_token_count,
		)?;
		// 2nd delegation required for all delegators to ensure DelegatorState updated not removed
		let second_candidate: T::AccountId = create_funded_collator::<T>(
			"unique__caller",
			USER_SEED - 99,
			created_liquidity_token,
			None,
			candidate_count + 2u32,
			liquidity_token_count,
		)?;

		let mut delegators: Vec<T::AccountId> = Vec::new();
		let mut col_del_count = 0u32;
		for i in 1..x {
			let seed = USER_SEED + i;
			let delegator = create_funded_delegator::<T>(
				"delegator",
				seed,
				candidate.clone(),
				created_liquidity_token,
				None,
				col_del_count,
			)?;
			assert_ok!(<orml_tokens::MultiTokenCurrencyAdapter<T> as MultiTokenCurrency<T::AccountId>>::transfer((created_liquidity_token).into(), &account("funding", 0u32, 0u32), &delegator, (100*DOLLAR).into(), ExistenceRequirement::AllowDeath));
			assert_ok!(Pallet::<T>::delegate(
				RawOrigin::Signed(delegator.clone()).into(),
				second_candidate.clone(),
				100*DOLLAR,
				None,
				col_del_count,
				1u32
			));
			assert_ok!(Pallet::<T>::schedule_revoke_delegation(
				RawOrigin::Signed(delegator.clone()).into(),
				candidate.clone()
			));
			delegators.push(delegator);
			col_del_count += 1u32;
		}
		assert_ok!(Pallet::<T>::schedule_leave_candidates(
			RawOrigin::Signed(candidate.clone()).into(),
			candidate_count + 3u32
		));
		roll_to_round_and_author::<T>(2, Some(candidate.clone()));
	}: _(RawOrigin::Signed(candidate.clone()), candidate.clone(), col_del_count)
	verify {
		assert!(Pallet::<T>::candidate_state(&candidate).is_none());
		assert!(Pallet::<T>::candidate_state(&second_candidate).is_some());
		for delegator in delegators {
			assert!(Pallet::<T>::is_delegator(&delegator));
		}
	}

	cancel_leave_candidates {
		let x in 3..(<<T as Config>::MaxCollatorCandidates as Get<u32>>::get() - 1u32);
		let created_liquidity_token =
			create_staking_liquidity_for_funding::<T>(None).unwrap();

		let mut liquidity_token_count: u32 = Pallet::<T>::staking_liquidity_tokens().len().try_into().unwrap();

		assert_ok!(Pallet::<T>::add_staking_liquidity_token(RawOrigin::Root.into(), PairedOrLiquidityToken::Liquidity(created_liquidity_token), liquidity_token_count));

		liquidity_token_count = liquidity_token_count + 1u32;

		// Worst Case Complexity is removal from an ordered list so \exists full list before call
		let mut candidate_count = Pallet::<T>::candidate_pool().0.len().try_into().unwrap();
		for i in 2..x {
			let seed = USER_SEED - i;
			let collator = create_funded_collator::<T>(
				"collator",
				seed,
				created_liquidity_token,
				None,
				candidate_count,
				liquidity_token_count,
			)?;
			candidate_count += 1u32;
		}
		let caller: T::AccountId = create_funded_collator::<T>(
			"caller",
			USER_SEED,
			created_liquidity_token,
			None,
			candidate_count,
			liquidity_token_count,
		)?;
		candidate_count += 1u32;
		Pallet::<T>::schedule_leave_candidates(
			RawOrigin::Signed(caller.clone()).into(),
			candidate_count
		)?;
		candidate_count -= 1u32;
	}: _(RawOrigin::Signed(caller.clone()), candidate_count)
	verify {
		assert!(Pallet::<T>::candidate_state(&caller).unwrap().is_active());
	}

	go_offline {
		let created_liquidity_token =
			create_staking_liquidity_for_funding::<T>(None).unwrap();

		let mut liquidity_token_count: u32 = Pallet::<T>::staking_liquidity_tokens().len().try_into().unwrap();

		assert_ok!(Pallet::<T>::add_staking_liquidity_token(RawOrigin::Root.into(), PairedOrLiquidityToken::Liquidity(created_liquidity_token), liquidity_token_count));

		liquidity_token_count = liquidity_token_count + 1u32;
		let candidate_count: u32 = Pallet::<T>::candidate_pool().0.len().try_into().unwrap();

		let caller: T::AccountId = create_funded_collator::<T>(
			"collator",
			USER_SEED,
			created_liquidity_token,
			None,
			candidate_count,
			liquidity_token_count,
		)?;
	}: _(RawOrigin::Signed(caller.clone()))
	verify {
		assert!(!Pallet::<T>::candidate_state(&caller).unwrap().is_active());
	}

	go_online {
		let created_liquidity_token =
			create_staking_liquidity_for_funding::<T>(None).unwrap();

		let mut liquidity_token_count: u32 = Pallet::<T>::staking_liquidity_tokens().len().try_into().unwrap();

		assert_ok!(Pallet::<T>::add_staking_liquidity_token(RawOrigin::Root.into(), PairedOrLiquidityToken::Liquidity(created_liquidity_token), liquidity_token_count));

		liquidity_token_count = liquidity_token_count + 1u32;

		let candidate_count: u32 = Pallet::<T>::candidate_pool().0.len().try_into().unwrap();

		let caller: T::AccountId = create_funded_collator::<T>(
			"collator",
			USER_SEED,
			created_liquidity_token,
			None,
			candidate_count,
			liquidity_token_count,
		)?;
		Pallet::<T>::go_offline(RawOrigin::Signed(caller.clone()).into())?;
	}: _(RawOrigin::Signed(caller.clone()))
	verify {
		assert!(Pallet::<T>::candidate_state(&caller).unwrap().is_active());
	}

	schedule_candidate_bond_more {
		let created_liquidity_token =
			create_staking_liquidity_for_funding::<T>(None).unwrap();

		let mut liquidity_token_count: u32 = Pallet::<T>::staking_liquidity_tokens().len().try_into().unwrap();

		assert_ok!(Pallet::<T>::add_staking_liquidity_token(RawOrigin::Root.into(), PairedOrLiquidityToken::Liquidity(created_liquidity_token), liquidity_token_count));

		liquidity_token_count = liquidity_token_count + 1u32;

		let candidate_count: u32 = Pallet::<T>::candidate_pool().0.len().try_into().unwrap();

		let more = 10*DOLLAR;
		let caller: T::AccountId = create_funded_collator::<T>(
			"collator",
			USER_SEED,
			created_liquidity_token,
			None,
			candidate_count,
			liquidity_token_count,
		)?;
		assert_ok!(<orml_tokens::MultiTokenCurrencyAdapter<T> as MultiTokenCurrency<T::AccountId>>::transfer((created_liquidity_token).into(), &account("funding", 0u32, 0u32), &caller, more.into(), ExistenceRequirement::AllowDeath));

	}: _(RawOrigin::Signed(caller.clone()), more, None)
	verify {
		let state = Pallet::<T>::candidate_state(&caller).expect("request bonded more so exists");
		assert_eq!(
			state.request,
			Some(CandidateBondRequest {
				amount: more,
				change: CandidateBondChange::Increase,
				when_executable: 2,
			})
		);
	}

	schedule_candidate_bond_less {
		let created_liquidity_token =
			create_staking_liquidity_for_funding::<T>(None).unwrap();

		let mut liquidity_token_count: u32 = Pallet::<T>::staking_liquidity_tokens().len().try_into().unwrap();

		assert_ok!(Pallet::<T>::add_staking_liquidity_token(RawOrigin::Root.into(), PairedOrLiquidityToken::Liquidity(created_liquidity_token), liquidity_token_count));

		liquidity_token_count = liquidity_token_count + 1u32;

		let candidate_count: u32 = Pallet::<T>::candidate_pool().0.len().try_into().unwrap();

		let less = 10*DOLLAR;
		let caller: T::AccountId = create_funded_collator::<T>(
			"collator",
			USER_SEED,
			created_liquidity_token,
			None,
			candidate_count,
			liquidity_token_count,
		)?;
	}: _(RawOrigin::Signed(caller.clone()), less)
	verify {
		let state = Pallet::<T>::candidate_state(&caller).expect("request bonded less so exists");
		assert_eq!(
			state.request,
			Some(CandidateBondRequest {
				amount: less,
				change: CandidateBondChange::Decrease,
				when_executable: 2,
			})
		);
	}

	execute_candidate_bond_more {
		let created_liquidity_token =
			create_staking_liquidity_for_funding::<T>(None).unwrap();

		let mut liquidity_token_count: u32 = Pallet::<T>::staking_liquidity_tokens().len().try_into().unwrap();

		assert_ok!(Pallet::<T>::add_staking_liquidity_token(RawOrigin::Root.into(), PairedOrLiquidityToken::Liquidity(created_liquidity_token), liquidity_token_count));

		liquidity_token_count = liquidity_token_count + 1u32;

		let candidate_count: u32 = Pallet::<T>::candidate_pool().0.len().try_into().unwrap();

		let more = 10*DOLLAR;
		let caller: T::AccountId = create_funded_collator::<T>(
			"collator",
			USER_SEED,
			created_liquidity_token,
			None,
			candidate_count,
			liquidity_token_count,
		)?;
		assert_ok!(<orml_tokens::MultiTokenCurrencyAdapter<T> as MultiTokenCurrency<T::AccountId>>::transfer((created_liquidity_token).into(), &account("funding", 0u32, 0u32), &caller, more.into(), ExistenceRequirement::AllowDeath));

		Pallet::<T>::schedule_candidate_bond_more(
			RawOrigin::Signed(caller.clone()).into(),
			more,
			None
		)?;
		roll_to_round_and_author::<T>(2, Some(caller.clone()));
	}: {
		Pallet::<T>::execute_candidate_bond_request(
			RawOrigin::Signed(caller.clone()).into(),
			caller.clone(),
			None
		)?;
	} verify {
		let expected_bond = 1000000010* DOLLAR;
		assert_eq!(<T as pallet::Config>::Currency::reserved_balance(created_liquidity_token.into(), &caller).into(), expected_bond);
	}

	execute_candidate_bond_less {
		let created_liquidity_token =
			create_staking_liquidity_for_funding::<T>(None).unwrap();

		let mut liquidity_token_count: u32 = Pallet::<T>::staking_liquidity_tokens().len().try_into().unwrap();

		assert_ok!(Pallet::<T>::add_staking_liquidity_token(RawOrigin::Root.into(), PairedOrLiquidityToken::Liquidity(created_liquidity_token), liquidity_token_count));

		liquidity_token_count = liquidity_token_count + 1u32;

		let candidate_count: u32 = Pallet::<T>::candidate_pool().0.len().try_into().unwrap();

		let less = 10*DOLLAR;
		let caller: T::AccountId = create_funded_collator::<T>(
			"collator",
			USER_SEED,
			created_liquidity_token,
			None,
			candidate_count,
			liquidity_token_count,
		)?;
		Pallet::<T>::schedule_candidate_bond_less(
			RawOrigin::Signed(caller.clone()).into(),
			less
		)?;
		roll_to_round_and_author::<T>(2, Some(caller.clone()));
	}: {
		Pallet::<T>::execute_candidate_bond_request(
			RawOrigin::Signed(caller.clone()).into(),
			caller.clone(),
			None
		)?;
	} verify {
		assert_eq!(<T as pallet::Config>::Currency::reserved_balance(created_liquidity_token.into(), &caller).into(), 999999990*DOLLAR);
	}

	cancel_candidate_bond_more {
		let created_liquidity_token =
			create_staking_liquidity_for_funding::<T>(None).unwrap();

		let mut liquidity_token_count: u32 = Pallet::<T>::staking_liquidity_tokens().len().try_into().unwrap();

		assert_ok!(Pallet::<T>::add_staking_liquidity_token(RawOrigin::Root.into(), PairedOrLiquidityToken::Liquidity(created_liquidity_token), liquidity_token_count));

		liquidity_token_count = liquidity_token_count + 1u32;

		let candidate_count: u32 = Pallet::<T>::candidate_pool().0.len().try_into().unwrap();

		let more = 10*DOLLAR;
		let caller: T::AccountId = create_funded_collator::<T>(
			"collator",
			USER_SEED,
			created_liquidity_token,
			None,
			candidate_count,
			liquidity_token_count,
		)?;
		assert_ok!(<orml_tokens::MultiTokenCurrencyAdapter<T> as MultiTokenCurrency<T::AccountId>>::transfer((created_liquidity_token).into(), &account("funding", 0u32, 0u32), &caller, more.into(), ExistenceRequirement::AllowDeath));

		Pallet::<T>::schedule_candidate_bond_more(
			RawOrigin::Signed(caller.clone()).into(),
			more,
			None
		)?;
	}: {
		Pallet::<T>::cancel_candidate_bond_request(
			RawOrigin::Signed(caller.clone()).into(),
		)?;
	} verify {
		assert!(
			Pallet::<T>::candidate_state(&caller).unwrap().request.is_none()
		);
	}

	cancel_candidate_bond_less {
		let created_liquidity_token =
			create_staking_liquidity_for_funding::<T>(None).unwrap();

		let mut liquidity_token_count: u32 = Pallet::<T>::staking_liquidity_tokens().len().try_into().unwrap();

		assert_ok!(Pallet::<T>::add_staking_liquidity_token(RawOrigin::Root.into(), PairedOrLiquidityToken::Liquidity(created_liquidity_token), liquidity_token_count));

		liquidity_token_count = liquidity_token_count + 1u32;

		let candidate_count: u32 = Pallet::<T>::candidate_pool().0.len().try_into().unwrap();

		let less = 10*DOLLAR;
		let caller: T::AccountId = create_funded_collator::<T>(
			"collator",
			USER_SEED,
			created_liquidity_token,
			None,
			candidate_count,
			liquidity_token_count,
		)?;
		Pallet::<T>::schedule_candidate_bond_less(
			RawOrigin::Signed(caller.clone()).into(),
			less
		)?;
	}: {
		Pallet::<T>::cancel_candidate_bond_request(
			RawOrigin::Signed(caller.clone()).into(),
		)?;
	} verify {
		assert!(
			Pallet::<T>::candidate_state(&caller).unwrap().request.is_none()
		);
	}

	delegate {
		let x in 3..<<T as Config>::MaxDelegationsPerDelegator as Get<u32>>::get();
		let y in 2..<<T as Config>::MaxDelegatorsPerCandidate as Get<u32>>::get();

		let created_liquidity_token =
			create_staking_liquidity_for_funding::<T>(None).unwrap();

		let mut liquidity_token_count: u32 = Pallet::<T>::staking_liquidity_tokens().len().try_into().unwrap();

		assert_ok!(Pallet::<T>::add_staking_liquidity_token(RawOrigin::Root.into(), PairedOrLiquidityToken::Liquidity(created_liquidity_token), liquidity_token_count));

		liquidity_token_count = liquidity_token_count + 1u32;

		let candidate_count: u32 = Pallet::<T>::candidate_pool().0.len().try_into().unwrap();

		// Worst Case is full of delegations before calling `delegate`
		let mut collators: Vec<T::AccountId> = Vec::new();
		// Initialize MaxDelegationsPerDelegator collator candidates
		for i in 2..x {
			let seed = USER_SEED - i;
			let collator = create_funded_collator::<T>(
				"collator",
				seed,
				created_liquidity_token,
				None,
				collators.len() as u32 + candidate_count,
				liquidity_token_count,
			)?;
			collators.push(collator.clone());
		}

		let (caller, _, _) = create_funded_user::<T>("caller", USER_SEED, created_liquidity_token, Some(100 * DOLLAR * (collators.len() as u128 + 1u128) + 1u128));
		// Delegation count
		let mut del_del_count = 0u32;
		// Nominate MaxDelegationsPerDelegators collator candidates
		for col in collators.clone() {
			Pallet::<T>::delegate(
				RawOrigin::Signed(caller.clone()).into(), col, 100 * DOLLAR, None, 0u32, del_del_count
			)?;
			del_del_count += 1u32;
		}
		// Last collator to be delegated
		let collator: T::AccountId = create_funded_collator::<T>(
			"collator",
			USER_SEED,
			created_liquidity_token,
			None,
			collators.len() as u32 + candidate_count,
			liquidity_token_count,
		)?;
		// Worst Case Complexity is insertion into an almost full collator
		let mut col_del_count = 0u32;
		for i in 1..y {
			let seed = USER_SEED + i;
			let _ = create_funded_delegator::<T>(
				"delegator",
				seed,
				collator.clone(),
				created_liquidity_token,
				None,
				col_del_count,
			)?;
			col_del_count += 1u32;
		}
	}: _(RawOrigin::Signed(caller.clone()), collator, 100*DOLLAR + 1u128, None, col_del_count, del_del_count)
	verify {
		assert!(Pallet::<T>::is_delegator(&caller));
	}

	schedule_leave_delegators {
		let created_liquidity_token =
			create_staking_liquidity_for_funding::<T>(None).unwrap();

		let mut liquidity_token_count: u32 = Pallet::<T>::staking_liquidity_tokens().len().try_into().unwrap();

		assert_ok!(Pallet::<T>::add_staking_liquidity_token(RawOrigin::Root.into(), PairedOrLiquidityToken::Liquidity(created_liquidity_token), liquidity_token_count));

		liquidity_token_count = liquidity_token_count + 1u32;

		let candidate_count: u32 = Pallet::<T>::candidate_pool().0.len().try_into().unwrap();

		let collator: T::AccountId = create_funded_collator::<T>(
			"collator",
			USER_SEED,
			created_liquidity_token,
			None,
			candidate_count,
			liquidity_token_count,
		)?;
		let (caller, _, _) = create_funded_user::<T>("caller", USER_SEED, created_liquidity_token, None);
		Pallet::<T>::delegate(RawOrigin::Signed(
			caller.clone()).into(),
			collator.clone(),
			100*DOLLAR,
			None,
			0u32,
			0u32
		)?;
	}: _(RawOrigin::Signed(caller.clone()))
	verify {
		assert!(Pallet::<T>::delegator_state(&caller).unwrap().is_leaving());
	}

	execute_leave_delegators {
		let x in 2..<<T as Config>::MaxDelegationsPerDelegator as Get<u32>>::get();
		let created_liquidity_token =
			create_staking_liquidity_for_funding::<T>(None).unwrap();

		let mut liquidity_token_count: u32 = Pallet::<T>::staking_liquidity_tokens().len().try_into().unwrap();

		assert_ok!(Pallet::<T>::add_staking_liquidity_token(RawOrigin::Root.into(), PairedOrLiquidityToken::Liquidity(created_liquidity_token), liquidity_token_count));

		liquidity_token_count = liquidity_token_count + 1u32;

		let candidate_count: u32 = Pallet::<T>::candidate_pool().0.len().try_into().unwrap();

		// Worst Case is full of delegations before execute exit
		let mut collators: Vec<T::AccountId> = Vec::new();
		// Initialize MaxDelegationsPerDelegator collator candidates
		for i in 1..x {
			let seed = USER_SEED - i;
			let collator = create_funded_collator::<T>(
				"collator",
				seed,
				created_liquidity_token,
				None,
				collators.len() as u32 + candidate_count,
				liquidity_token_count
			)?;
			collators.push(collator.clone());
		}
		// Fund the delegator
		let (caller, _, _) = create_funded_user::<T>("caller", USER_SEED, created_liquidity_token, Some(100 * DOLLAR * (collators.len() as u128)));
		// Delegation count
		let mut delegation_count = 0u32;
		let author = collators[0].clone();
		// Nominate MaxDelegationsPerDelegators collator candidates
		for col in collators {
			Pallet::<T>::delegate(
				RawOrigin::Signed(caller.clone()).into(),
				col,
				100*DOLLAR,
				None,
				0u32,
				delegation_count
			)?;
			delegation_count += 1u32;
		}
		Pallet::<T>::schedule_leave_delegators(RawOrigin::Signed(caller.clone()).into())?;
		roll_to_round_and_author::<T>(2, Some(author));
	}: _(RawOrigin::Signed(caller.clone()), caller.clone(), delegation_count)
	verify {
		assert!(Pallet::<T>::delegator_state(&caller).is_none());
	}

	cancel_leave_delegators {
		let created_liquidity_token =
			create_staking_liquidity_for_funding::<T>(None).unwrap();

		let mut liquidity_token_count: u32 = Pallet::<T>::staking_liquidity_tokens().len().try_into().unwrap();

		assert_ok!(Pallet::<T>::add_staking_liquidity_token(RawOrigin::Root.into(), PairedOrLiquidityToken::Liquidity(created_liquidity_token), liquidity_token_count));

		liquidity_token_count = liquidity_token_count + 1u32;

		let candidate_count: u32 = Pallet::<T>::candidate_pool().0.len().try_into().unwrap();

		let collator: T::AccountId = create_funded_collator::<T>(
			"collator",
			USER_SEED,
			created_liquidity_token,
			None,
			candidate_count,
			liquidity_token_count,
		)?;
		let (caller, _, v) = create_funded_user::<T>("caller", USER_SEED, created_liquidity_token, None);
		Pallet::<T>::delegate(RawOrigin::Signed(
			caller.clone()).into(),
			collator.clone(),
			v,
			None,
			0u32,
			0u32
		)?;
		Pallet::<T>::schedule_leave_delegators(RawOrigin::Signed(caller.clone()).into())?;
	}: _(RawOrigin::Signed(caller.clone()))
	verify {
		assert!(Pallet::<T>::delegator_state(&caller).unwrap().is_active());
	}

	schedule_revoke_delegation {
		let created_liquidity_token =
			create_staking_liquidity_for_funding::<T>(None).unwrap();

		let mut liquidity_token_count: u32 = Pallet::<T>::staking_liquidity_tokens().len().try_into().unwrap();

		assert_ok!(Pallet::<T>::add_staking_liquidity_token(RawOrigin::Root.into(), PairedOrLiquidityToken::Liquidity(created_liquidity_token), liquidity_token_count));

		liquidity_token_count = liquidity_token_count + 1u32;

		let candidate_count: u32 = Pallet::<T>::candidate_pool().0.len().try_into().unwrap();

		let collator: T::AccountId = create_funded_collator::<T>(
			"collator",
			USER_SEED,
			created_liquidity_token,
			None,
			candidate_count,
			liquidity_token_count,
		)?;
		let (caller, _, v) = create_funded_user::<T>("caller", USER_SEED, created_liquidity_token, None);
		Pallet::<T>::delegate(RawOrigin::Signed(
			caller.clone()).into(),
			collator.clone(),
			v,
			None,
			0u32,
			0u32
		)?;
	}: _(RawOrigin::Signed(caller.clone()), collator.clone())
	verify {
		assert_eq!(
			Pallet::<T>::delegator_state(&caller).unwrap().requests().get(&collator),
			Some(&DelegationRequest {
				collator,
				amount: v,
				when_executable: 2,
				action: DelegationChange::Revoke
			})
		);
	}

	schedule_delegator_bond_more {
		let created_liquidity_token =
			create_staking_liquidity_for_funding::<T>(None).unwrap();

		let mut liquidity_token_count: u32 = Pallet::<T>::staking_liquidity_tokens().len().try_into().unwrap();

		assert_ok!(Pallet::<T>::add_staking_liquidity_token(RawOrigin::Root.into(), PairedOrLiquidityToken::Liquidity(created_liquidity_token), liquidity_token_count));

		liquidity_token_count = liquidity_token_count + 1u32;

		let candidate_count: u32 = Pallet::<T>::candidate_pool().0.len().try_into().unwrap();

		let collator: T::AccountId = create_funded_collator::<T>(
			"collator",
			USER_SEED,
			created_liquidity_token,
			None,
			candidate_count,
			liquidity_token_count,
		)?;
		let (caller, _, v) = create_funded_user::<T>("caller", USER_SEED, created_liquidity_token, None);
		Pallet::<T>::delegate(
			RawOrigin::Signed(caller.clone()).into(),
			collator.clone(),
			v - 10*DOLLAR,
			None,
			0u32,
			0u32
		)?;
	}: _(RawOrigin::Signed(caller.clone()), collator.clone(), 10*DOLLAR, None)
	verify {
		let state = Pallet::<T>::delegator_state(&caller)
			.expect("just request bonded less so exists");
		assert_eq!(
			state.requests().get(&collator),
			Some(&DelegationRequest {
				collator,
				amount: 10*DOLLAR,
				when_executable: 2,
				action: DelegationChange::Increase
			})
		);
	}

	schedule_delegator_bond_less {

		let created_liquidity_token =
			create_staking_liquidity_for_funding::<T>(None).unwrap();

		let mut liquidity_token_count: u32 = Pallet::<T>::staking_liquidity_tokens().len().try_into().unwrap();

		assert_ok!(Pallet::<T>::add_staking_liquidity_token(RawOrigin::Root.into(), PairedOrLiquidityToken::Liquidity(created_liquidity_token), liquidity_token_count));

		liquidity_token_count = liquidity_token_count + 1u32;

		let candidate_count: u32 = Pallet::<T>::candidate_pool().0.len().try_into().unwrap();

		let collator: T::AccountId = create_funded_collator::<T>(
			"collator",
			USER_SEED,
			created_liquidity_token,
			None,
			candidate_count,
			liquidity_token_count,
		)?;
		let (caller, _, v) = create_funded_user::<T>("caller", USER_SEED, created_liquidity_token, None);
		Pallet::<T>::delegate(RawOrigin::Signed(
			caller.clone()).into(),
			collator.clone(),
			v,
			None,
			0u32,
			0u32
		)?;
	}: _(RawOrigin::Signed(caller.clone()), collator.clone(), 10*DOLLAR)
	verify {
		let state = Pallet::<T>::delegator_state(&caller)
			.expect("just request bonded less so exists");
		assert_eq!(
			state.requests().get(&collator),
			Some(&DelegationRequest {
				collator,
				amount: 10*DOLLAR,
				when_executable: 2,
				action: DelegationChange::Decrease
			})
		);
	}

	execute_revoke_delegation {

		let created_liquidity_token =
			create_staking_liquidity_for_funding::<T>(None).unwrap();

		let mut liquidity_token_count: u32 = Pallet::<T>::staking_liquidity_tokens().len().try_into().unwrap();

		assert_ok!(Pallet::<T>::add_staking_liquidity_token(RawOrigin::Root.into(), PairedOrLiquidityToken::Liquidity(created_liquidity_token), liquidity_token_count));

		liquidity_token_count = liquidity_token_count + 1u32;

		let candidate_count: u32 = Pallet::<T>::candidate_pool().0.len().try_into().unwrap();

		let collator: T::AccountId = create_funded_collator::<T>(
			"collator",
			USER_SEED,
			created_liquidity_token,
			None,
			candidate_count,
			liquidity_token_count,
		)?;
		let (caller, _, v) = create_funded_user::<T>("caller", USER_SEED, created_liquidity_token, None);

		Pallet::<T>::delegate(RawOrigin::Signed(
			caller.clone()).into(),
			collator.clone(),
			v,
			None,
			0u32,
			0u32
		)?;
		Pallet::<T>::schedule_revoke_delegation(RawOrigin::Signed(
			caller.clone()).into(),
			collator.clone()
		)?;
		roll_to_round_and_author::<T>(2, Some(collator.clone()));
	}: {
		Pallet::<T>::execute_delegation_request(
			RawOrigin::Signed(caller.clone()).into(),
			caller.clone(),
			collator.clone(),
			None
		)?;
	} verify {
		assert!(
			!Pallet::<T>::is_delegator(&caller)
		);
	}

	execute_delegator_bond_more {
		let created_liquidity_token =
			create_staking_liquidity_for_funding::<T>(None).unwrap();

		let mut liquidity_token_count: u32 = Pallet::<T>::staking_liquidity_tokens().len().try_into().unwrap();

		assert_ok!(Pallet::<T>::add_staking_liquidity_token(RawOrigin::Root.into(), PairedOrLiquidityToken::Liquidity(created_liquidity_token), liquidity_token_count));

		liquidity_token_count = liquidity_token_count + 1u32;

		let candidate_count: u32 = Pallet::<T>::candidate_pool().0.len().try_into().unwrap();

		let collator: T::AccountId = create_funded_collator::<T>(
			"collator",
			USER_SEED,
			created_liquidity_token,
			None,
			candidate_count,
			liquidity_token_count,
		)?;
		let (caller, _, v) = create_funded_user::<T>("caller", USER_SEED, created_liquidity_token, None);

		Pallet::<T>::delegate(
			RawOrigin::Signed(caller.clone()).into(),
			collator.clone(),
			v - 10*DOLLAR,
			None,
			0u32,
			0u32
		)?;
		Pallet::<T>::schedule_delegator_bond_more(
			RawOrigin::Signed(caller.clone()).into(),
			collator.clone(),
			10*DOLLAR,
			None
		)?;
		roll_to_round_and_author::<T>(2, Some(collator.clone()));
	}: {
		Pallet::<T>::execute_delegation_request(
			RawOrigin::Signed(caller.clone()).into(),
			caller.clone(),
			collator.clone(),
			None
		)?;
	} verify {
		let expected_bond = 1000000000* DOLLAR;
		assert_eq!(<T as pallet::Config>::Currency::reserved_balance(created_liquidity_token.into(), &caller).into(), expected_bond);
	}

	execute_delegator_bond_less {

		let created_liquidity_token =
			create_staking_liquidity_for_funding::<T>(None).unwrap();

		let mut liquidity_token_count: u32 = Pallet::<T>::staking_liquidity_tokens().len().try_into().unwrap();

		assert_ok!(Pallet::<T>::add_staking_liquidity_token(RawOrigin::Root.into(), PairedOrLiquidityToken::Liquidity(created_liquidity_token), liquidity_token_count));

		liquidity_token_count = liquidity_token_count + 1u32;

		let candidate_count: u32 = Pallet::<T>::candidate_pool().0.len().try_into().unwrap();

		let collator: T::AccountId = create_funded_collator::<T>(
			"collator",
			USER_SEED,
			created_liquidity_token,
			None,
			candidate_count,
			liquidity_token_count,
		)?;
		let (caller, _, v) = create_funded_user::<T>("caller", USER_SEED, created_liquidity_token, None);
		Pallet::<T>::delegate(RawOrigin::Signed(
			caller.clone()).into(),
			collator.clone(),
			v,
			None,
			0u32,
			0u32
		)?;
		let bond_less = 10*DOLLAR;
		Pallet::<T>::schedule_delegator_bond_less(
			RawOrigin::Signed(caller.clone()).into(),
			collator.clone(),
			bond_less
		)?;
		roll_to_round_and_author::<T>(2, Some(collator.clone()));
	}: {
		Pallet::<T>::execute_delegation_request(
			RawOrigin::Signed(caller.clone()).into(),
			caller.clone(),
			collator.clone(),
			None
		)?;
	} verify {
		let expected = v - bond_less;
		assert_eq!(<T as pallet::Config>::Currency::reserved_balance(created_liquidity_token.into(), &caller).into(), expected);
	}

	cancel_revoke_delegation {
		let created_liquidity_token =
			create_staking_liquidity_for_funding::<T>(None).unwrap();

		let mut liquidity_token_count: u32 = Pallet::<T>::staking_liquidity_tokens().len().try_into().unwrap();

		assert_ok!(Pallet::<T>::add_staking_liquidity_token(RawOrigin::Root.into(), PairedOrLiquidityToken::Liquidity(created_liquidity_token), liquidity_token_count));

		liquidity_token_count = liquidity_token_count + 1u32;

		let candidate_count: u32 = Pallet::<T>::candidate_pool().0.len().try_into().unwrap();

		let collator: T::AccountId = create_funded_collator::<T>(
			"collator",
			USER_SEED,
			created_liquidity_token,
			None,
			candidate_count,
			liquidity_token_count,
		)?;
		let (caller, _, v) = create_funded_user::<T>("caller", USER_SEED, created_liquidity_token, None);

		Pallet::<T>::delegate(RawOrigin::Signed(
			caller.clone()).into(),
			collator.clone(),
			v,
			None,
			0u32,
			0u32
		)?;
		Pallet::<T>::schedule_revoke_delegation(
			RawOrigin::Signed(caller.clone()).into(),
			collator.clone()
		)?;
	}: {
		Pallet::<T>::cancel_delegation_request(
			RawOrigin::Signed(caller.clone()).into(),
			collator.clone()
		)?;
	} verify {
		assert!(
			Pallet::<T>::delegator_state(&caller).unwrap().requests().get(&collator).is_none()
		);
	}

	cancel_delegator_bond_more {

		let created_liquidity_token =
			create_staking_liquidity_for_funding::<T>(None).unwrap();

		let mut liquidity_token_count: u32 = Pallet::<T>::staking_liquidity_tokens().len().try_into().unwrap();

		assert_ok!(Pallet::<T>::add_staking_liquidity_token(RawOrigin::Root.into(), PairedOrLiquidityToken::Liquidity(created_liquidity_token), liquidity_token_count));

		liquidity_token_count = liquidity_token_count + 1u32;

		let candidate_count: u32 = Pallet::<T>::candidate_pool().0.len().try_into().unwrap();

		let collator: T::AccountId = create_funded_collator::<T>(
			"collator",
			USER_SEED,
			created_liquidity_token,
			None,
			candidate_count,
			liquidity_token_count,
		)?;
		let (caller, _, v) = create_funded_user::<T>("caller", USER_SEED, created_liquidity_token, None);

		Pallet::<T>::delegate(
			RawOrigin::Signed(caller.clone()).into(),
			collator.clone(),
			v - 10*DOLLAR,
			None,
			0u32,
			0u32
		)?;
		Pallet::<T>::schedule_delegator_bond_more(
			RawOrigin::Signed(caller.clone()).into(),
			collator.clone(),
			10*DOLLAR,
			None
		)?;
		roll_to_round_and_author::<T>(2, Some(collator.clone()));
	}: {
		Pallet::<T>::cancel_delegation_request(
			RawOrigin::Signed(caller.clone()).into(),
			collator.clone()
		)?;
	} verify {
		assert!(
			Pallet::<T>::delegator_state(&caller)
				.unwrap()
				.requests()
				.get(&collator)
				.is_none()
		);
	}

	cancel_delegator_bond_less {
		let created_liquidity_token =
			create_staking_liquidity_for_funding::<T>(None).unwrap();

		let mut liquidity_token_count: u32 = Pallet::<T>::staking_liquidity_tokens().len().try_into().unwrap();

		assert_ok!(Pallet::<T>::add_staking_liquidity_token(RawOrigin::Root.into(), PairedOrLiquidityToken::Liquidity(created_liquidity_token), liquidity_token_count));

		liquidity_token_count = liquidity_token_count + 1u32;

		let candidate_count: u32 = Pallet::<T>::candidate_pool().0.len().try_into().unwrap();

		let collator: T::AccountId = create_funded_collator::<T>(
			"collator",
			USER_SEED,
			created_liquidity_token,
			None,
			candidate_count,
			liquidity_token_count,
		)?;
		let (caller, _, total) = create_funded_user::<T>("caller", USER_SEED, created_liquidity_token, None);
		Pallet::<T>::delegate(RawOrigin::Signed(
			caller.clone()).into(),
			collator.clone(),
			total - 10*DOLLAR,
			None,
			0u32,
			0u32
		)?;
		let bond_less = 10*DOLLAR;
		Pallet::<T>::schedule_delegator_bond_less(
			RawOrigin::Signed(caller.clone()).into(),
			collator.clone(),
			bond_less
		)?;
		roll_to_round_and_author::<T>(2, Some(collator.clone()));
	}: {
		Pallet::<T>::cancel_delegation_request(
			RawOrigin::Signed(caller.clone()).into(),
			collator.clone()
		)?;
	} verify {
		assert!(
			Pallet::<T>::delegator_state(&caller)
				.unwrap()
				.requests()
				.get(&collator)
				.is_none()
		);
	}

	add_staking_liquidity_token {
		let x in 3..100;

		let liquidity_token_count: u32 = Pallet::<T>::staking_liquidity_tokens().len().try_into().unwrap();
		assert!(x > liquidity_token_count);
		for i in liquidity_token_count..(x){
			assert_ok!(Pallet::<T>::add_staking_liquidity_token(RawOrigin::Root.into(), PairedOrLiquidityToken::Liquidity(DUMMY_COUNT - i), i));
		}

	}: _(RawOrigin::Root, PairedOrLiquidityToken::Liquidity(DUMMY_COUNT + 1u32), x)
	verify {
		assert!(
			Pallet::<T>::staking_liquidity_tokens()
				.contains_key(&(DUMMY_COUNT + 1u32))
		);
	}

	remove_staking_liquidity_token {
		let x in 3..100;

		let liquidity_token_count: u32 = Pallet::<T>::staking_liquidity_tokens().len().try_into().unwrap();
		assert!(x > liquidity_token_count);
		for i in liquidity_token_count..(x - 1u32){
			assert_ok!(Pallet::<T>::add_staking_liquidity_token(RawOrigin::Root.into(), PairedOrLiquidityToken::Liquidity(DUMMY_COUNT - i), i));
		}

		assert_ok!(Pallet::<T>::add_staking_liquidity_token(RawOrigin::Root.into(), PairedOrLiquidityToken::Liquidity(DUMMY_COUNT + 1u32), x - 1u32));

	}: _(RawOrigin::Root, PairedOrLiquidityToken::Liquidity(DUMMY_COUNT + 1u32), x)
	verify {
		assert!(
			!Pallet::<T>::staking_liquidity_tokens()
				.contains_key(&(DUMMY_COUNT + 1u32))
		);
	}

	// Session Change

	// The session pallet's on initialize is called but should_end_session returns false
	// This essentially just benhcmarks should_end_session
	passive_session_change {
		// Move on by a block
		// Assuming we start at (say) 0, and that round is atleast 3 blocks.

		<pallet_session::Pallet::<T>  as frame_support::traits::Hooks<_>>::on_finalize(<frame_system::Pallet<T>>::block_number());
		<pallet::Pallet<T> as frame_support::traits::Hooks<_>>::on_finalize(<frame_system::Pallet<T>>::block_number());
		<frame_system::Pallet<T> as frame_support::traits::Hooks<_>>::on_finalize(<frame_system::Pallet<T>>::block_number());
		<frame_system::Pallet<T>>::set_block_number(<frame_system::Pallet<T>>::block_number() + 1u32.into());
		<frame_system::Pallet<T> as frame_support::traits::Hooks<_>>::on_initialize(<frame_system::Pallet<T>>::block_number());
		<pallet::Pallet<T> as frame_support::traits::Hooks<_>>::on_initialize(<frame_system::Pallet<T>>::block_number());

		assert_eq!(pallet_session::Pallet::<T>::current_index() as u32, 0u32);

		assert!(!<Pallet::<T> as pallet_session::ShouldEndSession<_>>::should_end_session(<frame_system::Pallet<T>>::block_number()));

	}: {<pallet_session::Pallet::<T>  as frame_support::traits::Hooks<_>>::on_initialize(<frame_system::Pallet<T>>::block_number());}
	verify {
		assert_eq!(pallet_session::Pallet::<T>::current_index() as u32, 0u32);
	}

<<<<<<< HEAD
	active_session_change {

		// liquidity tokens
		let x in 3..100;
		// candidate_count
		let y in (<<T as Config>::MinSelectedCandidates as Get<u32>>::get() + 1u32)..(<<T as Config>::MaxCollatorCandidates as Get<u32>>::get() - 2u32); // to account for the two candidates we start with
		// MaxDelegatorsPerCandidate
		let z in 3..<<T as Config>::MaxDelegatorsPerCandidate as Get<u32>>::get();
		// Total selected
		let w in (<<T as Config>::MinSelectedCandidates as Get<u32>>::get() + 1u32)..(<<T as Config>::MaxCollatorCandidates as Get<u32>>::get() - 2u32);

		// // liquidity tokens
		// let x =30;
		// // candidate_count
		// let y =35;
		// // MaxDelegatorsPerCandidate
		// let z =12;
		// // Total selected
		// let w =35;

		<T::Issuance as ComputeIssuance>::initialize();
		<T::Issuance as ComputeIssuance>::compute_issuance(0u32);

		assert_ok!(Pallet::<T>::set_total_selected(RawOrigin::Root.into(), w));

		// We will prepare `x-1` liquidity tokens in loop and then another after

		let start_liquidity_token_count: u32 = Pallet::<T>::staking_liquidity_tokens().len().try_into().unwrap();

		assert!(x > start_liquidity_token_count);

		for i in start_liquidity_token_count..(x - 1u32){

			let created_liquidity_token =
				create_staking_liquidity_for_funding::<T>(None).unwrap();

			assert_ok!(Pallet::<T>::add_staking_liquidity_token(RawOrigin::Root.into(), PairedOrLiquidityToken::Liquidity(created_liquidity_token), i));

		}

		// Now to prepare the liquidity token we will use for collator and delegators

		let created_liquidity_token =
			create_staking_liquidity_for_funding::<T>(Some( ((z*(y+1)) as u128 *100*DOLLAR)+ 100_000_000*DOLLAR)).unwrap();

		assert_ok!(Pallet::<T>::add_staking_liquidity_token(RawOrigin::Root.into(), PairedOrLiquidityToken::Liquidity(created_liquidity_token), x));


		// Now we will create y funded collators
		let mut candidates: Vec<T::AccountId> = Vec::<T::AccountId>::new();

		let initial_candidates: Vec<T::AccountId> = Pallet::<T>::candidate_pool().0.into_iter().map(|x| x.owner).collect::<_>();
		let base_candidate_count: u32 = Pallet::<T>::candidate_pool().0.len().try_into().unwrap();

		assert_eq!(base_candidate_count, 2);

		for i in 0u32..y{
			let seed = USER_SEED - i;
			let collator = create_funded_collator::<T>(
				"collator",
				seed,
				created_liquidity_token,
				None,
				candidates.len() as u32 + base_candidate_count,
				x
			)?;
			candidates.push(collator.clone());
		}

		assert_eq!(candidates.len(), y as usize);

		// Now we will create `z*y` delegators each with `100*DOLLAR` created_liquidity_token tokens

		let mut delegators: Vec<T::AccountId> = Vec::<T::AccountId>::new();

		let current_delegator_count: u32 = delegators.len() as u32;

		for i in current_delegator_count..(z*y){
			let seed = USER_SEED - i;
			let (delegator, _, _) = create_funded_user::<T>("delegator", seed, created_liquidity_token, None);
			delegators.push(delegator.clone());
		}

		assert_eq!(delegators.len(), (z*y) as usize);

		let mut targetted_collator_index: u32 = 0u32;
		let mut delegated_to_collator_count: u32 = 0u32;

		for (i, delegator) in delegators.clone().iter().enumerate(){

			assert_ok!(Pallet::<T>::delegate(RawOrigin::Signed(
				delegator.clone()).into(),
				// candidates.get(targetted_collator_index as usize).unwrap().clone(),
				candidates[targetted_collator_index as usize].clone(),
				100*DOLLAR,
				None,
				delegated_to_collator_count,
				0u32
			));

			assert_eq!(targetted_collator_index as usize, i/z as usize);

			assert_eq!(Pallet::<T>::candidate_state(candidates[targetted_collator_index as usize].clone()).unwrap().delegators.0.len() , (delegated_to_collator_count + 1u32) as usize);
			assert_eq!(Pallet::<T>::candidate_state(candidates[targetted_collator_index as usize].clone()).unwrap().top_delegations.len() , (delegated_to_collator_count + 1u32) as usize);
			assert_eq!(Pallet::<T>::candidate_state(candidates[targetted_collator_index as usize].clone()).unwrap().bottom_delegations.len() ,  0usize);


			delegated_to_collator_count = delegated_to_collator_count + 1u32;
			if delegated_to_collator_count == z {
				targetted_collator_index = targetted_collator_index + 1u32;
				delegated_to_collator_count = 0u32;
			}
		}

		assert_eq!(targetted_collator_index, y);

		// Remove the initial two collators so that they do not get selected
		// We do this as the two collators do not have max delegators and would not be worst case

		for initial_candidate in initial_candidates{
			assert_ok!(Pallet::<T>::go_offline(RawOrigin::Signed(
				initial_candidate.clone()).into()));
		}

		// We would like to move on to the end of round 4
		let session_to_reach = 4u32;

		// Moves to the end of the round
		// Infinite loop that breaks when should_end_session is true
		loop {
			<pallet_session::Pallet::<T>  as frame_support::traits::Hooks<_>>::on_finalize(<frame_system::Pallet<T>>::block_number());
			<pallet::Pallet<T> as frame_support::traits::Hooks<_>>::on_finalize(<frame_system::Pallet<T>>::block_number());
			<frame_system::Pallet<T> as frame_support::traits::Hooks<_>>::on_finalize(<frame_system::Pallet<T>>::block_number());
			<frame_system::Pallet<T>>::set_block_number(<frame_system::Pallet<T>>::block_number() + 1u32.into());
			<frame_system::Pallet<T> as frame_support::traits::Hooks<_>>::on_initialize(<frame_system::Pallet<T>>::block_number());
			<pallet::Pallet<T> as frame_support::traits::Hooks<_>>::on_initialize(<frame_system::Pallet<T>>::block_number());
			<pallet_session::Pallet::<T>  as frame_support::traits::Hooks<_>>::on_initialize(<frame_system::Pallet<T>>::block_number());
			if Pallet::<T>::round().current == session_to_reach {
				for i in 0..2{
					<pallet_session::Pallet::<T>  as frame_support::traits::Hooks<_>>::on_finalize(<frame_system::Pallet<T>>::block_number());
					<pallet::Pallet<T> as frame_support::traits::Hooks<_>>::on_finalize(<frame_system::Pallet<T>>::block_number());
					<frame_system::Pallet<T> as frame_support::traits::Hooks<_>>::on_finalize(<frame_system::Pallet<T>>::block_number());
					<frame_system::Pallet<T>>::set_block_number(<frame_system::Pallet<T>>::block_number() + 1u32.into());
					<frame_system::Pallet<T> as frame_support::traits::Hooks<_>>::on_initialize(<frame_system::Pallet<T>>::block_number());
					<pallet::Pallet<T> as frame_support::traits::Hooks<_>>::on_initialize(<frame_system::Pallet<T>>::block_number());
					<pallet_session::Pallet::<T>  as frame_support::traits::Hooks<_>>::on_initialize(<frame_system::Pallet<T>>::block_number());
				}
				break;
			}
		}

		let selected_candidates = Pallet::<T>::selected_candidates();


		// We would like to move on to the end of round 1
		let session_to_reach = 5u32;

		// Moves to the end of the round 0
		// Infinite loop that breaks when should_end_session is true
		loop {
			<pallet_session::Pallet::<T>  as frame_support::traits::Hooks<_>>::on_finalize(<frame_system::Pallet<T>>::block_number());
			<pallet::Pallet<T> as frame_support::traits::Hooks<_>>::on_finalize(<frame_system::Pallet<T>>::block_number());
			<frame_system::Pallet<T> as frame_support::traits::Hooks<_>>::on_finalize(<frame_system::Pallet<T>>::block_number());
			<frame_system::Pallet<T>>::set_block_number(<frame_system::Pallet<T>>::block_number() + 1u32.into());
			<frame_system::Pallet<T> as frame_support::traits::Hooks<_>>::on_initialize(<frame_system::Pallet<T>>::block_number());
			<pallet::Pallet<T> as frame_support::traits::Hooks<_>>::on_initialize(<frame_system::Pallet<T>>::block_number());
			<pallet_session::Pallet::<T>  as frame_support::traits::Hooks<_>>::on_initialize(<frame_system::Pallet<T>>::block_number());
			if Pallet::<T>::round().current == session_to_reach {
				for i in 0..2{
					<pallet_session::Pallet::<T>  as frame_support::traits::Hooks<_>>::on_finalize(<frame_system::Pallet<T>>::block_number());
					<pallet::Pallet<T> as frame_support::traits::Hooks<_>>::on_finalize(<frame_system::Pallet<T>>::block_number());
					<frame_system::Pallet<T> as frame_support::traits::Hooks<_>>::on_finalize(<frame_system::Pallet<T>>::block_number());
					<frame_system::Pallet<T>>::set_block_number(<frame_system::Pallet<T>>::block_number() + 1u32.into());
					<frame_system::Pallet<T> as frame_support::traits::Hooks<_>>::on_initialize(<frame_system::Pallet<T>>::block_number());
					<pallet::Pallet<T> as frame_support::traits::Hooks<_>>::on_initialize(<frame_system::Pallet<T>>::block_number());
					<pallet_session::Pallet::<T>  as frame_support::traits::Hooks<_>>::on_initialize(<frame_system::Pallet<T>>::block_number());
				}
				break;
			}
		}


		assert_eq!(pallet_session::Pallet::<T>::current_index() as u32, 5u32);
		assert_eq!(Pallet::<T>::round().current as u32, 5u32);

		assert_eq!(selected_candidates.len(), (w as usize).min(Pallet::<T>::candidate_pool().0.len() as usize));


		let candidate_pool_state = Pallet::<T>::candidate_pool().0;

		for (i, candidate_bond) in candidate_pool_state.into_iter().enumerate() {

			if candidate_bond.liquidity_token == created_liquidity_token {
				assert_eq!(candidate_bond.amount as u128, (z as u128 + 1u128)*100*DOLLAR);

			}

		}

		for candidate in selected_candidates.clone() {
			Pallet::<T>::note_author(candidate.clone());
		}

		// We would like to move on to the end of round 1
		let end_of_session_to_reach = 6u32;

		// Moves to the end of the round 0
		// Infinite loop that breaks when should_end_session is true
		loop {
			<pallet_session::Pallet::<T>  as frame_support::traits::Hooks<_>>::on_finalize(<frame_system::Pallet<T>>::block_number());
			<pallet::Pallet<T> as frame_support::traits::Hooks<_>>::on_finalize(<frame_system::Pallet<T>>::block_number());
			<frame_system::Pallet<T> as frame_support::traits::Hooks<_>>::on_finalize(<frame_system::Pallet<T>>::block_number());
			<frame_system::Pallet<T>>::set_block_number(<frame_system::Pallet<T>>::block_number() + 1u32.into());
			<frame_system::Pallet<T> as frame_support::traits::Hooks<_>>::on_initialize(<frame_system::Pallet<T>>::block_number());
			<pallet::Pallet<T> as frame_support::traits::Hooks<_>>::on_initialize(<frame_system::Pallet<T>>::block_number());
			if <Pallet::<T> as pallet_session::ShouldEndSession<_>>::should_end_session(<frame_system::Pallet<T>>::block_number())
				&& (Pallet::<T>::round().current == end_of_session_to_reach) {
				break;
			} else {
				<pallet_session::Pallet::<T>  as frame_support::traits::Hooks<_>>::on_initialize(<frame_system::Pallet<T>>::block_number());
			}
		}


		assert_eq!(pallet_session::Pallet::<T>::current_index() as u32, 6u32);
		assert_eq!(Pallet::<T>::round().current as u32, 6u32);

		assert!(<Pallet::<T> as pallet_session::ShouldEndSession<_>>::should_end_session(<frame_system::Pallet<T>>::block_number()));

		for candidate in selected_candidates.clone() {
			assert!(<orml_tokens::MultiTokenCurrencyAdapter<T> as MultiTokenCurrency<T::AccountId>>::total_balance(MGA_TOKEN_ID.into(), &candidate).is_zero());
		}

	}: {<pallet_session::Pallet::<T>  as frame_support::traits::Hooks<_>>::on_initialize(<frame_system::Pallet<T>>::block_number());}
	verify {
		assert_eq!(pallet_session::Pallet::<T>::current_index() as u32, 7u32);
		assert_eq!(Pallet::<T>::round().current as u32, 7u32);
		for candidate in selected_candidates.clone() {
			assert!(!<orml_tokens::MultiTokenCurrencyAdapter<T> as MultiTokenCurrency<T::AccountId>>::total_balance(MGA_TOKEN_ID.into(), &candidate).is_zero());
		}
	}
=======
	// active_session_change {
    //
	// 	// liquidity tokens
	// 	let x in 3..100;
	// 	// candidate_count
	// 	let y in (<<T as Config>::MinSelectedCandidates as Get<u32>>::get() + 1u32)..(<<T as Config>::MinSelectedCandidates as Get<u32>>::get() + 2u32); // to account for the two candidates we start with
	// 	// MaxDelegatorsPerCandidate
	// 	let z in 3..<<T as Config>::MaxDelegatorsPerCandidate as Get<u32>>::get();
	// 	// Total selected
	// 	let w in (<<T as Config>::MinSelectedCandidates as Get<u32>>::get() + 1u32)..(<<T as Config>::MaxCollatorCandidates as Get<u32>>::get() - 2u32);
    //
	// 	// // liquidity tokens
	// 	// let x =30;
	// 	// // candidate_count
	// 	// let y =35;
	// 	// // MaxDelegatorsPerCandidate
	// 	// let z =12;
	// 	// // Total selected
	// 	// let w =35;
    //
	// 	assert_ok!(<pallet_issuance::Pallet<T>>::finalize_tge(RawOrigin::Root.into()));
	// 	assert_ok!(<pallet_issuance::Pallet<T>>::init_issuance_config(RawOrigin::Root.into()));
	// 	assert_ok!(<pallet_issuance::Pallet<T>>::calculate_and_store_round_issuance(0u32));
    //
	// 	assert_ok!(Pallet::<T>::set_total_selected(RawOrigin::Root.into(), w));
    //
	// 	// We will prepare `x-1` liquidity tokens in loop and then another after
    //
	// 	let start_liquidity_token_count: u32 = Pallet::<T>::staking_liquidity_tokens().len().try_into().unwrap();
    //
	// 	assert!(x > start_liquidity_token_count);
    //
	// 	for i in start_liquidity_token_count..(x - 1u32){
	// 		
	// 		let created_liquidity_token =
	// 			create_staking_liquidity_for_funding::<T>(None).unwrap();
    //
	// 		assert_ok!(Pallet::<T>::add_staking_liquidity_token(RawOrigin::Root.into(), PairedOrLiquidityToken::Liquidity(created_liquidity_token), i));
    //
	// 	}
    //
	// 	// Now to prepare the liquidity token we will use for collator and delegators
    //
	// 	let created_liquidity_token =
	// 		create_staking_liquidity_for_funding::<T>(Some( ((z*(y+1)) as u128 *100*DOLLAR)+ 100_000_000*DOLLAR)).unwrap();
    //
	// 	assert_ok!(Pallet::<T>::add_staking_liquidity_token(RawOrigin::Root.into(), PairedOrLiquidityToken::Liquidity(created_liquidity_token), x));
    //
    //
	// 	// Now we will create y funded collators
	// 	let mut candidates: Vec<T::AccountId> = Vec::<T::AccountId>::new();
    //
	// 	let initial_candidates: Vec<T::AccountId> = Pallet::<T>::candidate_pool().0.into_iter().map(|x| x.owner).collect::<_>();
	// 	let base_candidate_count: u32 = Pallet::<T>::candidate_pool().0.len().try_into().unwrap();
    //
	// 	assert_eq!(base_candidate_count, 2);
    //
	// 	for i in 0u32..y{
	// 		let seed = USER_SEED - i;
	// 		let collator = create_funded_collator::<T>(
	// 			"collator",
	// 			seed,
	// 			created_liquidity_token,
	// 			None,
	// 			candidates.len() as u32 + base_candidate_count,
	// 			x
	// 		)?;
	// 		candidates.push(collator.clone());
	// 	}
    //
	// 	assert_eq!(candidates.len(), y as usize);
    //
	// 	// Now we will create `z*y` delegators each with `100*DOLLAR` created_liquidity_token tokens
    //
	// 	let mut delegators: Vec<T::AccountId> = Vec::<T::AccountId>::new();
	// 	
	// 	let current_delegator_count: u32 = delegators.len() as u32;
    //
	// 	for i in current_delegator_count..(z*y){
	// 		let seed = USER_SEED - i;
	// 		let (delegator, _, _) = create_funded_user::<T>("delegator", seed, created_liquidity_token, None);
	// 		delegators.push(delegator.clone());
	// 	}
    //
	// 	assert_eq!(delegators.len(), (z*y) as usize);
    //
	// 	let mut targetted_collator_index: u32 = 0u32;
	// 	let mut delegated_to_collator_count: u32 = 0u32;
    //
	// 	for (i, delegator) in delegators.clone().iter().enumerate(){
    //
	// 		assert_ok!(Pallet::<T>::delegate(RawOrigin::Signed(
	// 			delegator.clone()).into(),
	// 			// candidates.get(targetted_collator_index as usize).unwrap().clone(),
	// 			candidates[targetted_collator_index as usize].clone(),
	// 			100*DOLLAR,
	// 			None,
	// 			delegated_to_collator_count,
	// 			0u32
	// 		));
    //
	// 		assert_eq!(targetted_collator_index as usize, i/z as usize);
    //
	// 		assert_eq!(Pallet::<T>::candidate_state(candidates[targetted_collator_index as usize].clone()).unwrap().delegators.0.len() , (delegated_to_collator_count + 1u32) as usize);
	// 		assert_eq!(Pallet::<T>::candidate_state(candidates[targetted_collator_index as usize].clone()).unwrap().top_delegations.len() , (delegated_to_collator_count + 1u32) as usize);
	// 		assert_eq!(Pallet::<T>::candidate_state(candidates[targetted_collator_index as usize].clone()).unwrap().bottom_delegations.len() ,  0usize);
    //
    //
	// 		delegated_to_collator_count = delegated_to_collator_count + 1u32;
	// 		if delegated_to_collator_count == z {
	// 			targetted_collator_index = targetted_collator_index + 1u32;
	// 			delegated_to_collator_count = 0u32;
	// 		}
	// 	}
    //
	// 	assert_eq!(targetted_collator_index, y);
    //
	// 	// Remove the initial two collators so that they do not get selected
	// 	// We do this as the two collators do not have max delegators and would not be worst case
    //
	// 	for initial_candidate in initial_candidates{
	// 		assert_ok!(Pallet::<T>::go_offline(RawOrigin::Signed(
	// 			initial_candidate.clone()).into()));
	// 	}
    //
	// 	// We would like to move on to the end of round 4
	// 	let session_to_reach = 4u32;
    //
	// 	// Moves to the end of the round
	// 	// Infinite loop that breaks when should_end_session is true
	// 	loop {
	// 		<pallet_session::Pallet::<T>  as frame_support::traits::Hooks<_>>::on_finalize(<frame_system::Pallet<T>>::block_number());
	// 		<pallet::Pallet<T> as frame_support::traits::Hooks<_>>::on_finalize(<frame_system::Pallet<T>>::block_number());
	// 		<frame_system::Pallet<T> as frame_support::traits::Hooks<_>>::on_finalize(<frame_system::Pallet<T>>::block_number());
	// 		<frame_system::Pallet<T>>::set_block_number(<frame_system::Pallet<T>>::block_number() + 1u32.into());
	// 		<frame_system::Pallet<T> as frame_support::traits::Hooks<_>>::on_initialize(<frame_system::Pallet<T>>::block_number());
	// 		<pallet::Pallet<T> as frame_support::traits::Hooks<_>>::on_initialize(<frame_system::Pallet<T>>::block_number());
	// 		<pallet_session::Pallet::<T>  as frame_support::traits::Hooks<_>>::on_initialize(<frame_system::Pallet<T>>::block_number());
	// 		if Pallet::<T>::round().current == session_to_reach {
	// 			for i in 0..2{
	// 				<pallet_session::Pallet::<T>  as frame_support::traits::Hooks<_>>::on_finalize(<frame_system::Pallet<T>>::block_number());
	// 				<pallet::Pallet<T> as frame_support::traits::Hooks<_>>::on_finalize(<frame_system::Pallet<T>>::block_number());
	// 				<frame_system::Pallet<T> as frame_support::traits::Hooks<_>>::on_finalize(<frame_system::Pallet<T>>::block_number());
	// 				<frame_system::Pallet<T>>::set_block_number(<frame_system::Pallet<T>>::block_number() + 1u32.into());
	// 				<frame_system::Pallet<T> as frame_support::traits::Hooks<_>>::on_initialize(<frame_system::Pallet<T>>::block_number());
	// 				<pallet::Pallet<T> as frame_support::traits::Hooks<_>>::on_initialize(<frame_system::Pallet<T>>::block_number());
	// 				<pallet_session::Pallet::<T>  as frame_support::traits::Hooks<_>>::on_initialize(<frame_system::Pallet<T>>::block_number());
	// 			}
	// 			break;
	// 		}
	// 	}
    //
	// 	let selected_candidates = Pallet::<T>::selected_candidates();
    //
	// 	
	// 	// We would like to move on to the end of round 1
	// 	let session_to_reach = 5u32;
    //
	// 	// Moves to the end of the round 0
	// 	// Infinite loop that breaks when should_end_session is true
	// 	loop {
	// 		<pallet_session::Pallet::<T>  as frame_support::traits::Hooks<_>>::on_finalize(<frame_system::Pallet<T>>::block_number());
	// 		<pallet::Pallet<T> as frame_support::traits::Hooks<_>>::on_finalize(<frame_system::Pallet<T>>::block_number());
	// 		<frame_system::Pallet<T> as frame_support::traits::Hooks<_>>::on_finalize(<frame_system::Pallet<T>>::block_number());
	// 		<frame_system::Pallet<T>>::set_block_number(<frame_system::Pallet<T>>::block_number() + 1u32.into());
	// 		<frame_system::Pallet<T> as frame_support::traits::Hooks<_>>::on_initialize(<frame_system::Pallet<T>>::block_number());
	// 		<pallet::Pallet<T> as frame_support::traits::Hooks<_>>::on_initialize(<frame_system::Pallet<T>>::block_number());
	// 		<pallet_session::Pallet::<T>  as frame_support::traits::Hooks<_>>::on_initialize(<frame_system::Pallet<T>>::block_number());
	// 		if Pallet::<T>::round().current == session_to_reach {
	// 			for i in 0..2{
	// 				<pallet_session::Pallet::<T>  as frame_support::traits::Hooks<_>>::on_finalize(<frame_system::Pallet<T>>::block_number());
	// 				<pallet::Pallet<T> as frame_support::traits::Hooks<_>>::on_finalize(<frame_system::Pallet<T>>::block_number());
	// 				<frame_system::Pallet<T> as frame_support::traits::Hooks<_>>::on_finalize(<frame_system::Pallet<T>>::block_number());
	// 				<frame_system::Pallet<T>>::set_block_number(<frame_system::Pallet<T>>::block_number() + 1u32.into());
	// 				<frame_system::Pallet<T> as frame_support::traits::Hooks<_>>::on_initialize(<frame_system::Pallet<T>>::block_number());
	// 				<pallet::Pallet<T> as frame_support::traits::Hooks<_>>::on_initialize(<frame_system::Pallet<T>>::block_number());
	// 				<pallet_session::Pallet::<T>  as frame_support::traits::Hooks<_>>::on_initialize(<frame_system::Pallet<T>>::block_number());
	// 			}
	// 			break;
	// 		}
	// 	}
    //
	// 	
	// 	assert_eq!(pallet_session::Pallet::<T>::current_index() as u32, 5u32);
	// 	assert_eq!(Pallet::<T>::round().current as u32, 5u32);
    //
	// 	assert_eq!(selected_candidates.len(), (w as usize).min(Pallet::<T>::candidate_pool().0.len() as usize));
    //
    //
	// 	let candidate_pool_state = Pallet::<T>::candidate_pool().0;
    //
	// 	for (i, candidate_bond) in candidate_pool_state.into_iter().enumerate() {
    //
	// 		if candidate_bond.liquidity_token == created_liquidity_token {
	// 			assert_eq!(candidate_bond.amount as u128, (z as u128 + 1u128)*100*DOLLAR);
	// 			
	// 		}
    //
	// 	}
	// 	
	// 	for candidate in selected_candidates.clone() {
	// 		Pallet::<T>::note_author(candidate.clone());
	// 	}
    //
	// 	// We would like to move on to the end of round 1
	// 	let end_of_session_to_reach = 6u32;
    //
	// 	// Moves to the end of the round 0
	// 	// Infinite loop that breaks when should_end_session is true
	// 	loop {
	// 		<pallet_session::Pallet::<T>  as frame_support::traits::Hooks<_>>::on_finalize(<frame_system::Pallet<T>>::block_number());
	// 		<pallet::Pallet<T> as frame_support::traits::Hooks<_>>::on_finalize(<frame_system::Pallet<T>>::block_number());
	// 		<frame_system::Pallet<T> as frame_support::traits::Hooks<_>>::on_finalize(<frame_system::Pallet<T>>::block_number());
	// 		<frame_system::Pallet<T>>::set_block_number(<frame_system::Pallet<T>>::block_number() + 1u32.into());
	// 		<frame_system::Pallet<T> as frame_support::traits::Hooks<_>>::on_initialize(<frame_system::Pallet<T>>::block_number());
	// 		<pallet::Pallet<T> as frame_support::traits::Hooks<_>>::on_initialize(<frame_system::Pallet<T>>::block_number());
	// 		if <Pallet::<T> as pallet_session::ShouldEndSession<_>>::should_end_session(<frame_system::Pallet<T>>::block_number())
	// 			&& (Pallet::<T>::round().current == end_of_session_to_reach) {
	// 			break;
	// 		} else {
	// 			<pallet_session::Pallet::<T>  as frame_support::traits::Hooks<_>>::on_initialize(<frame_system::Pallet<T>>::block_number());
	// 		}
	// 	}
    //
    //
	// 	assert_eq!(pallet_session::Pallet::<T>::current_index() as u32, 6u32);
	// 	assert_eq!(Pallet::<T>::round().current as u32, 6u32);
    //
	// 	assert!(<Pallet::<T> as pallet_session::ShouldEndSession<_>>::should_end_session(<frame_system::Pallet<T>>::block_number()));
    //
	// 	for candidate in selected_candidates.clone() {
	// 		assert!(<orml_tokens::MultiTokenCurrencyAdapter<T> as MultiTokenCurrency<T::AccountId>>::total_balance(MGA_TOKEN_ID.into(), &candidate).is_zero());
	// 	}
    //
	// }: {<pallet_session::Pallet::<T>  as frame_support::traits::Hooks<_>>::on_initialize(<frame_system::Pallet<T>>::block_number());}
	// verify {
	// 	assert_eq!(pallet_session::Pallet::<T>::current_index() as u32, 7u32);
	// 	assert_eq!(Pallet::<T>::round().current as u32, 7u32);
	// 	for candidate in selected_candidates.clone() {
	// 		assert!(!<orml_tokens::MultiTokenCurrencyAdapter<T> as MultiTokenCurrency<T::AccountId>>::total_balance(MGA_TOKEN_ID.into(), &candidate).is_zero());
	// 	}
	// }
>>>>>>> 628f2903

}<|MERGE_RESOLUTION|>--- conflicted
+++ resolved
@@ -54,17 +54,11 @@
 	v: Option<Balance>,
 ) -> Result<TokenId, DispatchError> {
 	let funding_account: T::AccountId = account("funding", 0u32, 0u32);
-<<<<<<< HEAD
 	let x: TokenId = <orml_tokens::MultiTokenCurrencyAdapter<T> as MultiTokenCurrencyExtended<
 		T::AccountId,
 	>>::get_next_currency_id()
 	.into();
 	let v = v.unwrap_or(1_000_000 * DOLLAR);
-=======
-	let x: TokenId = 
-		<orml_tokens::MultiTokenCurrencyAdapter<T> as MultiTokenCurrencyExtended<T::AccountId>>::get_next_currency_id().into();
-	let v = v.unwrap_or(1_000_000_000_000_000_000 * DOLLAR);
->>>>>>> 628f2903
 	<orml_tokens::MultiTokenCurrencyAdapter<T> as MultiTokenCurrencyExtended<T::AccountId>>::create(&funding_account, v.into())?;
 	<orml_tokens::MultiTokenCurrencyAdapter<T> as MultiTokenCurrencyExtended<T::AccountId>>::create(&funding_account, (v + 1u128).into())?;
 
@@ -86,7 +80,6 @@
 	v: Option<Balance>,
 ) -> Result<TokenId, DispatchError> {
 	let funding_account: T::AccountId = account("funding", 0u32, 0u32);
-<<<<<<< HEAD
 	let x: TokenId = <orml_tokens::MultiTokenCurrencyAdapter<T> as MultiTokenCurrencyExtended<
 		T::AccountId,
 	>>::get_next_currency_id()
@@ -97,12 +90,6 @@
 		&funding_account,
 		v.into(),
 	)?;
-=======
-	let x: TokenId = 
-		<orml_tokens::MultiTokenCurrencyAdapter<T> as MultiTokenCurrencyExtended<T::AccountId>>::get_next_currency_id().into();
-	let v = v.unwrap_or(1_000_000_000_000_000_000 * DOLLAR);
-	<orml_tokens::MultiTokenCurrencyAdapter<T> as MultiTokenCurrencyExtended<T::AccountId>>::mint(MGA_TOKEN_ID.into(), &funding_account, v.into())?;
->>>>>>> 628f2903
 	<orml_tokens::MultiTokenCurrencyAdapter<T> as MultiTokenCurrencyExtended<T::AccountId>>::create(&funding_account, (v + 1u128).into())?;
 
 	assert!(<T::PoolCreateApi as PoolCreateApi>::pool_create(
@@ -131,7 +118,6 @@
 	const SEED: u32 = 0;
 	let user = account(string, n, SEED);
 	// log::info!("user: {:?}",user);
-<<<<<<< HEAD
 	let v = v.unwrap_or(100 * DOLLAR);
 	assert_ok!(
 		<orml_tokens::MultiTokenCurrencyAdapter<T> as MultiTokenCurrency<T::AccountId>>::transfer(
@@ -142,10 +128,6 @@
 			ExistenceRequirement::AllowDeath
 		)
 	);
-=======
-	let v = v.unwrap_or(1_000_000_000 * DOLLAR);
-	assert_ok!(<orml_tokens::MultiTokenCurrencyAdapter<T> as MultiTokenCurrency<T::AccountId>>::transfer((token_id).into(), &funding_account, &user, v.into(), ExistenceRequirement::AllowDeath));
->>>>>>> 628f2903
 	(user, token_id, v)
 }
 
@@ -1418,249 +1400,6 @@
 		assert_eq!(pallet_session::Pallet::<T>::current_index() as u32, 0u32);
 	}
 
-<<<<<<< HEAD
-	active_session_change {
-
-		// liquidity tokens
-		let x in 3..100;
-		// candidate_count
-		let y in (<<T as Config>::MinSelectedCandidates as Get<u32>>::get() + 1u32)..(<<T as Config>::MaxCollatorCandidates as Get<u32>>::get() - 2u32); // to account for the two candidates we start with
-		// MaxDelegatorsPerCandidate
-		let z in 3..<<T as Config>::MaxDelegatorsPerCandidate as Get<u32>>::get();
-		// Total selected
-		let w in (<<T as Config>::MinSelectedCandidates as Get<u32>>::get() + 1u32)..(<<T as Config>::MaxCollatorCandidates as Get<u32>>::get() - 2u32);
-
-		// // liquidity tokens
-		// let x =30;
-		// // candidate_count
-		// let y =35;
-		// // MaxDelegatorsPerCandidate
-		// let z =12;
-		// // Total selected
-		// let w =35;
-
-		<T::Issuance as ComputeIssuance>::initialize();
-		<T::Issuance as ComputeIssuance>::compute_issuance(0u32);
-
-		assert_ok!(Pallet::<T>::set_total_selected(RawOrigin::Root.into(), w));
-
-		// We will prepare `x-1` liquidity tokens in loop and then another after
-
-		let start_liquidity_token_count: u32 = Pallet::<T>::staking_liquidity_tokens().len().try_into().unwrap();
-
-		assert!(x > start_liquidity_token_count);
-
-		for i in start_liquidity_token_count..(x - 1u32){
-
-			let created_liquidity_token =
-				create_staking_liquidity_for_funding::<T>(None).unwrap();
-
-			assert_ok!(Pallet::<T>::add_staking_liquidity_token(RawOrigin::Root.into(), PairedOrLiquidityToken::Liquidity(created_liquidity_token), i));
-
-		}
-
-		// Now to prepare the liquidity token we will use for collator and delegators
-
-		let created_liquidity_token =
-			create_staking_liquidity_for_funding::<T>(Some( ((z*(y+1)) as u128 *100*DOLLAR)+ 100_000_000*DOLLAR)).unwrap();
-
-		assert_ok!(Pallet::<T>::add_staking_liquidity_token(RawOrigin::Root.into(), PairedOrLiquidityToken::Liquidity(created_liquidity_token), x));
-
-
-		// Now we will create y funded collators
-		let mut candidates: Vec<T::AccountId> = Vec::<T::AccountId>::new();
-
-		let initial_candidates: Vec<T::AccountId> = Pallet::<T>::candidate_pool().0.into_iter().map(|x| x.owner).collect::<_>();
-		let base_candidate_count: u32 = Pallet::<T>::candidate_pool().0.len().try_into().unwrap();
-
-		assert_eq!(base_candidate_count, 2);
-
-		for i in 0u32..y{
-			let seed = USER_SEED - i;
-			let collator = create_funded_collator::<T>(
-				"collator",
-				seed,
-				created_liquidity_token,
-				None,
-				candidates.len() as u32 + base_candidate_count,
-				x
-			)?;
-			candidates.push(collator.clone());
-		}
-
-		assert_eq!(candidates.len(), y as usize);
-
-		// Now we will create `z*y` delegators each with `100*DOLLAR` created_liquidity_token tokens
-
-		let mut delegators: Vec<T::AccountId> = Vec::<T::AccountId>::new();
-
-		let current_delegator_count: u32 = delegators.len() as u32;
-
-		for i in current_delegator_count..(z*y){
-			let seed = USER_SEED - i;
-			let (delegator, _, _) = create_funded_user::<T>("delegator", seed, created_liquidity_token, None);
-			delegators.push(delegator.clone());
-		}
-
-		assert_eq!(delegators.len(), (z*y) as usize);
-
-		let mut targetted_collator_index: u32 = 0u32;
-		let mut delegated_to_collator_count: u32 = 0u32;
-
-		for (i, delegator) in delegators.clone().iter().enumerate(){
-
-			assert_ok!(Pallet::<T>::delegate(RawOrigin::Signed(
-				delegator.clone()).into(),
-				// candidates.get(targetted_collator_index as usize).unwrap().clone(),
-				candidates[targetted_collator_index as usize].clone(),
-				100*DOLLAR,
-				None,
-				delegated_to_collator_count,
-				0u32
-			));
-
-			assert_eq!(targetted_collator_index as usize, i/z as usize);
-
-			assert_eq!(Pallet::<T>::candidate_state(candidates[targetted_collator_index as usize].clone()).unwrap().delegators.0.len() , (delegated_to_collator_count + 1u32) as usize);
-			assert_eq!(Pallet::<T>::candidate_state(candidates[targetted_collator_index as usize].clone()).unwrap().top_delegations.len() , (delegated_to_collator_count + 1u32) as usize);
-			assert_eq!(Pallet::<T>::candidate_state(candidates[targetted_collator_index as usize].clone()).unwrap().bottom_delegations.len() ,  0usize);
-
-
-			delegated_to_collator_count = delegated_to_collator_count + 1u32;
-			if delegated_to_collator_count == z {
-				targetted_collator_index = targetted_collator_index + 1u32;
-				delegated_to_collator_count = 0u32;
-			}
-		}
-
-		assert_eq!(targetted_collator_index, y);
-
-		// Remove the initial two collators so that they do not get selected
-		// We do this as the two collators do not have max delegators and would not be worst case
-
-		for initial_candidate in initial_candidates{
-			assert_ok!(Pallet::<T>::go_offline(RawOrigin::Signed(
-				initial_candidate.clone()).into()));
-		}
-
-		// We would like to move on to the end of round 4
-		let session_to_reach = 4u32;
-
-		// Moves to the end of the round
-		// Infinite loop that breaks when should_end_session is true
-		loop {
-			<pallet_session::Pallet::<T>  as frame_support::traits::Hooks<_>>::on_finalize(<frame_system::Pallet<T>>::block_number());
-			<pallet::Pallet<T> as frame_support::traits::Hooks<_>>::on_finalize(<frame_system::Pallet<T>>::block_number());
-			<frame_system::Pallet<T> as frame_support::traits::Hooks<_>>::on_finalize(<frame_system::Pallet<T>>::block_number());
-			<frame_system::Pallet<T>>::set_block_number(<frame_system::Pallet<T>>::block_number() + 1u32.into());
-			<frame_system::Pallet<T> as frame_support::traits::Hooks<_>>::on_initialize(<frame_system::Pallet<T>>::block_number());
-			<pallet::Pallet<T> as frame_support::traits::Hooks<_>>::on_initialize(<frame_system::Pallet<T>>::block_number());
-			<pallet_session::Pallet::<T>  as frame_support::traits::Hooks<_>>::on_initialize(<frame_system::Pallet<T>>::block_number());
-			if Pallet::<T>::round().current == session_to_reach {
-				for i in 0..2{
-					<pallet_session::Pallet::<T>  as frame_support::traits::Hooks<_>>::on_finalize(<frame_system::Pallet<T>>::block_number());
-					<pallet::Pallet<T> as frame_support::traits::Hooks<_>>::on_finalize(<frame_system::Pallet<T>>::block_number());
-					<frame_system::Pallet<T> as frame_support::traits::Hooks<_>>::on_finalize(<frame_system::Pallet<T>>::block_number());
-					<frame_system::Pallet<T>>::set_block_number(<frame_system::Pallet<T>>::block_number() + 1u32.into());
-					<frame_system::Pallet<T> as frame_support::traits::Hooks<_>>::on_initialize(<frame_system::Pallet<T>>::block_number());
-					<pallet::Pallet<T> as frame_support::traits::Hooks<_>>::on_initialize(<frame_system::Pallet<T>>::block_number());
-					<pallet_session::Pallet::<T>  as frame_support::traits::Hooks<_>>::on_initialize(<frame_system::Pallet<T>>::block_number());
-				}
-				break;
-			}
-		}
-
-		let selected_candidates = Pallet::<T>::selected_candidates();
-
-
-		// We would like to move on to the end of round 1
-		let session_to_reach = 5u32;
-
-		// Moves to the end of the round 0
-		// Infinite loop that breaks when should_end_session is true
-		loop {
-			<pallet_session::Pallet::<T>  as frame_support::traits::Hooks<_>>::on_finalize(<frame_system::Pallet<T>>::block_number());
-			<pallet::Pallet<T> as frame_support::traits::Hooks<_>>::on_finalize(<frame_system::Pallet<T>>::block_number());
-			<frame_system::Pallet<T> as frame_support::traits::Hooks<_>>::on_finalize(<frame_system::Pallet<T>>::block_number());
-			<frame_system::Pallet<T>>::set_block_number(<frame_system::Pallet<T>>::block_number() + 1u32.into());
-			<frame_system::Pallet<T> as frame_support::traits::Hooks<_>>::on_initialize(<frame_system::Pallet<T>>::block_number());
-			<pallet::Pallet<T> as frame_support::traits::Hooks<_>>::on_initialize(<frame_system::Pallet<T>>::block_number());
-			<pallet_session::Pallet::<T>  as frame_support::traits::Hooks<_>>::on_initialize(<frame_system::Pallet<T>>::block_number());
-			if Pallet::<T>::round().current == session_to_reach {
-				for i in 0..2{
-					<pallet_session::Pallet::<T>  as frame_support::traits::Hooks<_>>::on_finalize(<frame_system::Pallet<T>>::block_number());
-					<pallet::Pallet<T> as frame_support::traits::Hooks<_>>::on_finalize(<frame_system::Pallet<T>>::block_number());
-					<frame_system::Pallet<T> as frame_support::traits::Hooks<_>>::on_finalize(<frame_system::Pallet<T>>::block_number());
-					<frame_system::Pallet<T>>::set_block_number(<frame_system::Pallet<T>>::block_number() + 1u32.into());
-					<frame_system::Pallet<T> as frame_support::traits::Hooks<_>>::on_initialize(<frame_system::Pallet<T>>::block_number());
-					<pallet::Pallet<T> as frame_support::traits::Hooks<_>>::on_initialize(<frame_system::Pallet<T>>::block_number());
-					<pallet_session::Pallet::<T>  as frame_support::traits::Hooks<_>>::on_initialize(<frame_system::Pallet<T>>::block_number());
-				}
-				break;
-			}
-		}
-
-
-		assert_eq!(pallet_session::Pallet::<T>::current_index() as u32, 5u32);
-		assert_eq!(Pallet::<T>::round().current as u32, 5u32);
-
-		assert_eq!(selected_candidates.len(), (w as usize).min(Pallet::<T>::candidate_pool().0.len() as usize));
-
-
-		let candidate_pool_state = Pallet::<T>::candidate_pool().0;
-
-		for (i, candidate_bond) in candidate_pool_state.into_iter().enumerate() {
-
-			if candidate_bond.liquidity_token == created_liquidity_token {
-				assert_eq!(candidate_bond.amount as u128, (z as u128 + 1u128)*100*DOLLAR);
-
-			}
-
-		}
-
-		for candidate in selected_candidates.clone() {
-			Pallet::<T>::note_author(candidate.clone());
-		}
-
-		// We would like to move on to the end of round 1
-		let end_of_session_to_reach = 6u32;
-
-		// Moves to the end of the round 0
-		// Infinite loop that breaks when should_end_session is true
-		loop {
-			<pallet_session::Pallet::<T>  as frame_support::traits::Hooks<_>>::on_finalize(<frame_system::Pallet<T>>::block_number());
-			<pallet::Pallet<T> as frame_support::traits::Hooks<_>>::on_finalize(<frame_system::Pallet<T>>::block_number());
-			<frame_system::Pallet<T> as frame_support::traits::Hooks<_>>::on_finalize(<frame_system::Pallet<T>>::block_number());
-			<frame_system::Pallet<T>>::set_block_number(<frame_system::Pallet<T>>::block_number() + 1u32.into());
-			<frame_system::Pallet<T> as frame_support::traits::Hooks<_>>::on_initialize(<frame_system::Pallet<T>>::block_number());
-			<pallet::Pallet<T> as frame_support::traits::Hooks<_>>::on_initialize(<frame_system::Pallet<T>>::block_number());
-			if <Pallet::<T> as pallet_session::ShouldEndSession<_>>::should_end_session(<frame_system::Pallet<T>>::block_number())
-				&& (Pallet::<T>::round().current == end_of_session_to_reach) {
-				break;
-			} else {
-				<pallet_session::Pallet::<T>  as frame_support::traits::Hooks<_>>::on_initialize(<frame_system::Pallet<T>>::block_number());
-			}
-		}
-
-
-		assert_eq!(pallet_session::Pallet::<T>::current_index() as u32, 6u32);
-		assert_eq!(Pallet::<T>::round().current as u32, 6u32);
-
-		assert!(<Pallet::<T> as pallet_session::ShouldEndSession<_>>::should_end_session(<frame_system::Pallet<T>>::block_number()));
-
-		for candidate in selected_candidates.clone() {
-			assert!(<orml_tokens::MultiTokenCurrencyAdapter<T> as MultiTokenCurrency<T::AccountId>>::total_balance(MGA_TOKEN_ID.into(), &candidate).is_zero());
-		}
-
-	}: {<pallet_session::Pallet::<T>  as frame_support::traits::Hooks<_>>::on_initialize(<frame_system::Pallet<T>>::block_number());}
-	verify {
-		assert_eq!(pallet_session::Pallet::<T>::current_index() as u32, 7u32);
-		assert_eq!(Pallet::<T>::round().current as u32, 7u32);
-		for candidate in selected_candidates.clone() {
-			assert!(!<orml_tokens::MultiTokenCurrencyAdapter<T> as MultiTokenCurrency<T::AccountId>>::total_balance(MGA_TOKEN_ID.into(), &candidate).is_zero());
-		}
-	}
-=======
 	// active_session_change {
     //
 	// 	// liquidity tokens
@@ -1903,6 +1642,5 @@
 	// 		assert!(!<orml_tokens::MultiTokenCurrencyAdapter<T> as MultiTokenCurrency<T::AccountId>>::total_balance(MGA_TOKEN_ID.into(), &candidate).is_zero());
 	// 	}
 	// }
->>>>>>> 628f2903
 
 }