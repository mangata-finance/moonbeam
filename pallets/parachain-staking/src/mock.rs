--- conflicted
+++ resolved
@@ -16,16 +16,10 @@
 
 //! Test utilities
 use crate as stake;
-<<<<<<< HEAD
 use crate::RoundCollatorRewardInfo;
 use crate::{
 	pallet, AwardedPts, Balance, BondKind, Config, DispatchError, Points,
-	StakingReservesProviderTrait, TokenId, Valuate,
-=======
-use crate::{
-	pallet, AwardedPts, Balance, BondKind, Config, DispatchError, Points,
 	StakingReservesProviderTrait, TokenId, Valuate, ComputeIssuance, GetIssuance
->>>>>>> 31aab6e7
 };
 use frame_support::{
 	assert_ok, construct_runtime, parameter_types,
@@ -132,36 +126,7 @@
 impl ComputeIssuance for MockIssuance {
 	fn initialize() {
 
-<<<<<<< HEAD
-impl pallet_issuance::ActivedPoolQueryApi for ActivedPoolQueryApiMock {
-	fn get_pool_activate_amount(_liquidity_token_id: TokenId) -> Option<Balance> {
-		todo!()
-	}
-}
-
-impl pallet_issuance::Config for Test {
-	type RuntimeEvent = RuntimeEvent;
-	type NativeCurrencyId = MgaTokenId;
-	type Tokens = orml_tokens::MultiTokenCurrencyAdapter<Test>;
-	type BlocksPerRound = BlocksPerRound;
-	type HistoryLimit = HistoryLimit;
-	type LiquidityMiningIssuanceVault = LiquidityMiningIssuanceVault;
-	type StakingIssuanceVault = StakingIssuanceVault;
-	type TotalCrowdloanAllocation = TotalCrowdloanAllocation;
-	type IssuanceCap = IssuanceCap;
-	type LinearIssuanceBlocks = LinearIssuanceBlocks;
-	type LiquidityMiningSplit = LiquidityMiningSplit;
-	type StakingSplit = StakingSplit;
-	type ImmediateTGEReleasePercent = ImmediateTGEReleasePercent;
-	type TGEReleasePeriod = TGEReleasePeriod;
-	type TGEReleaseBegin = TGEReleaseBegin;
-	type VestingProvider =
-		TestVestingModule<AccountId, orml_tokens::MultiTokenCurrencyAdapter<Test>, BlockNumber>;
-	type WeightInfo = ();
-	type ActivedPoolQueryApiType = ActivedPoolQueryApiMock;
-=======
-	}
-
+	}
 	fn compute_issuance(_n: u32) {
 		let staking_issuance = Self::get_staking_issuance(_n).unwrap();
 
@@ -187,7 +152,6 @@
 		let staking_issuance = StakingSplit::get() * linear_issuance_per_session;
 		Some(staking_issuance)
 	}
->>>>>>> 31aab6e7
 }
 
 pub struct TestVestingModule<A, C: MultiTokenCurrency<A>, B>(
@@ -514,28 +478,14 @@
 			}
 
 			let current_issuance = StakeCurrency::total_issuance(MGA_TOKEN_ID);
-<<<<<<< HEAD
-			let target_tge = 2_000_000_000u128;
-			assert!(current_issuance <= target_tge);
-=======
 			assert!(current_issuance <= TARGET_TGE::get());
->>>>>>> 31aab6e7
 
 			assert_ok!(StakeCurrency::mint(
 				MGA_TOKEN_ID,
 				&99999,
-<<<<<<< HEAD
-				target_tge - current_issuance
-			));
-
-			assert_ok!(Issuance::finalize_tge(RuntimeOrigin::root()));
-			assert_ok!(Issuance::init_issuance_config(RuntimeOrigin::root()));
-			assert_ok!(Issuance::calculate_and_store_round_issuance(0u32));
-=======
 				TARGET_TGE::get() - current_issuance
 			));
 
->>>>>>> 31aab6e7
 		});
 		ext
 	}
