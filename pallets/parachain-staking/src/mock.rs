--- conflicted
+++ resolved
@@ -15,13 +15,8 @@
 // along with Moonbeam.  If not, see <http://www.gnu.org/licenses/>.
 
 //! Test utilities
-<<<<<<< HEAD
 use crate as stake;
 use crate::{pallet, AwardedPts, Balance, Config, DispatchError, Points, TokenId, Valuate};
-=======
-use crate as parachain_staking;
-use crate::{pallet, AwardedPts, Config, InflationInfo, Points, Range};
->>>>>>> bd304829
 use frame_support::{
 	construct_runtime, parameter_types,
 	traits::{Contains, Everything, GenesisBuild, OnFinalize, OnInitialize},
@@ -60,14 +55,9 @@
 		UncheckedExtrinsic = UncheckedExtrinsic,
 	{
 		System: frame_system::{Pallet, Call, Config, Storage, Event<T>},
-<<<<<<< HEAD
 		Tokens: orml_tokens::{Pallet, Storage, Call, Event<T>, Config<T>},
 		Stake: stake::{Pallet, Call, Storage, Config<T>, Event<T>},
 		Issuance: pallet_issuance::{Pallet, Storage, Event<T>},
-=======
-		Balances: pallet_balances::{Pallet, Call, Storage, Config<T>, Event<T>},
-		ParachainStaking: parachain_staking::{Pallet, Call, Storage, Config<T>, Event<T>},
->>>>>>> bd304829
 	}
 );
 
@@ -160,7 +150,7 @@
 		_starting_block: B,
 		_token_id: <C as MultiTokenCurrency<A>>::CurrencyId,
 	) -> DispatchResult {
-		
+
 		Ok(())
 	}
 
@@ -229,14 +219,9 @@
 	pub const DelegationBondLessDelay: u32 = 2;
 	pub const RewardPaymentDelay: u32 = 2;
 	pub const MinSelectedCandidates: u32 = 5;
-<<<<<<< HEAD
 	pub const MaxCollatorCandidates: u32 = 10;
 	pub const MaxDelegatorsPerCandidate: u32 = 4;
 	pub const MaxTotalDelegatorsPerCandidate: u32 = 10;
-=======
-	pub const MaxTopDelegationsPerCandidate: u32 = 4;
-	pub const MaxBottomDelegationsPerCandidate: u32 = 4;
->>>>>>> bd304829
 	pub const MaxDelegationsPerDelegator: u32 = 4;
 	pub const DefaultCollatorCommission: Perbill = Perbill::from_percent(20);
 	pub const MinCollatorStk: u128 = 10;
@@ -255,14 +240,9 @@
 	type DelegationBondLessDelay = DelegationBondLessDelay;
 	type RewardPaymentDelay = RewardPaymentDelay;
 	type MinSelectedCandidates = MinSelectedCandidates;
-<<<<<<< HEAD
 	type MaxCollatorCandidates = MaxCollatorCandidates;
 	type MaxTotalDelegatorsPerCandidate = MaxTotalDelegatorsPerCandidate;
 	type MaxDelegatorsPerCandidate = MaxDelegatorsPerCandidate;
-=======
-	type MaxTopDelegationsPerCandidate = MaxTopDelegationsPerCandidate;
-	type MaxBottomDelegationsPerCandidate = MaxBottomDelegationsPerCandidate;
->>>>>>> bd304829
 	type MaxDelegationsPerDelegator = MaxDelegationsPerDelegator;
 	type DefaultCollatorCommission = DefaultCollatorCommission;
 	type MinCollatorStk = MinCollatorStk;
@@ -411,14 +391,9 @@
 				.collect(),
 		}
 		.assimilate_storage(&mut t)
-<<<<<<< HEAD
 		.expect("Tokens storage can be assimilated");
 
 		stake::GenesisConfig::<Test> {
-=======
-		.expect("Pallet balances storage can be assimilated");
-		parachain_staking::GenesisConfig::<Test> {
->>>>>>> bd304829
 			candidates: self.collators,
 			delegations: self.delegations,
 		}
@@ -438,7 +413,7 @@
 			assert!(current_issuance <= target_tge);
 
 			assert_ok!(StakeCurrency::mint(MGA_TOKEN_ID, &99999, target_tge - current_issuance));
-			
+
 			assert_ok!(Issuance::finalize_tge(Origin::root()));
 			assert_ok!(Issuance::init_issuance_config(Origin::root()));
 			assert_ok!(Issuance::calculate_and_store_round_issuance(0u32));
@@ -447,7 +422,6 @@
 	}
 }
 
-<<<<<<< HEAD
 pub(crate) fn roll_to(n: u64) {
 	while System::block_number() < n {
 		Stake::on_finalize(System::block_number());
@@ -465,27 +439,6 @@
 				<Stake as pallet_session::SessionManager<_>>::start_session(1);
 			}
 		}
-=======
-/// Rolls forward one block. Returns the new block number.
-pub(crate) fn roll_one_block() -> u64 {
-	ParachainStaking::on_finalize(System::block_number());
-	Balances::on_finalize(System::block_number());
-	System::on_finalize(System::block_number());
-	System::set_block_number(System::block_number() + 1);
-	System::on_initialize(System::block_number());
-	Balances::on_initialize(System::block_number());
-	ParachainStaking::on_initialize(System::block_number());
-	System::block_number()
-}
-
-/// Rolls to the desired block. Returns the number of blocks played.
-pub(crate) fn roll_to(n: u64) -> u64 {
-	let mut num_blocks = 0;
-	let mut block = System::block_number();
-	while block < n {
-		block = roll_one_block();
-		num_blocks += 1;
->>>>>>> bd304829
 	}
 	num_blocks
 }
@@ -647,7 +600,6 @@
 		.build()
 		.execute_with(|| {
 			// collators
-<<<<<<< HEAD
 			assert_eq!(StakeCurrency::reserved_balance(1, &1), 500);
 			assert_eq!(StakeCurrency::free_balance(1, &1), 500);
 			assert!(Stake::is_candidate(&1));
@@ -664,19 +616,6 @@
 				assert!(Stake::is_delegator(&x));
 				assert_eq!(StakeCurrency::free_balance(2, &x), 0);
 				assert_eq!(StakeCurrency::reserved_balance(2, &x), 100);
-=======
-			assert_eq!(Balances::reserved_balance(&1), 500);
-			assert_eq!(Balances::free_balance(&1), 500);
-			assert!(ParachainStaking::is_candidate(&1));
-			assert_eq!(Balances::reserved_balance(&2), 200);
-			assert_eq!(Balances::free_balance(&2), 100);
-			assert!(ParachainStaking::is_candidate(&2));
-			// delegators
-			for x in 3..7 {
-				assert!(ParachainStaking::is_delegator(&x));
-				assert_eq!(Balances::free_balance(&x), 0);
-				assert_eq!(Balances::reserved_balance(&x), 100);
->>>>>>> bd304829
 			}
 			// uninvolved
 			for x in 7..10 {
@@ -722,7 +661,6 @@
 		.build()
 		.execute_with(|| {
 			// collators
-<<<<<<< HEAD
 			for x in [1, 3] {
 				assert!(Stake::is_candidate(&x));
 				assert_eq!(StakeCurrency::free_balance(1, &x), 80);
@@ -749,21 +687,6 @@
 				assert!(Stake::is_delegator(&x));
 				assert_eq!(StakeCurrency::free_balance(2, &x), 90);
 				assert_eq!(StakeCurrency::reserved_balance(2, &x), 10);
-=======
-			for x in 1..5 {
-				assert!(ParachainStaking::is_candidate(&x));
-				assert_eq!(Balances::free_balance(&x), 80);
-				assert_eq!(Balances::reserved_balance(&x), 20);
-			}
-			assert!(ParachainStaking::is_candidate(&5));
-			assert_eq!(Balances::free_balance(&5), 90);
-			assert_eq!(Balances::reserved_balance(&5), 10);
-			// delegators
-			for x in 6..11 {
-				assert!(ParachainStaking::is_delegator(&x));
-				assert_eq!(Balances::free_balance(&x), 90);
-				assert_eq!(Balances::reserved_balance(&x), 10);
->>>>>>> bd304829
 			}
 		});
 }
