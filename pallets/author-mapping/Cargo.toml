[package]
name = "pallet-author-mapping"
version = "2.0.4"
authors = ["PureStake"]
edition = "2018"
description = "Maps AuthorIds to AccountIds Useful for associating consensus authors with in-runtime accounts"

[dependencies]
log = { version = "0.4", default-features = false }
<<<<<<< HEAD
nimbus-primitives = { git = "https://github.com/purestake/cumulus", branch = "joshy-mock-xcm", default-features = false }
frame-support = { git = "https://github.com/purestake/substrate", branch = "moonbeam-polkadot-v0.9.10", default-features = false }
frame-system = { git = "https://github.com/purestake/substrate", branch = "moonbeam-polkadot-v0.9.10", default-features = false }
=======
nimbus-primitives = { git = "https://github.com/purestake/nimbus", branch = "moonbeam-polkadot-v0.9.11", default-features = false }
frame-support = { git = "https://github.com/purestake/substrate", branch = "moonbeam-polkadot-v0.9.11", default-features = false }
frame-system = { git = "https://github.com/purestake/substrate", branch = "moonbeam-polkadot-v0.9.11", default-features = false }
>>>>>>> c4ad942b
parity-scale-codec = { version = "2.0.0", default-features = false, features=["derive"] }
serde = { version = "1.0.101", optional=true }
sp-std = { git = "https://github.com/purestake/substrate", branch = "moonbeam-polkadot-v0.9.11", default-features = false }
sp-runtime = { git = "https://github.com/purestake/substrate", branch = "moonbeam-polkadot-v0.9.11", default-features = false }
frame-benchmarking = { git = "https://github.com/purestake/substrate", branch = "moonbeam-polkadot-v0.9.11", default-features = false, optional = true }
scale-info = { version = "1.0", default-features = false, features = ["derive"] }

[dev-dependencies]
sp-io = { git = "https://github.com/purestake/substrate", branch = "moonbeam-polkadot-v0.9.11" }
sp-core = { git = "https://github.com/purestake/substrate", branch = "moonbeam-polkadot-v0.9.11" }
pallet-balances = { git = "https://github.com/purestake/substrate", branch = "moonbeam-polkadot-v0.9.11" }

[features]
default = ["std"]
std = [
	"log/std",
	"nimbus-primitives/std",
	"frame-support/std",
	"frame-system/std",
	"parity-scale-codec/std",
	"serde",
	"sp-std/std",
	"sp-runtime/std",
	"frame-benchmarking/std",
	"scale-info/std",
]
runtime-benchmarks = ["frame-benchmarking"]
try-runtime = ["frame-support/try-runtime"]<|MERGE_RESOLUTION|>--- conflicted
+++ resolved
@@ -7,15 +7,9 @@
 
 [dependencies]
 log = { version = "0.4", default-features = false }
-<<<<<<< HEAD
-nimbus-primitives = { git = "https://github.com/purestake/cumulus", branch = "joshy-mock-xcm", default-features = false }
-frame-support = { git = "https://github.com/purestake/substrate", branch = "moonbeam-polkadot-v0.9.10", default-features = false }
-frame-system = { git = "https://github.com/purestake/substrate", branch = "moonbeam-polkadot-v0.9.10", default-features = false }
-=======
 nimbus-primitives = { git = "https://github.com/purestake/nimbus", branch = "moonbeam-polkadot-v0.9.11", default-features = false }
 frame-support = { git = "https://github.com/purestake/substrate", branch = "moonbeam-polkadot-v0.9.11", default-features = false }
 frame-system = { git = "https://github.com/purestake/substrate", branch = "moonbeam-polkadot-v0.9.11", default-features = false }
->>>>>>> c4ad942b
 parity-scale-codec = { version = "2.0.0", default-features = false, features=["derive"] }
 serde = { version = "1.0.101", optional=true }
 sp-std = { git = "https://github.com/purestake/substrate", branch = "moonbeam-polkadot-v0.9.11", default-features = false }
