--- conflicted
+++ resolved
@@ -9,20 +9,6 @@
 log = "0.4"
 
 # Substrate
-<<<<<<< HEAD
-frame-support = { git = "https://github.com/purestake/substrate", branch = "moonbeam-polkadot-v0.9.19", default-features = false }
-frame-system = { git = "https://github.com/purestake/substrate", branch = "moonbeam-polkadot-v0.9.19", default-features = false }
-parity-scale-codec = { version = "3.0.0", default-features = false }
-scale-info = { version = "2.0", default-features = false, features = [ "derive" ] }
-sp-runtime = { git = "https://github.com/purestake/substrate", branch = "moonbeam-polkadot-v0.9.19", default-features = false }
-sp-std = { git = "https://github.com/purestake/substrate", branch = "moonbeam-polkadot-v0.9.19", default-features = false }
-
-cumulus-primitives-core = { git = "https://github.com/purestake/cumulus", branch = "moonbeam-polkadot-v0.9.19", optional = true, default-features = false }
-
-[dev-dependencies]
-sp-core = { git = "https://github.com/purestake/substrate", branch = "moonbeam-polkadot-v0.9.19" }
-sp-io = { git = "https://github.com/purestake/substrate", branch = "moonbeam-polkadot-v0.9.19" }
-=======
 frame-support = { git = "https://github.com/paritytech/substrate", branch = "polkadot-v0.9.20", default-features = false }
 frame-system = { git = "https://github.com/paritytech/substrate", branch = "polkadot-v0.9.20", default-features = false }
 parity-scale-codec = { version = "3.0.0", default-features = false }
@@ -35,7 +21,6 @@
 [dev-dependencies]
 sp-core = { git = "https://github.com/paritytech/substrate", branch = "polkadot-v0.9.20" }
 sp-io = { git = "https://github.com/paritytech/substrate", branch = "polkadot-v0.9.20" }
->>>>>>> 8369da6d
 
 [features]
 default = [ "std", "xcm-support" ]
