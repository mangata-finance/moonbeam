--- conflicted
+++ resolved
@@ -15,12 +15,6 @@
 jsonrpc-derive = "18.0.0"
 parity-scale-codec = "3.0.0"
 tokio = { version = "1.12.0", features = [ "sync", "time" ] }
-<<<<<<< HEAD
-xcm = { git = "https://github.com/purestake/polkadot", branch = "moonbeam-polkadot-v0.9.19", default-features = false }
-
-cumulus-primitives-core = { git = "https://github.com/purestake/cumulus", branch = "moonbeam-polkadot-v0.9.19" }
-=======
 xcm = { git = "https://github.com/paritytech/polkadot", branch = "release-v0.9.20", default-features = false }
 
-cumulus-primitives-core = { git = "https://github.com/paritytech/cumulus", branch = "polkadot-v0.9.20" }
->>>>>>> 8369da6d
+cumulus-primitives-core = { git = "https://github.com/paritytech/cumulus", branch = "polkadot-v0.9.20" }