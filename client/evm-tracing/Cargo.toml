--- conflicted
+++ resolved
@@ -19,8 +19,4 @@
 
 # Substrate
 codec = { package = "parity-scale-codec", version = "3.0.0", default-features = false }
-<<<<<<< HEAD
-sp-std = { git = "https://github.com/purestake/substrate", branch = "moonbeam-polkadot-v0.9.19" }
-=======
-sp-std = { git = "https://github.com/paritytech/substrate", branch = "polkadot-v0.9.20" }
->>>>>>> 8369da6d
+sp-std = { git = "https://github.com/paritytech/substrate", branch = "polkadot-v0.9.20" }