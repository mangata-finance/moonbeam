--- conflicted
+++ resolved
@@ -18,8 +18,4 @@
 serde = { version = "1.0", features = [ "derive" ] }
 serde_json = "1.0"
 
-<<<<<<< HEAD
-sp-core = { git = "https://github.com/purestake/substrate", branch = "moonbeam-polkadot-v0.9.19" }
-=======
-sp-core = { git = "https://github.com/paritytech/substrate", branch = "polkadot-v0.9.20" }
->>>>>>> 8369da6d
+sp-core = { git = "https://github.com/paritytech/substrate", branch = "polkadot-v0.9.20" }