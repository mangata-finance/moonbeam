--- conflicted
+++ resolved
@@ -16,8 +16,4 @@
 serde = { version = "1.0", features = [ "derive" ] }
 serde_json = "1.0"
 
-<<<<<<< HEAD
-fc-rpc-core = { git = "https://github.com/purestake/frontier", branch = "moonbeam-polkadot-v0.9.19" }
-=======
-fc-rpc-core = { git = "https://github.com/purestake/frontier", branch = "moonbeam-polkadot-v0.9.20" }
->>>>>>> 8369da6d
+fc-rpc-core = { git = "https://github.com/purestake/frontier", branch = "moonbeam-polkadot-v0.9.20" }