[package]
name = "evm-tracing-events"
authors = [ "PureStake" ]
edition = "2021"
homepage = "https://moonbeam.network"
license = "GPL-3.0-only"
repository = "https://github.com/PureStake/moonbeam/"
version = "0.1.0"

[dependencies]
environmental = { version = "1.1.2", default-features = false }

# Substrate
codec = { package = "parity-scale-codec", version = "3.0.0", default-features = false }
<<<<<<< HEAD
sp-runtime-interface = { git = "https://github.com/purestake/substrate", branch = "moonbeam-polkadot-v0.9.19", default-features = false }
=======
sp-runtime-interface = { git = "https://github.com/paritytech/substrate", branch = "polkadot-v0.9.20", default-features = false }
>>>>>>> 8369da6d

# Ethereum
ethereum = { version = "0.12.0", default-features = false, features = [ "with-codec" ] }
ethereum-types = { version = "0.13.1", default-features = false }
evm = { git = "https://github.com/rust-blockchain/evm", branch = "master", default-features = false, features = [ "with-codec" ] }
evm-gasometer = { git = "https://github.com/rust-blockchain/evm", branch = "master", default-features = false }
evm-runtime = { git = "https://github.com/rust-blockchain/evm", branch = "master", default-features = false }

[features]
default = [ "std" ]
std = [
	"codec/std",
	"environmental/std",
	"ethereum-types/std",
	"ethereum/std",
	"evm-gasometer/std",
	"evm-runtime/std",
	"evm/std",
	"sp-runtime-interface/std",
]
evm-tracing = [ "evm-gasometer/tracing", "evm-runtime/tracing", "evm/tracing" ]<|MERGE_RESOLUTION|>--- conflicted
+++ resolved
@@ -12,11 +12,7 @@
 
 # Substrate
 codec = { package = "parity-scale-codec", version = "3.0.0", default-features = false }
-<<<<<<< HEAD
-sp-runtime-interface = { git = "https://github.com/purestake/substrate", branch = "moonbeam-polkadot-v0.9.19", default-features = false }
-=======
 sp-runtime-interface = { git = "https://github.com/paritytech/substrate", branch = "polkadot-v0.9.20", default-features = false }
->>>>>>> 8369da6d
 
 # Ethereum
 ethereum = { version = "0.12.0", default-features = false, features = [ "with-codec" ] }
