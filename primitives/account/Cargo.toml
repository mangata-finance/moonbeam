--- conflicted
+++ resolved
@@ -22,19 +22,11 @@
 # Substrate
 parity-scale-codec = { version = "3.0.0", default-features = false, features = [ "derive" ] }
 scale-info = { version = "2.0", default-features = false, features = [ "derive" ] }
-<<<<<<< HEAD
-sp-core = { git = "https://github.com/purestake/substrate", branch = "moonbeam-polkadot-v0.9.19", default-features = false }
-sp-io = { git = "https://github.com/purestake/substrate", branch = "moonbeam-polkadot-v0.9.19", default-features = false }
-sp-runtime = { git = "https://github.com/purestake/substrate", branch = "moonbeam-polkadot-v0.9.19", default-features = false }
-sp-runtime-interface = { git = "https://github.com/purestake/substrate", branch = "moonbeam-polkadot-v0.9.19", default-features = false }
-sp-std = { git = "https://github.com/purestake/substrate", branch = "moonbeam-polkadot-v0.9.19", default-features = false }
-=======
 sp-core = { git = "https://github.com/paritytech/substrate", branch = "polkadot-v0.9.20", default-features = false }
 sp-io = { git = "https://github.com/paritytech/substrate", branch = "polkadot-v0.9.20", default-features = false }
 sp-runtime = { git = "https://github.com/paritytech/substrate", branch = "polkadot-v0.9.20", default-features = false }
 sp-runtime-interface = { git = "https://github.com/paritytech/substrate", branch = "polkadot-v0.9.20", default-features = false }
 sp-std = { git = "https://github.com/paritytech/substrate", branch = "polkadot-v0.9.20", default-features = false }
->>>>>>> 8369da6d
 
 [dev-dependencies]
 hex = "0.4.3"
