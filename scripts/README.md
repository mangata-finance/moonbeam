--- conflicted
+++ resolved
@@ -80,11 +80,7 @@
 Ex:
 
 ```
-<<<<<<< HEAD
-yarn launch --parachain moonbase-0.21.1
-=======
 yarn launch --parachain moonbase-0.23.0
->>>>>>> dd484d31
 ```
 
 (More details in [tools/README.md])
