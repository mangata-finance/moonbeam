--- conflicted
+++ resolved
@@ -51,7 +51,7 @@
 	/// Return all addresses that contain precompiles. This can be used to populate dummy code
 	/// under the precompile.
 	pub fn used_addresses() -> impl Iterator<Item = R::AccountId> {
-		sp_std::vec![1, 2, 3, 4, 5, 6, 7, 8, 1024, 1025, 1026, 2048, 2049, 2050, 2051]
+		sp_std::vec![1, 2, 3, 4, 5, 6, 7, 8, 1024, 1025, 1026, 2048, 2049, 2050, 2051, 2052, 2053]
 			.into_iter()
 			.map(|x| R::AddressMapping::into_account_id(hash(x)))
 	}
@@ -102,13 +102,10 @@
 			a if a == hash(2051) => {
 				Some(DemocracyWrapper::<R>::execute(input, target_gas, context))
 			}
-<<<<<<< HEAD
+			a if a == hash(2052) => Some(XtokensWrapper::<R>::execute(input, target_gas, context)),
 			a if a == hash(2053) => Some(RelayEncoderWrapper::<R, PolkadotEncoder>::execute(
 				input, target_gas, context,
 			)),
-=======
-			a if a == hash(2052) => Some(XtokensWrapper::<R>::execute(input, target_gas, context)),
->>>>>>> feab214e
 			// If the address matches asset prefix, the we route through the asset precompile set
 			a if &a.to_fixed_bytes()[0..4] == ASSET_PRECOMPILE_ADDRESS_PREFIX => {
 				Erc20AssetsPrecompileSet::<R>::execute(address, input, target_gas, context)
