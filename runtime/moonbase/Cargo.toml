--- conflicted
+++ resolved
@@ -28,11 +28,7 @@
 # Moonbeam pallets
 pallet-asset-manager = { path = "../../pallets/asset-manager", default-features = false }
 pallet-author-mapping = { path = "../../pallets/author-mapping", default-features = false }
-<<<<<<< HEAD
-pallet-crowdloan-rewards = { git = "https://github.com/purestake/crowdloan-rewards", branch = "moonbeam-polkadot-v0.9.19", default-features = false }
-=======
 pallet-crowdloan-rewards = { git = "https://github.com/purestake/crowdloan-rewards", branch = "moonbeam-polkadot-v0.9.20", default-features = false }
->>>>>>> 8369da6d
 pallet-ethereum-chain-id = { path = "../../pallets/ethereum-chain-id", default-features = false }
 pallet-maintenance-mode = { path = "../../pallets/maintenance-mode", default-features = false, features = [ "xcm-support" ] }
 pallet-migrations = { path = "../../pallets/migrations", default-features = false }
@@ -60,84 +56,6 @@
 moonbeam-rpc-primitives-txpool = { path = "../../primitives/rpc/txpool", default-features = false }
 
 # Substrate
-<<<<<<< HEAD
-frame-executive = { git = "https://github.com/purestake/substrate", branch = "moonbeam-polkadot-v0.9.19", default-features = false }
-frame-support = { git = "https://github.com/purestake/substrate", branch = "moonbeam-polkadot-v0.9.19", default-features = false }
-frame-system = { git = "https://github.com/purestake/substrate", branch = "moonbeam-polkadot-v0.9.19", default-features = false }
-frame-system-rpc-runtime-api = { git = "https://github.com/purestake/substrate", branch = "moonbeam-polkadot-v0.9.19", default-features = false }
-pallet-assets = { git = "https://github.com/purestake/substrate", branch = "moonbeam-polkadot-v0.9.19", default-features = false }
-pallet-balances = { git = "https://github.com/purestake/substrate", branch = "moonbeam-polkadot-v0.9.19", default-features = false }
-pallet-collective = { git = "https://github.com/purestake/substrate", branch = "moonbeam-polkadot-v0.9.19", default-features = false }
-pallet-democracy = { git = "https://github.com/purestake/substrate", branch = "moonbeam-polkadot-v0.9.19", default-features = false }
-pallet-identity = { git = "https://github.com/purestake/substrate", branch = "moonbeam-polkadot-v0.9.19", default-features = false }
-pallet-proxy = { git = "https://github.com/purestake/substrate", branch = "moonbeam-polkadot-v0.9.19", default-features = false }
-pallet-randomness-collective-flip = { git = "https://github.com/purestake/substrate", branch = "moonbeam-polkadot-v0.9.19", default-features = false }
-pallet-scheduler = { git = "https://github.com/purestake/substrate", branch = "moonbeam-polkadot-v0.9.19", default-features = false }
-pallet-society = { git = "https://github.com/purestake/substrate", branch = "moonbeam-polkadot-v0.9.19", default-features = false }
-pallet-sudo = { git = "https://github.com/purestake/substrate", branch = "moonbeam-polkadot-v0.9.19", default-features = false }
-pallet-timestamp = { git = "https://github.com/purestake/substrate", branch = "moonbeam-polkadot-v0.9.19", default-features = false }
-pallet-transaction-payment = { git = "https://github.com/purestake/substrate", branch = "moonbeam-polkadot-v0.9.19", default-features = false }
-pallet-transaction-payment-rpc-runtime-api = { git = "https://github.com/purestake/substrate", branch = "moonbeam-polkadot-v0.9.19", default-features = false }
-pallet-treasury = { git = "https://github.com/purestake/substrate", branch = "moonbeam-polkadot-v0.9.19", default-features = false }
-pallet-utility = { git = "https://github.com/purestake/substrate", branch = "moonbeam-polkadot-v0.9.19", default-features = false }
-parity-scale-codec = { version = "3.0.0", default-features = false, features = [ "derive", "max-encoded-len" ] }
-scale-info = { version = "2.0", default-features = false, features = [ "derive" ] }
-sp-api = { git = "https://github.com/purestake/substrate", branch = "moonbeam-polkadot-v0.9.19", default-features = false }
-sp-block-builder = { git = "https://github.com/purestake/substrate", branch = "moonbeam-polkadot-v0.9.19", default-features = false }
-sp-core = { git = "https://github.com/purestake/substrate", branch = "moonbeam-polkadot-v0.9.19", default-features = false }
-sp-debug-derive = { git = "https://github.com/purestake/substrate", branch = "moonbeam-polkadot-v0.9.19", default-features = false }
-sp-inherents = { git = "https://github.com/purestake/substrate", branch = "moonbeam-polkadot-v0.9.19", default-features = false }
-sp-io = { git = "https://github.com/purestake/substrate", branch = "moonbeam-polkadot-v0.9.19", default-features = false }
-sp-offchain = { git = "https://github.com/purestake/substrate", branch = "moonbeam-polkadot-v0.9.19", default-features = false }
-sp-runtime = { git = "https://github.com/purestake/substrate", branch = "moonbeam-polkadot-v0.9.19", default-features = false }
-sp-session = { git = "https://github.com/purestake/substrate", branch = "moonbeam-polkadot-v0.9.19", default-features = false }
-sp-std = { git = "https://github.com/purestake/substrate", branch = "moonbeam-polkadot-v0.9.19", default-features = false }
-sp-transaction-pool = { git = "https://github.com/purestake/substrate", branch = "moonbeam-polkadot-v0.9.19", default-features = false }
-sp-version = { git = "https://github.com/purestake/substrate", branch = "moonbeam-polkadot-v0.9.19", default-features = false }
-
-# Frontier
-fp-evm = { git = "https://github.com/purestake/frontier", branch = "moonbeam-polkadot-v0.9.19", default-features = false }
-fp-rpc = { git = "https://github.com/purestake/frontier", branch = "moonbeam-polkadot-v0.9.19", default-features = false }
-fp-self-contained = { git = "https://github.com/purestake/frontier", branch = "moonbeam-polkadot-v0.9.19", default-features = false }
-pallet-base-fee = { git = "https://github.com/purestake/frontier", branch = "moonbeam-polkadot-v0.9.19", default-features = false }
-pallet-ethereum = { git = "https://github.com/purestake/frontier", branch = "moonbeam-polkadot-v0.9.19", default-features = false }
-pallet-evm = { git = "https://github.com/purestake/frontier", branch = "moonbeam-polkadot-v0.9.19", default-features = false }
-pallet-evm-precompile-blake2 = { git = "https://github.com/purestake/frontier", branch = "moonbeam-polkadot-v0.9.19", default-features = false }
-pallet-evm-precompile-bn128 = { git = "https://github.com/purestake/frontier", branch = "moonbeam-polkadot-v0.9.19", default-features = false }
-pallet-evm-precompile-dispatch = { git = "https://github.com/purestake/frontier", branch = "moonbeam-polkadot-v0.9.19", default-features = false }
-pallet-evm-precompile-modexp = { git = "https://github.com/purestake/frontier", branch = "moonbeam-polkadot-v0.9.19", default-features = false }
-pallet-evm-precompile-sha3fips = { git = "https://github.com/purestake/frontier", branch = "moonbeam-polkadot-v0.9.19", default-features = false }
-pallet-evm-precompile-simple = { git = "https://github.com/purestake/frontier", branch = "moonbeam-polkadot-v0.9.19", default-features = false }
-
-# Cumulus / Nimbus
-cumulus-pallet-dmp-queue = { git = "https://github.com/purestake/cumulus", branch = "moonbeam-polkadot-v0.9.19", default-features = false }
-cumulus-pallet-parachain-system = { git = "https://github.com/purestake/cumulus", branch = "moonbeam-polkadot-v0.9.19", default-features = false }
-cumulus-pallet-xcm = { git = "https://github.com/purestake/cumulus", branch = "moonbeam-polkadot-v0.9.19", default-features = false }
-cumulus-pallet-xcmp-queue = { git = "https://github.com/purestake/cumulus", branch = "moonbeam-polkadot-v0.9.19", default-features = false }
-cumulus-primitives-core = { git = "https://github.com/purestake/cumulus", branch = "moonbeam-polkadot-v0.9.19", default-features = false }
-cumulus-primitives-timestamp = { git = "https://github.com/purestake/cumulus", branch = "moonbeam-polkadot-v0.9.19", default-features = false }
-cumulus-primitives-utility = { git = "https://github.com/purestake/cumulus", branch = "moonbeam-polkadot-v0.9.19", default-features = false }
-nimbus-primitives = { git = "https://github.com/purestake/nimbus", branch = "moonbeam-polkadot-v0.9.19", default-features = false }
-pallet-author-inherent = { git = "https://github.com/purestake/nimbus", branch = "moonbeam-polkadot-v0.9.19", default-features = false }
-pallet-author-slot-filter = { git = "https://github.com/purestake/nimbus", branch = "moonbeam-polkadot-v0.9.19", default-features = false }
-parachain-info = { git = "https://github.com/purestake/cumulus", branch = "moonbeam-polkadot-v0.9.19", default-features = false }
-
-# Polkadot / XCM 
-orml-traits = { git = "https://github.com/purestake/open-runtime-module-library", branch = "moonbeam-polkadot-v0.9.19", default-features = false }
-orml-xcm-support = { git = "https://github.com/purestake/open-runtime-module-library", branch = "moonbeam-polkadot-v0.9.19", default-features = false }
-orml-xtokens = { git = "https://github.com/purestake/open-runtime-module-library", branch = "moonbeam-polkadot-v0.9.19", default-features = false }
-pallet-xcm = { git = "https://github.com/purestake/polkadot", branch = "moonbeam-polkadot-v0.9.19", default-features = false }
-polkadot-core-primitives = { git = "https://github.com/purestake/polkadot", branch = "moonbeam-polkadot-v0.9.19", default-features = false }
-polkadot-parachain = { git = "https://github.com/purestake/polkadot", branch = "moonbeam-polkadot-v0.9.19", default-features = false }
-xcm = { git = "https://github.com/purestake/polkadot", branch = "moonbeam-polkadot-v0.9.19", default-features = false }
-xcm-builder = { git = "https://github.com/purestake/polkadot", branch = "moonbeam-polkadot-v0.9.19", default-features = false }
-xcm-executor = { git = "https://github.com/purestake/polkadot", branch = "moonbeam-polkadot-v0.9.19", default-features = false }
-
-# Benchmarking
-frame-benchmarking = { git = "https://github.com/purestake/substrate", branch = "moonbeam-polkadot-v0.9.19", optional = true, default-features = false }
-frame-system-benchmarking = { git = "https://github.com/purestake/substrate", branch = "moonbeam-polkadot-v0.9.19", optional = true, default-features = false }
-frame-try-runtime = { git = "https://github.com/purestake/substrate", branch = "moonbeam-polkadot-v0.9.19", optional = true, default-features = false }
-=======
 frame-executive = { git = "https://github.com/paritytech/substrate", branch = "polkadot-v0.9.20", default-features = false }
 frame-support = { git = "https://github.com/paritytech/substrate", branch = "polkadot-v0.9.20", default-features = false }
 frame-system = { git = "https://github.com/paritytech/substrate", branch = "polkadot-v0.9.20", default-features = false }
@@ -214,23 +132,12 @@
 frame-benchmarking = { git = "https://github.com/paritytech/substrate", branch = "polkadot-v0.9.20", optional = true, default-features = false }
 frame-system-benchmarking = { git = "https://github.com/paritytech/substrate", branch = "polkadot-v0.9.20", optional = true, default-features = false }
 frame-try-runtime = { git = "https://github.com/paritytech/substrate", branch = "polkadot-v0.9.20", optional = true, default-features = false }
->>>>>>> 8369da6d
 
 [dev-dependencies]
 hex = "0.4"
 rlp = "0.5"
 sha3 = "0.9"
 
-<<<<<<< HEAD
-cumulus-primitives-parachain-inherent = { git = "https://github.com/purestake/cumulus", branch = "moonbeam-polkadot-v0.9.19", default-features = false }
-cumulus-test-relay-sproof-builder = { git = "https://github.com/purestake/cumulus", branch = "moonbeam-polkadot-v0.9.19", default-features = false }
-
-polkadot-runtime-parachains = { git = "https://github.com/purestake/polkadot", branch = "moonbeam-polkadot-v0.9.19" }
-xcm-simulator = { git = "https://github.com/purestake/polkadot", branch = "moonbeam-polkadot-v0.9.19" }
-
-[build-dependencies]
-substrate-wasm-builder = { git = "https://github.com/purestake/substrate", branch = "moonbeam-polkadot-v0.9.19" }
-=======
 cumulus-primitives-parachain-inherent = { git = "https://github.com/paritytech/cumulus", branch = "polkadot-v0.9.20", default-features = false }
 cumulus-test-relay-sproof-builder = { git = "https://github.com/paritytech/cumulus", branch = "polkadot-v0.9.20", default-features = false }
 
@@ -241,7 +148,6 @@
 
 [build-dependencies]
 substrate-wasm-builder = { git = "https://github.com/paritytech/substrate", branch = "polkadot-v0.9.20" }
->>>>>>> 8369da6d
 
 [features]
 default = [ "std" ]
