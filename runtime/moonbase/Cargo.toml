[package]
name = 'moonbase-runtime'
description = 'Moonbase Runtime'
homepage = 'https://moonbeam.network'
license = 'GPL-3.0-only'
version = '0.8.4'
authors = ["PureStake"]
edition = '2018'
build = "build.rs"

[dependencies]
serde = { version = "1.0.101", default-features = false, optional = true, features = ["derive"] }
parity-scale-codec = { version = "2.2", default-features = false, features = ["derive", "max-encoded-len"] }
log = "0.4"

runtime-common = { path = "../common", default-features = false }

pallet-author-inherent = { git = "https://github.com/purestake/cumulus", branch = "notlesh-nimbus-v0.9.9-block-response-length", default-features = false }
account = { path = "../../primitives/account/", default-features = false }
moonbeam-core-primitives = { path = "../../core-primitives", default-features = false }
pallet-ethereum-chain-id = { path = "../../pallets/ethereum-chain-id", default-features = false }
parachain-staking = { path = "../../pallets/parachain-staking", default-features = false }
parachain-staking-precompiles = { path = "../../precompiles/parachain-staking", default-features = false }
pallet-maintenance-mode = { path = "../../pallets/maintenance-mode", default-features = false }
pallet-author-slot-filter = { git = "https://github.com/purestake/cumulus", branch = "notlesh-nimbus-v0.9.9-block-response-length", default-features = false }
nimbus-primitives = { git = "https://github.com/purestake/cumulus", branch = "notlesh-nimbus-v0.9.9-block-response-length", default-features = false }
pallet-author-mapping = { path = "../../pallets/author-mapping", default-features = false }
evm = { version = "0.30.1", default-features = false, features = ["with-codec"] }
precompile-utils = { path = "../../precompiles/utils", default-features = false }
pallet-evm-precompile-bn128 = { git = "https://github.com/purestake/frontier", default-features = false, branch = "notlesh-v0.9.9-block-response-length" }
pallet-evm-precompile-dispatch = { git = "https://github.com/purestake/frontier", default-features = false, branch = "notlesh-v0.9.9-block-response-length" }
pallet-evm-precompile-modexp = { git = "https://github.com/purestake/frontier", default-features = false, branch = "notlesh-v0.9.9-block-response-length" }
pallet-evm-precompile-simple = { git = "https://github.com/purestake/frontier", default-features = false, branch = "notlesh-v0.9.9-block-response-length" }
pallet-evm-precompile-sha3fips = { git = "https://github.com/purestake/frontier", default-features = false, branch = "notlesh-v0.9.9-block-response-length" }


# Substrate dependencies
<<<<<<< HEAD
sp-std = { git = "https://github.com/paritytech/substrate", default-features = false, branch = "polkadot-v0.9.9" }
sp-api = { git = "https://github.com/paritytech/substrate", default-features = false, branch = "polkadot-v0.9.9" }
sp-io = { git = "https://github.com/paritytech/substrate", default-features = false, branch = "polkadot-v0.9.9" }
sp-version = { git = "https://github.com/paritytech/substrate", default-features = false, branch = "polkadot-v0.9.9" }
sp-runtime = { git = "https://github.com/paritytech/substrate", default-features = false, branch = "polkadot-v0.9.9" }
sp-core = { git = "https://github.com/paritytech/substrate", default-features = false, branch = "polkadot-v0.9.9" }
sp-session = { git = "https://github.com/paritytech/substrate", default-features = false, branch = "polkadot-v0.9.9" }
sp-offchain = { git = "https://github.com/paritytech/substrate", default-features = false, branch = "polkadot-v0.9.9" }
sp-block-builder = { git = "https://github.com/paritytech/substrate", default-features = false, branch = "polkadot-v0.9.9" }
sp-tracing = { git = "https://github.com/paritytech/substrate", default-features = false, branch = "polkadot-v0.9.9" }
sp-transaction-pool = { git = "https://github.com/paritytech/substrate", default-features = false, branch = "polkadot-v0.9.9" }
sp-inherents = { git = "https://github.com/paritytech/substrate", default-features = false, branch = "polkadot-v0.9.9" }

frame-support = { git = "https://github.com/paritytech/substrate", default-features = false, branch = "polkadot-v0.9.9" }
frame-executive = { git = "https://github.com/paritytech/substrate", default-features = false, branch = "polkadot-v0.9.9" }
frame-system = { git = "https://github.com/paritytech/substrate", default-features = false, branch = "polkadot-v0.9.9" }
pallet-balances = { git = "https://github.com/paritytech/substrate", default-features = false, branch = "polkadot-v0.9.9" }
pallet-randomness-collective-flip = { git = "https://github.com/paritytech/substrate", default-features = false, branch = "polkadot-v0.9.9" }
pallet-timestamp = { git = "https://github.com/paritytech/substrate", default-features = false, branch = "polkadot-v0.9.9" }
pallet-sudo = { git = "https://github.com/paritytech/substrate", default-features = false, branch = "polkadot-v0.9.9" }
pallet-transaction-payment = { git = "https://github.com/paritytech/substrate", default-features = false, branch = "polkadot-v0.9.9" }

frame-system-rpc-runtime-api = { git = "https://github.com/paritytech/substrate", default-features = false, branch = "polkadot-v0.9.9" }
pallet-transaction-payment-rpc-runtime-api = { git = "https://github.com/paritytech/substrate", default-features = false, branch = "polkadot-v0.9.9" }
pallet-evm = { git = "https://github.com/purestake/frontier", default-features = false, branch = "polkadot-v0.9.9" }
pallet-utility = { git = "https://github.com/paritytech/substrate", default-features = false, branch = "polkadot-v0.9.9" }

pallet-ethereum = { default-features = false, git = "https://github.com/purestake/frontier", branch = "polkadot-v0.9.9" }
fp-rpc = { default-features = false, git = "https://github.com/purestake/frontier", branch = "polkadot-v0.9.9" }

pallet-democracy = { git = "https://github.com/paritytech/substrate", default-features = false, branch = "polkadot-v0.9.9" }
pallet-scheduler = { git = "https://github.com/paritytech/substrate", default-features = false, branch = "polkadot-v0.9.9" }
pallet-collective = { git = "https://github.com/paritytech/substrate", default-features = false, branch = "polkadot-v0.9.9" }
pallet-society = { git = "https://github.com/paritytech/substrate", default-features = false, branch = "polkadot-v0.9.9" }
pallet-proxy = { git = "https://github.com/paritytech/substrate", default-features = false, branch = "polkadot-v0.9.9" }
pallet-treasury = { git = "https://github.com/paritytech/substrate", default-features = false, branch = "polkadot-v0.9.9" }

pallet-crowdloan-rewards = { git = "https://github.com/purestake/crowdloan-rewards", default-features = false }
=======
sp-std = { git = "https://github.com/purestake/substrate", default-features = false, branch = "crystalin-v0.9.9-block-response-length" }
sp-api = { git = "https://github.com/purestake/substrate", default-features = false, branch = "crystalin-v0.9.9-block-response-length" }
sp-io = { git = "https://github.com/purestake/substrate", default-features = false, branch = "crystalin-v0.9.9-block-response-length" }
sp-version = { git = "https://github.com/purestake/substrate", default-features = false, branch = "crystalin-v0.9.9-block-response-length" }
sp-runtime = { git = "https://github.com/purestake/substrate", default-features = false, branch = "crystalin-v0.9.9-block-response-length" }
sp-core = { git = "https://github.com/purestake/substrate", default-features = false, branch = "crystalin-v0.9.9-block-response-length" }
sp-session = { git = "https://github.com/purestake/substrate", default-features = false, branch = "crystalin-v0.9.9-block-response-length" }
sp-offchain = { git = "https://github.com/purestake/substrate", default-features = false, branch = "crystalin-v0.9.9-block-response-length" }
sp-block-builder = { git = "https://github.com/purestake/substrate", default-features = false, branch = "crystalin-v0.9.9-block-response-length" }
sp-transaction-pool = { git = "https://github.com/purestake/substrate", default-features = false, branch = "crystalin-v0.9.9-block-response-length" }
sp-inherents = { git = "https://github.com/purestake/substrate", default-features = false, branch = "crystalin-v0.9.9-block-response-length" }

frame-support = { git = "https://github.com/purestake/substrate", default-features = false, branch = "crystalin-v0.9.9-block-response-length" }
frame-executive = { git = "https://github.com/purestake/substrate", default-features = false, branch = "crystalin-v0.9.9-block-response-length" }
frame-system = { git = "https://github.com/purestake/substrate", default-features = false, branch = "crystalin-v0.9.9-block-response-length" }
pallet-balances = { git = "https://github.com/purestake/substrate", default-features = false, branch = "crystalin-v0.9.9-block-response-length" }
pallet-randomness-collective-flip = { git = "https://github.com/purestake/substrate", default-features = false, branch = "crystalin-v0.9.9-block-response-length" }
pallet-timestamp = { git = "https://github.com/purestake/substrate", default-features = false, branch = "crystalin-v0.9.9-block-response-length" }
pallet-sudo = { git = "https://github.com/purestake/substrate", default-features = false, branch = "crystalin-v0.9.9-block-response-length" }
pallet-transaction-payment = { git = "https://github.com/purestake/substrate", default-features = false, branch = "crystalin-v0.9.9-block-response-length" }

frame-system-rpc-runtime-api = { git = "https://github.com/purestake/substrate", default-features = false, branch = "crystalin-v0.9.9-block-response-length" }
pallet-transaction-payment-rpc-runtime-api = { git = "https://github.com/purestake/substrate", default-features = false, branch = "crystalin-v0.9.9-block-response-length" }
pallet-evm = { git = "https://github.com/purestake/frontier", default-features = false, branch = "notlesh-v0.9.9-block-response-length" }
pallet-utility = { git = "https://github.com/purestake/substrate", default-features = false, branch = "crystalin-v0.9.9-block-response-length" }

pallet-ethereum = { default-features = false, git = "https://github.com/purestake/frontier", branch = "notlesh-v0.9.9-block-response-length" }
fp-rpc = { default-features = false, git = "https://github.com/purestake/frontier", branch = "notlesh-v0.9.9-block-response-length" }

pallet-democracy = { git = "https://github.com/purestake/substrate", default-features = false, branch = "crystalin-v0.9.9-block-response-length" }
pallet-scheduler = { git = "https://github.com/purestake/substrate", default-features = false, branch = "crystalin-v0.9.9-block-response-length" }
pallet-collective = { git = "https://github.com/purestake/substrate", default-features = false, branch = "crystalin-v0.9.9-block-response-length" }
pallet-society = { git = "https://github.com/purestake/substrate", default-features = false, branch = "crystalin-v0.9.9-block-response-length" }
pallet-proxy = { git = "https://github.com/purestake/substrate", default-features = false, branch = "crystalin-v0.9.9-block-response-length" }
pallet-treasury = { git = "https://github.com/purestake/substrate", default-features = false, branch = "crystalin-v0.9.9-block-response-length" }
pallet-identity = { git = "https://github.com/purestake/substrate", default-features = false, branch = "crystalin-v0.9.9-block-response-length" }

pallet-crowdloan-rewards = { git = "https://github.com/purestake/crowdloan-rewards", default-features = false, branch = "notlesh-v0.9.9-block-response-length" }
>>>>>>> 949fa028
crowdloan-rewards-precompiles = { path = "../../precompiles/crowdloan-rewards", default-features = false }

moonbeam-evm-tracer = { path = "../evm_tracer", default-features = false }
moonbeam-rpc-primitives-debug = { path = "../../primitives/rpc/debug", default-features = false }
moonbeam-rpc-primitives-txpool = { path = "../../primitives/rpc/txpool", default-features = false }

# Cumulus dependencies
cumulus-pallet-parachain-system = { git = "https://github.com/purestake/cumulus", default-features = false, branch = "notlesh-nimbus-v0.9.9-block-response-length" }
cumulus-primitives-core = { git = "https://github.com/purestake/cumulus", default-features = false, branch = "notlesh-nimbus-v0.9.9-block-response-length" }
parachain-info = { git = "https://github.com/purestake/cumulus", default-features = false, branch = "notlesh-nimbus-v0.9.9-block-response-length" }
cumulus-primitives-timestamp = { git = "https://github.com/purestake/cumulus", default-features = false, branch = "notlesh-nimbus-v0.9.9-block-response-length" }

# Benchmarking dependencies
frame-benchmarking = { git = "https://github.com/purestake/substrate", default-features = false, branch = "crystalin-v0.9.9-block-response-length", optional = true }
frame-system-benchmarking = { git = "https://github.com/purestake/substrate", default-features = false, branch = "crystalin-v0.9.9-block-response-length", optional = true }

frame-try-runtime = { git = "https://github.com/purestake/substrate", default-features = false, branch = "crystalin-v0.9.9-block-response-length", optional = true }

[dev-dependencies]
cumulus-test-relay-sproof-builder = { git = "https://github.com/purestake/cumulus", default-features = false, branch = "notlesh-nimbus-v0.9.9-block-response-length" }
cumulus-primitives-parachain-inherent = { git = "https://github.com/purestake/cumulus", default-features = false, branch = "notlesh-nimbus-v0.9.9-block-response-length" }
evm = { version = "0.30.1", default-features = false, features = ["with-codec"] }
rlp = "0.5"
hex = "0.4"
sha3 = "0.8"

[build-dependencies]
substrate-wasm-builder = { git = "https://github.com/purestake/substrate", branch = "crystalin-v0.9.9-block-response-length" }

[features]
evm-tracing = ["moonbeam-evm-tracer/evm-tracing", "moonbeam-rpc-primitives-debug/evm-tracing"]
default = ["std"]
std = [
	"runtime-common/std",
	"parity-scale-codec/std",
	"serde",
	"sp-api/std",
	"sp-std/std",
	"sp-io/std",
	"sp-core/std",
	"sp-runtime/std",
	"sp-version/std",
	"sp-offchain/std",
	"sp-session/std",
	"sp-block-builder/std",
	"sp-transaction-pool/std",
	"sp-inherents/std",
	"frame-support/std",
	"frame-executive/std",
	"frame-system/std",
	"pallet-balances/std",
	"pallet-randomness-collective-flip/std",
	"pallet-timestamp/std",
	"pallet-treasury/std",
	"pallet-sudo/std",
	"pallet-transaction-payment/std",
	"pallet-utility/std",
	"pallet-ethereum/std",
	"pallet-evm/std",
	"precompile-utils/std",
	"moonbeam-rpc-primitives-debug/std",
	"moonbeam-rpc-primitives-txpool/std",
	"fp-rpc/std",
	"frame-system-rpc-runtime-api/std",
	"pallet-transaction-payment-rpc-runtime-api/std",
	"pallet-ethereum-chain-id/std",
	"pallet-democracy/std",
	"pallet-scheduler/std",
	"pallet-collective/std",
	"pallet-author-inherent/std",
	"moonbeam-evm-tracer/std",
	"parachain-info/std",
	"cumulus-pallet-parachain-system/std",
	"cumulus-primitives-core/std",
	"cumulus-primitives-timestamp/std",
	"account/std",
	"moonbeam-core-primitives/std",
	"parachain-staking/std",
	"parachain-staking-precompiles/std",
	"pallet-author-slot-filter/std",
	"pallet-maintenance-mode/std",
	"pallet-crowdloan-rewards/std",
	"frame-benchmarking/std",
	"pallet-society/std",
	"pallet-proxy/std",
	"nimbus-primitives/std",
	"pallet-author-mapping/std",
	"evm/std",
]

# Will be enabled by the `wasm-builder` when building the runtime for WASM.
runtime-wasm = []

# A feature that should be enabled when the runtime should be build for on-chain
# deployment. This will disable stuff that shouldn't be part of the on-chain wasm
# to make it smaller like logging for example.
on-chain-release-build = ["sp-api/disable-logging"]

runtime-benchmarks = [
	"frame-benchmarking",
	"frame-support/runtime-benchmarks",
	"frame-system-benchmarking",
	"frame-system/runtime-benchmarks",
	"pallet-collective/runtime-benchmarks",
	"parachain-staking/runtime-benchmarks",
	"sp-runtime/runtime-benchmarks",
	"pallet-balances/runtime-benchmarks",
	"pallet-timestamp/runtime-benchmarks",
	"pallet-society/runtime-benchmarks",
	"pallet-author-mapping/runtime-benchmarks",
	"pallet-crowdloan-rewards/runtime-benchmarks",
]
try-runtime = [
	"frame-try-runtime",
	"frame-executive/try-runtime",
	"frame-system/try-runtime",
	"pallet-collective/try-runtime",
	"parachain-staking/try-runtime",
	"pallet-balances/try-runtime",
	"pallet-timestamp/try-runtime",
	"pallet-society/try-runtime",
	"pallet-author-mapping/try-runtime",
	#"pallet-crowdloan-rewards/try-runtime",
]<|MERGE_RESOLUTION|>--- conflicted
+++ resolved
@@ -35,46 +35,6 @@
 
 
 # Substrate dependencies
-<<<<<<< HEAD
-sp-std = { git = "https://github.com/paritytech/substrate", default-features = false, branch = "polkadot-v0.9.9" }
-sp-api = { git = "https://github.com/paritytech/substrate", default-features = false, branch = "polkadot-v0.9.9" }
-sp-io = { git = "https://github.com/paritytech/substrate", default-features = false, branch = "polkadot-v0.9.9" }
-sp-version = { git = "https://github.com/paritytech/substrate", default-features = false, branch = "polkadot-v0.9.9" }
-sp-runtime = { git = "https://github.com/paritytech/substrate", default-features = false, branch = "polkadot-v0.9.9" }
-sp-core = { git = "https://github.com/paritytech/substrate", default-features = false, branch = "polkadot-v0.9.9" }
-sp-session = { git = "https://github.com/paritytech/substrate", default-features = false, branch = "polkadot-v0.9.9" }
-sp-offchain = { git = "https://github.com/paritytech/substrate", default-features = false, branch = "polkadot-v0.9.9" }
-sp-block-builder = { git = "https://github.com/paritytech/substrate", default-features = false, branch = "polkadot-v0.9.9" }
-sp-tracing = { git = "https://github.com/paritytech/substrate", default-features = false, branch = "polkadot-v0.9.9" }
-sp-transaction-pool = { git = "https://github.com/paritytech/substrate", default-features = false, branch = "polkadot-v0.9.9" }
-sp-inherents = { git = "https://github.com/paritytech/substrate", default-features = false, branch = "polkadot-v0.9.9" }
-
-frame-support = { git = "https://github.com/paritytech/substrate", default-features = false, branch = "polkadot-v0.9.9" }
-frame-executive = { git = "https://github.com/paritytech/substrate", default-features = false, branch = "polkadot-v0.9.9" }
-frame-system = { git = "https://github.com/paritytech/substrate", default-features = false, branch = "polkadot-v0.9.9" }
-pallet-balances = { git = "https://github.com/paritytech/substrate", default-features = false, branch = "polkadot-v0.9.9" }
-pallet-randomness-collective-flip = { git = "https://github.com/paritytech/substrate", default-features = false, branch = "polkadot-v0.9.9" }
-pallet-timestamp = { git = "https://github.com/paritytech/substrate", default-features = false, branch = "polkadot-v0.9.9" }
-pallet-sudo = { git = "https://github.com/paritytech/substrate", default-features = false, branch = "polkadot-v0.9.9" }
-pallet-transaction-payment = { git = "https://github.com/paritytech/substrate", default-features = false, branch = "polkadot-v0.9.9" }
-
-frame-system-rpc-runtime-api = { git = "https://github.com/paritytech/substrate", default-features = false, branch = "polkadot-v0.9.9" }
-pallet-transaction-payment-rpc-runtime-api = { git = "https://github.com/paritytech/substrate", default-features = false, branch = "polkadot-v0.9.9" }
-pallet-evm = { git = "https://github.com/purestake/frontier", default-features = false, branch = "polkadot-v0.9.9" }
-pallet-utility = { git = "https://github.com/paritytech/substrate", default-features = false, branch = "polkadot-v0.9.9" }
-
-pallet-ethereum = { default-features = false, git = "https://github.com/purestake/frontier", branch = "polkadot-v0.9.9" }
-fp-rpc = { default-features = false, git = "https://github.com/purestake/frontier", branch = "polkadot-v0.9.9" }
-
-pallet-democracy = { git = "https://github.com/paritytech/substrate", default-features = false, branch = "polkadot-v0.9.9" }
-pallet-scheduler = { git = "https://github.com/paritytech/substrate", default-features = false, branch = "polkadot-v0.9.9" }
-pallet-collective = { git = "https://github.com/paritytech/substrate", default-features = false, branch = "polkadot-v0.9.9" }
-pallet-society = { git = "https://github.com/paritytech/substrate", default-features = false, branch = "polkadot-v0.9.9" }
-pallet-proxy = { git = "https://github.com/paritytech/substrate", default-features = false, branch = "polkadot-v0.9.9" }
-pallet-treasury = { git = "https://github.com/paritytech/substrate", default-features = false, branch = "polkadot-v0.9.9" }
-
-pallet-crowdloan-rewards = { git = "https://github.com/purestake/crowdloan-rewards", default-features = false }
-=======
 sp-std = { git = "https://github.com/purestake/substrate", default-features = false, branch = "crystalin-v0.9.9-block-response-length" }
 sp-api = { git = "https://github.com/purestake/substrate", default-features = false, branch = "crystalin-v0.9.9-block-response-length" }
 sp-io = { git = "https://github.com/purestake/substrate", default-features = false, branch = "crystalin-v0.9.9-block-response-length" }
@@ -84,6 +44,7 @@
 sp-session = { git = "https://github.com/purestake/substrate", default-features = false, branch = "crystalin-v0.9.9-block-response-length" }
 sp-offchain = { git = "https://github.com/purestake/substrate", default-features = false, branch = "crystalin-v0.9.9-block-response-length" }
 sp-block-builder = { git = "https://github.com/purestake/substrate", default-features = false, branch = "crystalin-v0.9.9-block-response-length" }
+sp-tracing = { git = "https://github.com/purestake/substrate", default-features = false, branch = "crystalin-v0.9.9-block-response-length" }
 sp-transaction-pool = { git = "https://github.com/purestake/substrate", default-features = false, branch = "crystalin-v0.9.9-block-response-length" }
 sp-inherents = { git = "https://github.com/purestake/substrate", default-features = false, branch = "crystalin-v0.9.9-block-response-length" }
 
@@ -113,7 +74,6 @@
 pallet-identity = { git = "https://github.com/purestake/substrate", default-features = false, branch = "crystalin-v0.9.9-block-response-length" }
 
 pallet-crowdloan-rewards = { git = "https://github.com/purestake/crowdloan-rewards", default-features = false, branch = "notlesh-v0.9.9-block-response-length" }
->>>>>>> 949fa028
 crowdloan-rewards-precompiles = { path = "../../precompiles/crowdloan-rewards", default-features = false }
 
 moonbeam-evm-tracer = { path = "../evm_tracer", default-features = false }
