[package]
name = 'moonbase-runtime'
description = 'Moonbase Runtime'
homepage = 'https://moonbeam.network'
license = 'GPL-3.0-only'
version = '0.8.4'
authors = ["PureStake"]
edition = '2018'
build = "build.rs"

[dependencies]
serde = { version = "1.0.101", default-features = false, optional = true, features = ["derive"] }
parity-scale-codec = { version = "2.2", default-features = false, features = ["derive", "max-encoded-len"] }
log = "0.4"

runtime-common = { path = "../common", default-features = false }

pallet-author-inherent = { git = "https://github.com/purestake/cumulus", branch = "moonbeam-polkadot-v0.9.10", default-features = false }
account = { path = "../../primitives/account/", default-features = false }
xcm-primitives = { path = "../../primitives/xcm/", default-features = false }

moonbeam-core-primitives = { path = "../../core-primitives", default-features = false }
pallet-ethereum-chain-id = { path = "../../pallets/ethereum-chain-id", default-features = false }
parachain-staking = { path = "../../pallets/parachain-staking", default-features = false }
pallet-asset-manager = { path = "../../pallets/asset-manager", default-features = false }

parachain-staking-precompiles = { path = "../../precompiles/parachain-staking", default-features = false }
pallet-democracy-precompiles = { path = "../../precompiles/pallet-democracy", default-features = false }
pallet-maintenance-mode = { path = "../../pallets/maintenance-mode", default-features = false }
<<<<<<< HEAD
pallet-author-slot-filter = { git = "https://github.com/purestake/cumulus", branch = "moonbeam-polkadot-v0.9.10", default-features = false }
nimbus-primitives = { git = "https://github.com/purestake/cumulus", branch = "moonbeam-polkadot-v0.9.10", default-features = false }
=======
pallet-author-slot-filter = { git = "https://github.com/purestake/cumulus", branch = "notlesh-nimbus-v0.9.9-block-response-length", default-features = false }
nimbus-primitives = { git = "https://github.com/purestake/cumulus", branch = "notlesh-nimbus-v0.9.9-block-response-length", default-features = false }
pallet-migrations = { path = "../../pallets/migrations", default-features = false }
>>>>>>> f5f4dfa8
pallet-author-mapping = { path = "../../pallets/author-mapping", default-features = false }
evm = { version = "0.30.1", default-features = false, features = ["with-codec"] }
precompile-utils = { path = "../../precompiles/utils", default-features = false }
pallet-evm-precompile-bn128 = { git = "https://github.com/purestake/frontier", default-features = false, branch = "moonbeam-polkadot-v0.9.10" }
pallet-evm-precompile-dispatch = { git = "https://github.com/purestake/frontier", default-features = false, branch = "moonbeam-polkadot-v0.9.10" }
pallet-evm-precompile-modexp = { git = "https://github.com/purestake/frontier", default-features = false, branch = "moonbeam-polkadot-v0.9.10" }
pallet-evm-precompile-simple = { git = "https://github.com/purestake/frontier", default-features = false, branch = "moonbeam-polkadot-v0.9.10" }
pallet-evm-precompile-sha3fips = { git = "https://github.com/purestake/frontier", default-features = false, branch = "moonbeam-polkadot-v0.9.10" }
pallet-evm-precompile-balances-erc20 = { path = "../../precompiles/balances-erc20", default-features = false }

# Substrate dependencies
sp-std = { git = "https://github.com/purestake/substrate", default-features = false, branch = "moonbeam-polkadot-v0.9.10" }
sp-api = { git = "https://github.com/purestake/substrate", default-features = false, branch = "moonbeam-polkadot-v0.9.10" }
sp-io = { git = "https://github.com/purestake/substrate", default-features = false, branch = "moonbeam-polkadot-v0.9.10" }
sp-version = { git = "https://github.com/purestake/substrate", default-features = false, branch = "moonbeam-polkadot-v0.9.10" }
sp-runtime = { git = "https://github.com/purestake/substrate", default-features = false, branch = "moonbeam-polkadot-v0.9.10" }
sp-core = { git = "https://github.com/purestake/substrate", default-features = false, branch = "moonbeam-polkadot-v0.9.10" }
sp-session = { git = "https://github.com/purestake/substrate", default-features = false, branch = "moonbeam-polkadot-v0.9.10" }
sp-offchain = { git = "https://github.com/purestake/substrate", default-features = false, branch = "moonbeam-polkadot-v0.9.10" }
sp-block-builder = { git = "https://github.com/purestake/substrate", default-features = false, branch = "moonbeam-polkadot-v0.9.10" }
sp-transaction-pool = { git = "https://github.com/purestake/substrate", default-features = false, branch = "moonbeam-polkadot-v0.9.10" }
sp-inherents = { git = "https://github.com/purestake/substrate", default-features = false, branch = "moonbeam-polkadot-v0.9.10" }

frame-support = { git = "https://github.com/purestake/substrate", default-features = false, branch = "moonbeam-polkadot-v0.9.10" }
frame-executive = { git = "https://github.com/purestake/substrate", default-features = false, branch = "moonbeam-polkadot-v0.9.10" }
frame-system = { git = "https://github.com/purestake/substrate", default-features = false, branch = "moonbeam-polkadot-v0.9.10" }
pallet-balances = { git = "https://github.com/purestake/substrate", default-features = false, branch = "moonbeam-polkadot-v0.9.10" }
pallet-assets = { git = "https://github.com/purestake/substrate", default-features = false, branch = "moonbeam-polkadot-v0.9.10" }

pallet-randomness-collective-flip = { git = "https://github.com/purestake/substrate", default-features = false, branch = "moonbeam-polkadot-v0.9.10" }
pallet-timestamp = { git = "https://github.com/purestake/substrate", default-features = false, branch = "moonbeam-polkadot-v0.9.10" }
pallet-sudo = { git = "https://github.com/purestake/substrate", default-features = false, branch = "moonbeam-polkadot-v0.9.10" }
pallet-transaction-payment = { git = "https://github.com/purestake/substrate", default-features = false, branch = "moonbeam-polkadot-v0.9.10" }

frame-system-rpc-runtime-api = { git = "https://github.com/purestake/substrate", default-features = false, branch = "moonbeam-polkadot-v0.9.10" }
pallet-transaction-payment-rpc-runtime-api = { git = "https://github.com/purestake/substrate", default-features = false, branch = "moonbeam-polkadot-v0.9.10" }
pallet-evm = { git = "https://github.com/purestake/frontier", default-features = false, branch = "moonbeam-polkadot-v0.9.10" }
pallet-utility = { git = "https://github.com/purestake/substrate", default-features = false, branch = "moonbeam-polkadot-v0.9.10" }

pallet-ethereum = { git = "https://github.com/purestake/frontier", default-features = false, branch = "moonbeam-polkadot-v0.9.10" }
fp-rpc = { git = "https://github.com/purestake/frontier", default-features = false, branch = "moonbeam-polkadot-v0.9.10" }

pallet-democracy = { git = "https://github.com/purestake/substrate", default-features = false, branch = "moonbeam-polkadot-v0.9.10" }
pallet-scheduler = { git = "https://github.com/purestake/substrate", default-features = false, branch = "moonbeam-polkadot-v0.9.10" }
pallet-collective = { git = "https://github.com/purestake/substrate", default-features = false, branch = "moonbeam-polkadot-v0.9.10" }
pallet-society = { git = "https://github.com/purestake/substrate", default-features = false, branch = "moonbeam-polkadot-v0.9.10" }
pallet-proxy = { git = "https://github.com/purestake/substrate", default-features = false, branch = "moonbeam-polkadot-v0.9.10" }
pallet-treasury = { git = "https://github.com/purestake/substrate", default-features = false, branch = "moonbeam-polkadot-v0.9.10" }
pallet-identity = { git = "https://github.com/purestake/substrate", default-features = false, branch = "moonbeam-polkadot-v0.9.10" }

pallet-crowdloan-rewards = { git = "https://github.com/purestake/crowdloan-rewards", default-features = false, branch = "moonbeam-polkadot-v0.9.10" }
crowdloan-rewards-precompiles = { path = "../../precompiles/crowdloan-rewards", default-features = false }

moonbeam-evm-tracer = { path = "../evm_tracer", default-features = false }
moonbeam-rpc-primitives-debug = { path = "../../primitives/rpc/debug", default-features = false }
moonbeam-rpc-primitives-txpool = { path = "../../primitives/rpc/txpool", default-features = false }

# Cumulus dependencies
cumulus-pallet-parachain-system = { git = "https://github.com/purestake/cumulus", default-features = false, branch = "moonbeam-polkadot-v0.9.10" }
cumulus-primitives-core = { git = "https://github.com/purestake/cumulus", default-features = false, branch = "moonbeam-polkadot-v0.9.10" }
parachain-info = { git = "https://github.com/purestake/cumulus", default-features = false, branch = "moonbeam-polkadot-v0.9.10" }
cumulus-primitives-timestamp = { git = "https://github.com/purestake/cumulus", default-features = false, branch = "moonbeam-polkadot-v0.9.10" }

cumulus-pallet-xcmp-queue = { git = "https://github.com/purestake/cumulus", default-features = false, branch = "moonbeam-polkadot-v0.9.10" }
cumulus-pallet-dmp-queue = { git = "https://github.com/purestake/cumulus", default-features = false, branch = "moonbeam-polkadot-v0.9.10" }
cumulus-pallet-xcm = { git = "https://github.com/purestake/cumulus", default-features = false, branch = "moonbeam-polkadot-v0.9.10" }
cumulus-primitives-utility = { git = "https://github.com/purestake/cumulus", default-features = false, branch = "moonbeam-polkadot-v0.9.10" }
# xcmp 
xcm = { git = "https://github.com/purestake/polkadot", default-features = false, branch = "moonbeam-polkadot-v0.9.10" }
xcm-builder = { git = "https://github.com/purestake/polkadot", default-features = false, branch = "moonbeam-polkadot-v0.9.10" }
xcm-executor = { git = "https://github.com/purestake/polkadot", default-features = false, branch = "moonbeam-polkadot-v0.9.10" }
pallet-xcm = { git = "https://github.com/purestake/polkadot", default-features = false, branch = "moonbeam-polkadot-v0.9.10" }
polkadot-parachain = { git = "https://github.com/purestake/polkadot", default-features = false, branch = "moonbeam-polkadot-v0.9.10" }
polkadot-core-primitives = { git = "https://github.com/purestake/polkadot", default-features = false, branch = "moonbeam-polkadot-v0.9.10" }
orml-xtokens = { git = "https://github.com/purestake/open-runtime-module-library", default-features = false, branch = "moonbeam-polkadot-v0.9.10" }

# Benchmarking dependencies
frame-benchmarking = { git = "https://github.com/purestake/substrate", default-features = false, branch = "moonbeam-polkadot-v0.9.10", optional = true }
frame-system-benchmarking = { git = "https://github.com/purestake/substrate", default-features = false, branch = "moonbeam-polkadot-v0.9.10", optional = true }

frame-try-runtime = { git = "https://github.com/purestake/substrate", default-features = false, branch = "moonbeam-polkadot-v0.9.10", optional = true }

[dev-dependencies]
cumulus-test-relay-sproof-builder = { git = "https://github.com/purestake/cumulus", default-features = false, branch = "moonbeam-polkadot-v0.9.10" }
cumulus-primitives-parachain-inherent = { git = "https://github.com/purestake/cumulus", default-features = false, branch = "moonbeam-polkadot-v0.9.10" }
evm = { version = "0.30.1", default-features = false, features = ["with-codec"] }
rlp = "0.5"
hex = "0.4"
sha3 = "0.9"
polkadot-runtime-parachains = { git = "https://github.com/purestake/polkadot", branch = "moonbeam-polkadot-v0.9.10" }
xcm-simulator = { git = "https://github.com/purestake/polkadot", branch = "moonbeam-polkadot-v0.9.10" }

[build-dependencies]
substrate-wasm-builder = { git = "https://github.com/purestake/substrate", branch = "moonbeam-polkadot-v0.9.10" }

[features]
evm-tracing = ["moonbeam-evm-tracer/evm-tracing", "moonbeam-rpc-primitives-debug/evm-tracing"]
default = ["std"]
std = [
	"runtime-common/std",
	"parity-scale-codec/std",
	"serde",
	"sp-api/std",
	"sp-std/std",
	"sp-io/std",
	"sp-core/std",
	"sp-runtime/std",
	"sp-version/std",
	"sp-offchain/std",
	"sp-session/std",
	"sp-block-builder/std",
	"sp-transaction-pool/std",
	"sp-inherents/std",
	"frame-support/std",
	"frame-executive/std",
	"frame-system/std",
	"pallet-balances/std",
	"pallet-randomness-collective-flip/std",
	"pallet-timestamp/std",
	"pallet-treasury/std",
	"pallet-sudo/std",
	"pallet-transaction-payment/std",
	"pallet-utility/std",
	"pallet-ethereum/std",
	"pallet-evm/std",
	"precompile-utils/std",
	"moonbeam-rpc-primitives-debug/std",
	"moonbeam-rpc-primitives-txpool/std",
	"fp-rpc/std",
	"frame-system-rpc-runtime-api/std",
	"pallet-transaction-payment-rpc-runtime-api/std",
	"pallet-ethereum-chain-id/std",
	"pallet-democracy/std",
	"pallet-scheduler/std",
	"pallet-collective/std",
	"pallet-author-inherent/std",
	"moonbeam-evm-tracer/std",
	"parachain-info/std",
	"cumulus-pallet-parachain-system/std",
	"cumulus-primitives-core/std",
	"cumulus-primitives-timestamp/std",
	"account/std",
	"moonbeam-core-primitives/std",
	"parachain-staking/std",
	"parachain-staking-precompiles/std",
	"pallet-democracy-precompiles/std",
	"pallet-author-slot-filter/std",
	"pallet-migrations/std",
	"pallet-maintenance-mode/std",
	"pallet-crowdloan-rewards/std",
	"frame-benchmarking/std",
	"pallet-society/std",
	"pallet-proxy/std",
	"nimbus-primitives/std",
	"pallet-author-mapping/std",
	"evm/std",
	"xcm/std",
	"xcm-builder/std",
	"xcm-executor/std",
	"cumulus-pallet-xcmp-queue/std",
	"cumulus-pallet-xcm/std",
	"cumulus-pallet-dmp-queue/std",
	"pallet-assets/std",
	"pallet-asset-manager/std",
	"orml-xtokens/std",
	"xcm-primitives/std",
	"pallet-evm-precompile-balances-erc20/std"
]

# Will be enabled by the `wasm-builder` when building the runtime for WASM.
runtime-wasm = []

# A feature that should be enabled when the runtime should be build for on-chain
# deployment. This will disable stuff that shouldn't be part of the on-chain wasm
# to make it smaller like logging for example.
on-chain-release-build = ["sp-api/disable-logging"]

runtime-benchmarks = [
	"frame-benchmarking",
	"frame-support/runtime-benchmarks",
	"frame-system-benchmarking",
	"frame-system/runtime-benchmarks",
	"pallet-collective/runtime-benchmarks",
	"parachain-staking/runtime-benchmarks",
	"sp-runtime/runtime-benchmarks",
	"pallet-balances/runtime-benchmarks",
	"pallet-timestamp/runtime-benchmarks",
	"pallet-society/runtime-benchmarks",
	"pallet-author-mapping/runtime-benchmarks",
	"pallet-crowdloan-rewards/runtime-benchmarks",
	"xcm-builder/runtime-benchmarks",
	"pallet-xcm/runtime-benchmarks",
]
try-runtime = [
	"frame-try-runtime",
	"frame-executive/try-runtime",
	"frame-system/try-runtime",
	"pallet-collective/try-runtime",
	"parachain-staking/try-runtime",
	"pallet-balances/try-runtime",
	"pallet-timestamp/try-runtime",
	"pallet-society/try-runtime",
	"pallet-author-mapping/try-runtime",
	#"pallet-crowdloan-rewards/try-runtime",
]<|MERGE_RESOLUTION|>--- conflicted
+++ resolved
@@ -27,14 +27,9 @@
 parachain-staking-precompiles = { path = "../../precompiles/parachain-staking", default-features = false }
 pallet-democracy-precompiles = { path = "../../precompiles/pallet-democracy", default-features = false }
 pallet-maintenance-mode = { path = "../../pallets/maintenance-mode", default-features = false }
-<<<<<<< HEAD
 pallet-author-slot-filter = { git = "https://github.com/purestake/cumulus", branch = "moonbeam-polkadot-v0.9.10", default-features = false }
 nimbus-primitives = { git = "https://github.com/purestake/cumulus", branch = "moonbeam-polkadot-v0.9.10", default-features = false }
-=======
-pallet-author-slot-filter = { git = "https://github.com/purestake/cumulus", branch = "notlesh-nimbus-v0.9.9-block-response-length", default-features = false }
-nimbus-primitives = { git = "https://github.com/purestake/cumulus", branch = "notlesh-nimbus-v0.9.9-block-response-length", default-features = false }
 pallet-migrations = { path = "../../pallets/migrations", default-features = false }
->>>>>>> f5f4dfa8
 pallet-author-mapping = { path = "../../pallets/author-mapping", default-features = false }
 evm = { version = "0.30.1", default-features = false, features = ["with-codec"] }
 precompile-utils = { path = "../../precompiles/utils", default-features = false }
