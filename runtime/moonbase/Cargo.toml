--- conflicted
+++ resolved
@@ -18,11 +18,7 @@
 
 runtime-common = { path = "../common", default-features = false }
 
-<<<<<<< HEAD
-pallet-author-inherent = { git = "https://github.com/purestake/cumulus", branch = "joshy-mock-xcm", default-features = false }
-=======
 pallet-author-inherent = { git = "https://github.com/purestake/nimbus", branch = "moonbeam-polkadot-v0.9.11", default-features = false }
->>>>>>> c4ad942b
 account = { path = "../../primitives/account/", default-features = false }
 xcm-primitives = { path = "../../primitives/xcm/", default-features = false }
 
@@ -35,14 +31,9 @@
 relay-encoder-precompiles =  { path = "../../precompiles/relay-encoder", default-features = false }
 pallet-democracy-precompiles = { path = "../../precompiles/pallet-democracy", default-features = false }
 pallet-maintenance-mode = { path = "../../pallets/maintenance-mode", default-features = false }
-<<<<<<< HEAD
-pallet-author-slot-filter = { git = "https://github.com/purestake/cumulus", branch = "joshy-mock-xcm", default-features = false }
-nimbus-primitives = { git = "https://github.com/purestake/cumulus", branch = "joshy-mock-xcm", default-features = false }
-=======
 pallet-proxy-genesis-companion = { path = "../../pallets/proxy-genesis-companion", default-features = false }
 pallet-author-slot-filter = { git = "https://github.com/purestake/nimbus", branch = "moonbeam-polkadot-v0.9.11", default-features = false }
 nimbus-primitives = { git = "https://github.com/purestake/nimbus", branch = "moonbeam-polkadot-v0.9.11", default-features = false }
->>>>>>> c4ad942b
 pallet-migrations = { path = "../../pallets/migrations", default-features = false }
 pallet-author-mapping = { path = "../../pallets/author-mapping", default-features = false }
 fp-evm = { git = "https://github.com/purestake/frontier", default-features = false, branch = "moonbeam-polkadot-v0.9.11" }
@@ -110,17 +101,6 @@
 moonbeam-relay-encoder = {path = "../relay-encoder", default-features = false }
 
 # Cumulus dependencies
-<<<<<<< HEAD
-cumulus-pallet-parachain-system = { git = "https://github.com/purestake/cumulus", default-features = false, branch = "joshy-mock-xcm" }
-cumulus-primitives-core = { git = "https://github.com/purestake/cumulus", default-features = false, branch = "joshy-mock-xcm" }
-parachain-info = { git = "https://github.com/purestake/cumulus", default-features = false, branch = "joshy-mock-xcm" }
-cumulus-primitives-timestamp = { git = "https://github.com/purestake/cumulus", default-features = false, branch = "joshy-mock-xcm" }
-
-cumulus-pallet-xcmp-queue = { git = "https://github.com/purestake/cumulus", default-features = false, branch = "joshy-mock-xcm" }
-cumulus-pallet-dmp-queue = { git = "https://github.com/purestake/cumulus", default-features = false, branch = "joshy-mock-xcm" }
-cumulus-pallet-xcm = { git = "https://github.com/purestake/cumulus", default-features = false, branch = "joshy-mock-xcm" }
-cumulus-primitives-utility = { git = "https://github.com/purestake/cumulus", default-features = false, branch = "joshy-mock-xcm" }
-=======
 cumulus-pallet-parachain-system = { git = "https://github.com/purestake/cumulus", default-features = false, branch = "moonbeam-polkadot-v0.9.11" }
 cumulus-primitives-core = { git = "https://github.com/purestake/cumulus", default-features = false, branch = "moonbeam-polkadot-v0.9.11" }
 parachain-info = { git = "https://github.com/purestake/cumulus", default-features = false, branch = "moonbeam-polkadot-v0.9.11" }
@@ -130,7 +110,6 @@
 cumulus-pallet-dmp-queue = { git = "https://github.com/purestake/cumulus", default-features = false, branch = "moonbeam-polkadot-v0.9.11" }
 cumulus-pallet-xcm = { git = "https://github.com/purestake/cumulus", default-features = false, branch = "moonbeam-polkadot-v0.9.11" }
 cumulus-primitives-utility = { git = "https://github.com/purestake/cumulus", default-features = false, branch = "moonbeam-polkadot-v0.9.11" }
->>>>>>> c4ad942b
 # xcmp 
 xcm = { git = "https://github.com/purestake/polkadot", default-features = false, branch = "moonbeam-polkadot-v0.9.11" }
 xcm-builder = { git = "https://github.com/purestake/polkadot", default-features = false, branch = "moonbeam-polkadot-v0.9.11" }
@@ -148,14 +127,8 @@
 frame-try-runtime = { git = "https://github.com/purestake/substrate", default-features = false, branch = "moonbeam-polkadot-v0.9.11", optional = true }
 
 [dev-dependencies]
-<<<<<<< HEAD
-cumulus-test-relay-sproof-builder = { git = "https://github.com/purestake/cumulus", default-features = false, branch = "joshy-mock-xcm" }
-cumulus-primitives-parachain-inherent = { git = "https://github.com/purestake/cumulus", default-features = false, branch = "joshy-mock-xcm" }
-evm = { version = "0.30.1", default-features = false, features = ["with-codec"] }
-=======
 cumulus-test-relay-sproof-builder = { git = "https://github.com/purestake/cumulus", default-features = false, branch = "moonbeam-polkadot-v0.9.11" }
 cumulus-primitives-parachain-inherent = { git = "https://github.com/purestake/cumulus", default-features = false, branch = "moonbeam-polkadot-v0.9.11" }
->>>>>>> c4ad942b
 rlp = "0.5"
 hex = "0.4"
 sha3 = "0.9"
