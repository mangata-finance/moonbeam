// Copyright 2019-2021 PureStake Inc.
// This file is part of Moonbeam.

// Moonbeam is free software: you can redistribute it and/or modify
// it under the terms of the GNU General Public License as published by
// the Free Software Foundation, either version 3 of the License, or
// (at your option) any later version.

// Moonbeam is distributed in the hope that it will be useful,
// but WITHOUT ANY WARRANTY; without even the implied warranty of
// MERCHANTABILITY or FITNESS FOR A PARTICULAR PURPOSE.  See the
// GNU General Public License for more details.

// You should have received a copy of the GNU General Public License
// along with Moonbeam.  If not, see <http://www.gnu.org/licenses/>.

//! Moonbase Runtime Integration Tests

#![cfg(test)]

use cumulus_primitives_parachain_inherent::ParachainInherentData;
use evm::{Context, ExitSucceed};
use frame_support::{
	assert_noop, assert_ok,
	dispatch::Dispatchable,
	traits::{GenesisBuild, OnFinalize, OnInitialize},
};
use moonbase_runtime::{
	currency::UNITS, AccountId, AuthorInherent, Balance, Balances, Call, CrowdloanRewards, Event,
	InflationInfo, ParachainStaking, Range, Runtime, System,
};
use nimbus_primitives::NimbusId;
use pallet_evm::PrecompileSet;
use parachain_staking::Bond;
use precompiles::MoonbeamPrecompiles;
use sp_core::{Public, H160, U256};
use sp_runtime::{DispatchError, Perbill};

fn run_to_block(n: u32) {
	while System::block_number() < n {
		AuthorInherent::on_finalize(System::block_number());
		System::set_block_number(System::block_number() + 1);
		AuthorInherent::on_initialize(System::block_number());
		ParachainStaking::on_initialize(System::block_number());
	}
}

fn last_event() -> Event {
	System::events().pop().expect("Event expected").event
}

struct ExtBuilder {
	// endowed accounts with balances
	balances: Vec<(AccountId, Balance)>,
	// [collator, amount]
	collators: Vec<(AccountId, Balance)>,
	// [nominator, collator, nomination_amount]
	nominators: Vec<(AccountId, AccountId, Balance)>,
	// per-round inflation config
	inflation: InflationInfo<Balance>,
	// Crowdloan fund
	crowdloan_fund: Balance,
}

impl Default for ExtBuilder {
	fn default() -> ExtBuilder {
		ExtBuilder {
			balances: vec![],
			nominators: vec![],
			collators: vec![],
			inflation: InflationInfo {
				expect: Range {
					min: 100_000 * UNITS,
					ideal: 200_000 * UNITS,
					max: 500_000 * UNITS,
				},
				// not used
				annual: Range {
					min: Perbill::from_percent(50),
					ideal: Perbill::from_percent(50),
					max: Perbill::from_percent(50),
				},
				// unrealistically high parameterization, only for testing
				round: Range {
					min: Perbill::from_percent(5),
					ideal: Perbill::from_percent(5),
					max: Perbill::from_percent(5),
				},
			},
			crowdloan_fund: 0,
		}
	}
}

impl ExtBuilder {
	fn with_balances(mut self, balances: Vec<(AccountId, Balance)>) -> Self {
		self.balances = balances;
		self
	}

	fn with_collators(mut self, collators: Vec<(AccountId, Balance)>) -> Self {
		self.collators = collators;
		self
	}

	fn with_nominators(mut self, nominators: Vec<(AccountId, AccountId, Balance)>) -> Self {
		self.nominators = nominators;
		self
	}

	fn with_crowdloan_fund(mut self, crowdloan_fund: Balance) -> Self {
		self.crowdloan_fund = crowdloan_fund;
		self
	}

	#[allow(dead_code)]
	fn with_inflation(mut self, inflation: InflationInfo<Balance>) -> Self {
		self.inflation = inflation;
		self
	}

	fn build(self) -> sp_io::TestExternalities {
		let mut t = frame_system::GenesisConfig::default()
			.build_storage::<Runtime>()
			.unwrap();

		pallet_balances::GenesisConfig::<Runtime> {
			balances: self.balances,
		}
		.assimilate_storage(&mut t)
		.unwrap();

		let mut stakers: Vec<(AccountId, Option<AccountId>, Balance)> = Vec::new();
		for collator in self.collators {
			stakers.push((collator.0, None, collator.1));
		}
		for nominator in self.nominators {
			stakers.push((nominator.0, Some(nominator.1), nominator.2));
		}
		parachain_staking::GenesisConfig::<Runtime> {
			stakers,
			inflation_config: self.inflation,
		}
		.assimilate_storage(&mut t)
		.unwrap();

		pallet_crowdloan_rewards::GenesisConfig::<Runtime> {
			funded_amount: self.crowdloan_fund,
		}
		.assimilate_storage(&mut t)
		.unwrap();

		// Here we map the author id ALICE_NIMBUS to the AccountId ALICE
		// This is not (currently) configureable because it is enough for all of our tests
		// It could bemade configureable.
		pallet_author_mapping::GenesisConfig::<Runtime> {
			author_ids: vec![(NimbusId::from_slice(&ALICE_NIMBUS), AccountId::from(ALICE))],
		}
		.assimilate_storage(&mut t)
		.unwrap();

		let mut ext = sp_io::TestExternalities::new(t);
		ext.execute_with(|| System::set_block_number(1));
		ext
	}
}

const ALICE: [u8; 20] = [4u8; 20];
const ALICE_NIMBUS: [u8; 32] = [4u8; 32];
const BOB: [u8; 20] = [5u8; 20];
const CHARLIE: [u8; 20] = [6u8; 20];
const DAVE: [u8; 20] = [7u8; 20];

fn origin_of(account_id: AccountId) -> <Runtime as frame_system::Config>::Origin {
	<Runtime as frame_system::Config>::Origin::signed(account_id)
}

fn inherent_origin() -> <Runtime as frame_system::Config>::Origin {
	<Runtime as frame_system::Config>::Origin::none()
}

fn root_origin() -> <Runtime as frame_system::Config>::Origin {
	<Runtime as frame_system::Config>::Origin::root()
}

/// Mock the inherent that sets author in `author-inherent`
fn set_author(a: NimbusId) {
	assert_ok!(
		Call::AuthorInherent(pallet_author_inherent::Call::<Runtime>::set_author(a))
			.dispatch(inherent_origin())
	);
}

/// Mock the inherent that sets validation data in ParachainSystem, which
/// contains the `relay_chain_block_number`, which is used in `author-filter` as a
/// source of randomness to filter valid authors at each block.
fn set_parachain_inherent_data() {
	use cumulus_primitives_core::PersistedValidationData;
	use cumulus_test_relay_sproof_builder::RelayStateSproofBuilder;
	let (relay_parent_storage_root, relay_chain_state) =
		RelayStateSproofBuilder::default().into_state_root_and_proof();
	let vfp = PersistedValidationData {
		relay_parent_number: 1u32,
		relay_parent_storage_root,
		..Default::default()
	};
	let parachain_inherent_data = ParachainInherentData {
		validation_data: vfp,
		relay_chain_state: relay_chain_state,
		downward_messages: Default::default(),
		horizontal_messages: Default::default(),
	};
	assert_ok!(Call::ParachainSystem(
		cumulus_pallet_parachain_system::Call::<Runtime>::set_validation_data(
			parachain_inherent_data
		)
	)
	.dispatch(inherent_origin()));
}

#[test]
fn join_collator_candidates() {
	ExtBuilder::default()
		.with_balances(vec![
			(AccountId::from(ALICE), 2_000 * UNITS),
			(AccountId::from(BOB), 2_000 * UNITS),
			(AccountId::from(CHARLIE), 1_100 * UNITS),
			(AccountId::from(DAVE), 1_000 * UNITS),
		])
		.with_collators(vec![
			(AccountId::from(ALICE), 1_000 * UNITS),
			(AccountId::from(BOB), 1_000 * UNITS),
		])
		.with_nominators(vec![
			(AccountId::from(CHARLIE), AccountId::from(ALICE), 50 * UNITS),
			(AccountId::from(CHARLIE), AccountId::from(BOB), 50 * UNITS),
		])
		.build()
		.execute_with(|| {
			assert_noop!(
<<<<<<< HEAD
				ParachainStaking::join_candidates(
					origin_of(AccountId::from(ALICE)),
					1_000 * GLMR,
					2u32,
				),
=======
				ParachainStaking::join_candidates(origin_of(AccountId::from(ALICE)), 1_000 * UNITS,),
>>>>>>> 635e05a1
				parachain_staking::Error::<Runtime>::CandidateExists
			);
			assert_noop!(
				ParachainStaking::join_candidates(
					origin_of(AccountId::from(CHARLIE)),
<<<<<<< HEAD
					1_000 * GLMR,
					2u32,
=======
					1_000 * UNITS
>>>>>>> 635e05a1
				),
				parachain_staking::Error::<Runtime>::NominatorExists
			);
			assert!(System::events().is_empty());
			assert_ok!(ParachainStaking::join_candidates(
				origin_of(AccountId::from(DAVE)),
<<<<<<< HEAD
				1_000 * GLMR,
				2u32,
=======
				1_000 * UNITS,
>>>>>>> 635e05a1
			));
			assert_eq!(
				last_event(),
				Event::parachain_staking(parachain_staking::Event::JoinedCollatorCandidates(
					AccountId::from(DAVE),
					1_000 * UNITS,
					3_100 * UNITS
				))
			);
			let candidates = ParachainStaking::candidate_pool();
			assert_eq!(
				candidates.0[0],
				Bond {
					owner: AccountId::from(ALICE),
					amount: 1_050 * UNITS
				}
			);
			assert_eq!(
				candidates.0[1],
				Bond {
					owner: AccountId::from(BOB),
					amount: 1_050 * UNITS
				}
			);
			assert_eq!(
				candidates.0[2],
				Bond {
					owner: AccountId::from(DAVE),
					amount: 1_000 * UNITS
				}
			);
		});
}

#[test]
fn transfer_through_evm_to_stake() {
	ExtBuilder::default()
		.with_balances(vec![(AccountId::from(ALICE), 3_000 * UNITS)])
		.build()
		.execute_with(|| {
			// Charlie has no balance => fails to stake
			assert_noop!(
				ParachainStaking::join_candidates(
					origin_of(AccountId::from(CHARLIE)),
<<<<<<< HEAD
					1_000 * GLMR,
					0u32,
=======
					1_000 * UNITS,
>>>>>>> 635e05a1
				),
				DispatchError::Module {
					index: 3,
					error: 3,
					message: Some("InsufficientBalance")
				}
			);
			// Alice stakes to become a collator candidate
			assert_ok!(ParachainStaking::join_candidates(
				origin_of(AccountId::from(ALICE)),
<<<<<<< HEAD
				1_000 * GLMR,
				0u32,
=======
				1_000 * UNITS,
>>>>>>> 635e05a1
			));
			// Alice transfer from free balance 1000 UNITS to Bob
			assert_ok!(Balances::transfer(
				origin_of(AccountId::from(ALICE)),
				AccountId::from(BOB),
				2_000 * UNITS,
			));
			assert_eq!(Balances::free_balance(AccountId::from(BOB)), 2_000 * UNITS,);
			let gas_limit = 100000u64;
			let gas_price: U256 = 1_000_000_000.into();
			// Bob transfers 1000 UNITS to Charlie via EVM
			assert_ok!(Call::EVM(pallet_evm::Call::<Runtime>::call(
				AccountId::from(BOB),
				AccountId::from(CHARLIE),
				Vec::new(),
				(1_000 * UNITS).into(),
				gas_limit,
				gas_price,
				None
			))
			.dispatch(<Runtime as frame_system::Config>::Origin::root()));
			assert_eq!(
				Balances::free_balance(AccountId::from(CHARLIE)),
				1_000 * UNITS,
			);
			// Charlie can stake now
			assert_ok!(ParachainStaking::join_candidates(
				origin_of(AccountId::from(CHARLIE)),
<<<<<<< HEAD
				1_000 * GLMR,
				1u32,
=======
				1_000 * UNITS,
>>>>>>> 635e05a1
			),);
			let candidates = ParachainStaking::candidate_pool();
			assert_eq!(
				candidates.0[0],
				Bond {
					owner: AccountId::from(ALICE),
					amount: 2_000 * UNITS
				}
			);
			assert_eq!(
				candidates.0[1],
				Bond {
					owner: AccountId::from(CHARLIE),
					amount: 1_000 * UNITS
				}
			);
		});
}

#[test]
fn reward_block_authors() {
	ExtBuilder::default()
		.with_balances(vec![
			(AccountId::from(ALICE), 2_000 * UNITS),
			(AccountId::from(BOB), 1_000 * UNITS),
		])
		.with_collators(vec![(AccountId::from(ALICE), 1_000 * UNITS)])
		.with_nominators(vec![(
			AccountId::from(BOB),
			AccountId::from(ALICE),
			500 * UNITS,
		)])
		.build()
		.execute_with(|| {
			set_parachain_inherent_data();
			for x in 2..1199 {
				set_author(NimbusId::from_slice(&ALICE_NIMBUS));
				run_to_block(x);
			}
			// no rewards doled out yet
			assert_eq!(
				Balances::free_balance(AccountId::from(ALICE)),
				1_000 * UNITS,
			);
			assert_eq!(Balances::free_balance(AccountId::from(BOB)), 500 * UNITS,);
			set_author(NimbusId::from_slice(&ALICE_NIMBUS));
			run_to_block(1200);
			// rewards minted and distributed
			assert_eq!(
				Balances::free_balance(AccountId::from(ALICE)),
				1109999999920000000000,
			);
			assert_eq!(
				Balances::free_balance(AccountId::from(BOB)),
				539999999960000000000,
			);
		});
}

#[test]
fn initialize_crowdloan_addresses_with_batch_and_pay() {
	ExtBuilder::default()
		.with_balances(vec![
			(AccountId::from(ALICE), 2_000 * UNITS),
			(AccountId::from(BOB), 1_000 * UNITS),
		])
		.with_collators(vec![(AccountId::from(ALICE), 1_000 * UNITS)])
		.with_crowdloan_fund(3_000_000 * UNITS)
		.build()
		.execute_with(|| {
			// set parachain inherent data
			set_parachain_inherent_data();
			set_author(NimbusId::from_slice(&ALICE_NIMBUS));
			for x in 1..3 {
				run_to_block(x);
			}
			// Batch calls always succeed. We just need to check the inner event
			assert_ok!(
				Call::Utility(pallet_utility::Call::<Runtime>::batch_all(vec![
					Call::CrowdloanRewards(
						pallet_crowdloan_rewards::Call::<Runtime>::initialize_reward_vec(
							vec![(
								[4u8; 32].into(),
								Some(AccountId::from(CHARLIE)),
								1_500_000 * UNITS
							)],
							0,
							2
						)
					),
					Call::CrowdloanRewards(
						pallet_crowdloan_rewards::Call::<Runtime>::initialize_reward_vec(
							vec![(
								[5u8; 32].into(),
								Some(AccountId::from(DAVE)),
								1_500_000 * UNITS
							)],
							1,
							2
						)
					)
				]))
				.dispatch(root_origin())
			);
			let expected = Event::pallet_utility(pallet_utility::Event::BatchCompleted);
			assert_eq!(last_event(), expected);
			// This one should fail, as we already filled our data
			assert_ok!(Call::Utility(pallet_utility::Call::<Runtime>::batch(vec![
				Call::CrowdloanRewards(
					pallet_crowdloan_rewards::Call::<Runtime>::initialize_reward_vec(
						vec![([4u8; 32].into(), Some(AccountId::from(ALICE)), 432000)],
						0,
						1
					)
				)
			]))
			.dispatch(root_origin()));
			let expected_fail = Event::pallet_utility(pallet_utility::Event::BatchInterrupted(
				0,
				DispatchError::Module {
					index: 21,
					error: 7,
					message: None,
				},
			));
			assert_eq!(last_event(), expected_fail);
			assert_ok!(CrowdloanRewards::my_first_claim(origin_of(
				AccountId::from(CHARLIE)
			)));
			assert_noop!(
				CrowdloanRewards::my_first_claim(origin_of(AccountId::from(CHARLIE))),
				pallet_crowdloan_rewards::Error::<Runtime>::FirstClaimAlreadyDone
			);
			assert_ok!(CrowdloanRewards::show_me_the_money(origin_of(
				AccountId::from(DAVE)
			)));
			assert_eq!(
				CrowdloanRewards::accounts_payable(&AccountId::from(CHARLIE))
					.unwrap()
					.claimed_reward,
				300005952380952380952380
			);
			assert_eq!(
				CrowdloanRewards::accounts_payable(&AccountId::from(DAVE))
					.unwrap()
					.claimed_reward,
				300005952380952380952380
			);

			assert_noop!(
				CrowdloanRewards::show_me_the_money(origin_of(AccountId::from(ALICE))),
				pallet_crowdloan_rewards::Error::<Runtime>::NoAssociatedClaim
			);
		});
}

#[test]
fn join_candidates_via_precompile() {
	ExtBuilder::default()
		.with_balances(vec![(AccountId::from(ALICE), 3_000 * UNITS)])
		.build()
		.execute_with(|| {
			let staking_precompile_address = H160::from_low_u64_be(2048);

			// Alice uses the staking precompile to join as a candidate through the EVM
			let gas_limit = 100000u64;
			let gas_price: U256 = 1_000_000_000.into();
<<<<<<< HEAD
			let amount: U256 = (1000 * GLMR).into();
			let candidate_count: U256 = U256::zero();
=======
			let amount: U256 = (1000 * UNITS).into();
>>>>>>> 635e05a1

			// Construct the call data (selector, amount)
			let mut call_data = Vec::<u8>::from([0u8; 68]);
			call_data[0..4].copy_from_slice(&hex_literal::hex!("ad76ed5a"));
			amount.to_big_endian(&mut call_data[4..36]);
			candidate_count.to_big_endian(&mut call_data[36..]);

			assert_ok!(Call::EVM(pallet_evm::Call::<Runtime>::call(
				AccountId::from(ALICE),
				staking_precompile_address,
				call_data,
				U256::zero(), // No value sent in EVM
				gas_limit,
				gas_price,
				None, // Use the next nonce
			))
			.dispatch(<Runtime as frame_system::Config>::Origin::root()));

			// Assert that Alice is now a candidate
			assert!(ParachainStaking::is_candidate(&AccountId::from(ALICE)));

			// Check for the right events.
			let expected_events = vec![
				Event::pallet_balances(pallet_balances::Event::Reserved(
					AccountId::from(ALICE),
					1000 * UNITS,
				)),
				Event::parachain_staking(parachain_staking::Event::JoinedCollatorCandidates(
					AccountId::from(ALICE),
					1000 * UNITS,
					1000 * UNITS,
				)),
				Event::pallet_evm(pallet_evm::RawEvent::<AccountId>::Executed(
					staking_precompile_address,
				)),
			];

			assert_eq!(
				System::events()
					.into_iter()
					.map(|e| e.event)
					.collect::<Vec<_>>(),
				expected_events
			);
		});
}

#[test]
fn leave_candidates_via_precompile() {
	ExtBuilder::default()
		.with_balances(vec![(AccountId::from(ALICE), 2_000 * UNITS)])
		.with_collators(vec![(AccountId::from(ALICE), 1_000 * UNITS)])
		.build()
		.execute_with(|| {
			let staking_precompile_address = H160::from_low_u64_be(2048);

			// Alice uses the staking precompile to leave_candidates
			let gas_limit = 100000u64;
			let collator_count: U256 = U256::one();
			let nominator_count: U256 = U256::zero();
			let gas_price: U256 = 1_000_000_000.into();

			// Construct the leave_candidates call data
			let mut call_data = Vec::<u8>::from([0u8; 68]);
			call_data[0..4].copy_from_slice(&hex_literal::hex!("b7694219"));
			collator_count.to_big_endian(&mut call_data[4..36]);
			nominator_count.to_big_endian(&mut call_data[36..]);

			assert_ok!(Call::EVM(pallet_evm::Call::<Runtime>::call(
				AccountId::from(ALICE),
				staking_precompile_address,
				call_data,
				U256::zero(), // No value sent in EVM
				gas_limit,
				gas_price,
				None, // Use the next nonce
			))
			.dispatch(<Runtime as frame_system::Config>::Origin::root()));

			// Check for the right events.
			let expected_events = vec![
				Event::parachain_staking(parachain_staking::Event::CollatorScheduledExit(
					1,
					AccountId::from(ALICE),
					3,
				)),
				Event::pallet_evm(pallet_evm::RawEvent::<AccountId>::Executed(
					staking_precompile_address,
				)),
			];

			assert_eq!(
				System::events()
					.into_iter()
					.map(|e| e.event)
					.collect::<Vec<_>>(),
				expected_events
			);
		});
}

#[test]
fn go_online_offline_via_precompile() {
	ExtBuilder::default()
		.with_balances(vec![(AccountId::from(ALICE), 2_000 * UNITS)])
		.with_collators(vec![(AccountId::from(ALICE), 1_000 * UNITS)])
		.build()
		.execute_with(|| {
			// Alice is initialized as a candidate
			assert!(ParachainStaking::is_candidate(&AccountId::from(ALICE)));
			let staking_precompile_address = H160::from_low_u64_be(2048);

			// Alice uses the staking precompile to go offline
			let gas_limit = 100000u64;
			let gas_price: U256 = 1_000_000_000.into();

			// Construct the go_offline call data
			let mut go_offline_call_data = Vec::<u8>::from([0u8; 4]);
			go_offline_call_data[0..4].copy_from_slice(&hex_literal::hex!("767e0450"));

			assert_ok!(Call::EVM(pallet_evm::Call::<Runtime>::call(
				AccountId::from(ALICE),
				staking_precompile_address,
				go_offline_call_data,
				U256::zero(), // No value sent in EVM
				gas_limit,
				gas_price,
				None, // Use the next nonce
			))
			.dispatch(<Runtime as frame_system::Config>::Origin::root()));

			// Check for the right events.
			let mut expected_events = vec![
				Event::parachain_staking(parachain_staking::Event::CollatorWentOffline(
					1,
					AccountId::from(ALICE),
				)),
				Event::pallet_evm(pallet_evm::RawEvent::<AccountId>::Executed(
					staking_precompile_address,
				)),
			];

			assert_eq!(
				System::events()
					.into_iter()
					.map(|e| e.event)
					.collect::<Vec<_>>(),
				expected_events
			);

			// Construct the go_online call data
			let mut go_online_call_data = Vec::<u8>::from([0u8; 4]);
			go_online_call_data[0..4].copy_from_slice(&hex_literal::hex!("d2f73ceb"));

			assert_ok!(Call::EVM(pallet_evm::Call::<Runtime>::call(
				AccountId::from(ALICE),
				staking_precompile_address,
				go_online_call_data,
				U256::zero(), // No value sent in EVM
				gas_limit,
				gas_price,
				None, // Use the next nonce
			))
			.dispatch(<Runtime as frame_system::Config>::Origin::root()));

			// Check for the right events.
			let mut new_events = vec![
				Event::parachain_staking(parachain_staking::Event::CollatorBackOnline(
					1,
					AccountId::from(ALICE),
				)),
				Event::pallet_evm(pallet_evm::RawEvent::<AccountId>::Executed(
					staking_precompile_address,
				)),
			];
			expected_events.append(&mut new_events);

			assert_eq!(
				System::events()
					.into_iter()
					.map(|e| e.event)
					.collect::<Vec<_>>(),
				expected_events
			);
		});
}

#[test]
fn candidate_bond_more_less_via_precompile() {
	ExtBuilder::default()
		.with_balances(vec![(AccountId::from(ALICE), 3_000 * UNITS)])
		.with_collators(vec![(AccountId::from(ALICE), 1_000 * UNITS)])
		.build()
		.execute_with(|| {
			// Alice is initialized as a candidate
			assert!(ParachainStaking::is_candidate(&AccountId::from(ALICE)));
			let staking_precompile_address = H160::from_low_u64_be(2048);

			// Alice uses the staking precompile to bond more
			let gas_limit = 100000u64;
			let gas_price: U256 = 1_000_000_000.into();

			// Construct the candidate_bond_more call
			let mut bond_more_call_data = Vec::<u8>::from([0u8; 36]);
			bond_more_call_data[0..4].copy_from_slice(&hex_literal::hex!("c57bd3a8"));
			let bond_more_amount: U256 = (1000 * UNITS).into();
			bond_more_amount.to_big_endian(&mut bond_more_call_data[4..36]);

			assert_ok!(Call::EVM(pallet_evm::Call::<Runtime>::call(
				AccountId::from(ALICE),
				staking_precompile_address,
				bond_more_call_data,
				U256::zero(), // No value sent in EVM
				gas_limit,
				gas_price,
				None, // Use the next nonce
			))
			.dispatch(<Runtime as frame_system::Config>::Origin::root()));

			// Check for the right events.
			let mut expected_events = vec![
				Event::pallet_balances(pallet_balances::Event::Reserved(
					AccountId::from(ALICE),
					1_000 * UNITS,
				)),
				Event::parachain_staking(parachain_staking::Event::CollatorBondedMore(
					AccountId::from(ALICE),
					1_000 * UNITS,
					2_000 * UNITS,
				)),
				Event::pallet_evm(pallet_evm::RawEvent::<AccountId>::Executed(
					staking_precompile_address,
				)),
			];

			assert_eq!(
				System::events()
					.into_iter()
					.map(|e| e.event)
					.collect::<Vec<_>>(),
				expected_events
			);

			// Construct the go_online call data
			let mut bond_less_call_data = Vec::<u8>::from([0u8; 36]);
			bond_less_call_data[0..4].copy_from_slice(&hex_literal::hex!("289b6ba7"));
			let bond_less_amount: U256 = (500 * UNITS).into();
			bond_less_amount.to_big_endian(&mut bond_less_call_data[4..36]);

			assert_ok!(Call::EVM(pallet_evm::Call::<Runtime>::call(
				AccountId::from(ALICE),
				staking_precompile_address,
				bond_less_call_data,
				U256::zero(), // No value sent in EVM
				gas_limit,
				gas_price,
				None, // Use the next nonce
			))
			.dispatch(<Runtime as frame_system::Config>::Origin::root()));

			// Check for the right events.
			let mut new_events = vec![
				Event::pallet_balances(pallet_balances::Event::Unreserved(
					AccountId::from(ALICE),
					500 * UNITS,
				)),
				Event::parachain_staking(parachain_staking::Event::CollatorBondedLess(
					AccountId::from(ALICE),
					2_000 * UNITS,
					1_500 * UNITS,
				)),
				Event::pallet_evm(pallet_evm::RawEvent::<AccountId>::Executed(
					staking_precompile_address,
				)),
			];
			expected_events.append(&mut new_events);

			assert_eq!(
				System::events()
					.into_iter()
					.map(|e| e.event)
					.collect::<Vec<_>>(),
				expected_events
			);
		});
}

#[test]
fn nominate_via_precompile() {
	ExtBuilder::default()
		.with_balances(vec![
			(AccountId::from(ALICE), 3_000 * UNITS),
			(AccountId::from(BOB), 3_000 * UNITS),
		])
		.with_collators(vec![(AccountId::from(ALICE), 1_000 * UNITS)])
		.build()
		.execute_with(|| {
			let staking_precompile_address = H160::from_low_u64_be(2048);

			// Bob uses the staking precompile to nominate Alice through the EVM
			let gas_limit = 100000u64;
			let gas_price: U256 = 1_000_000_000.into();
<<<<<<< HEAD
			let nomination_amount: U256 = (1000 * GLMR).into();
			let collator_nominator_count: U256 = U256::zero();
			let nomination_count: U256 = U256::zero();
=======
			let nomination_amount: U256 = (1000 * UNITS).into();
>>>>>>> 635e05a1

			// Construct the call data (selector, collator, nomination amount)
			let mut call_data = Vec::<u8>::from([0u8; 132]);
			call_data[0..4].copy_from_slice(&hex_literal::hex!("82f2c8df"));
			call_data[16..36].copy_from_slice(&ALICE);
			nomination_amount.to_big_endian(&mut call_data[36..68]);
			collator_nominator_count.to_big_endian(&mut call_data[68..100]);
			nomination_count.to_big_endian(&mut call_data[100..]);

			assert_ok!(Call::EVM(pallet_evm::Call::<Runtime>::call(
				AccountId::from(BOB),
				staking_precompile_address,
				call_data,
				U256::zero(), // No value sent in EVM
				gas_limit,
				gas_price,
				None, // Use the next nonce
			))
			.dispatch(<Runtime as frame_system::Config>::Origin::root()));

			// Assert that Bob is now nominating Alice
			assert!(ParachainStaking::is_nominator(&AccountId::from(BOB)));

			// Check for the right events.
			let expected_events = vec![
				Event::pallet_balances(pallet_balances::Event::Reserved(
					AccountId::from(BOB),
					1000 * UNITS,
				)),
				Event::parachain_staking(parachain_staking::Event::Nomination(
					AccountId::from(BOB),
					1000 * UNITS,
					AccountId::from(ALICE),
					2000 * UNITS,
				)),
				Event::pallet_evm(pallet_evm::RawEvent::<AccountId>::Executed(
					staking_precompile_address,
				)),
			];

			assert_eq!(
				System::events()
					.into_iter()
					.map(|e| e.event)
					.collect::<Vec<_>>(),
				expected_events
			);
		});
}

#[test]
fn leave_nominators_via_precompile() {
	ExtBuilder::default()
		.with_balances(vec![
			(AccountId::from(ALICE), 1_000 * UNITS),
			(AccountId::from(BOB), 1_000 * UNITS),
			(AccountId::from(CHARLIE), 1_500 * UNITS),
		])
		.with_collators(vec![
			(AccountId::from(ALICE), 1_000 * UNITS),
			(AccountId::from(BOB), 1_000 * UNITS),
		])
		.with_nominators(vec![
			(
				AccountId::from(CHARLIE),
				AccountId::from(ALICE),
				500 * UNITS,
			),
			(AccountId::from(CHARLIE), AccountId::from(BOB), 500 * UNITS),
		])
		.build()
		.execute_with(|| {
			// Charlie is initialized as a nominator
			assert!(ParachainStaking::is_nominator(&AccountId::from(CHARLIE)));
			let staking_precompile_address = H160::from_low_u64_be(2048);

			// Charlie uses staking precompile to leave nominator set
			let gas_limit = 100000u64;
			let nomination_count: U256 = 2.into();
			let gas_price: U256 = 1_000_000_000.into();

			// Construct leave_nominators call
			let mut call_data = Vec::<u8>::from([0u8; 36]);
			call_data[0..4].copy_from_slice(&hex_literal::hex!("e8d68a37"));
			nomination_count.to_big_endian(&mut call_data[4..]);

			assert_ok!(Call::EVM(pallet_evm::Call::<Runtime>::call(
				AccountId::from(CHARLIE),
				staking_precompile_address,
				call_data,
				U256::zero(), // No value sent in EVM
				gas_limit,
				gas_price,
				None, // Use the next nonce
			))
			.dispatch(<Runtime as frame_system::Config>::Origin::root()));

			// Charlie is no longer a nominator
			assert!(!ParachainStaking::is_nominator(&AccountId::from(CHARLIE)));

			// Check for the right events.
			let expected_events = vec![
				Event::pallet_balances(pallet_balances::Event::Unreserved(
					AccountId::from(CHARLIE),
					500 * UNITS,
				)),
				Event::parachain_staking(parachain_staking::Event::NominatorLeftCollator(
					AccountId::from(CHARLIE),
					AccountId::from(ALICE),
					500 * UNITS,
					1_000 * UNITS,
				)),
				Event::pallet_balances(pallet_balances::Event::Unreserved(
					AccountId::from(CHARLIE),
					500 * UNITS,
				)),
				Event::parachain_staking(parachain_staking::Event::NominatorLeftCollator(
					AccountId::from(CHARLIE),
					AccountId::from(BOB),
					500 * UNITS,
					1_000 * UNITS,
				)),
				Event::parachain_staking(parachain_staking::Event::NominatorLeft(
					AccountId::from(CHARLIE),
					1_000 * UNITS,
				)),
				Event::pallet_evm(pallet_evm::RawEvent::<AccountId>::Executed(
					staking_precompile_address,
				)),
			];

			assert_eq!(
				System::events()
					.into_iter()
					.map(|e| e.event)
					.collect::<Vec<_>>(),
				expected_events
			);
		});
}

#[test]
fn revoke_nomination_via_precompile() {
	ExtBuilder::default()
		.with_balances(vec![
			(AccountId::from(ALICE), 1_000 * UNITS),
			(AccountId::from(BOB), 1_000 * UNITS),
			(AccountId::from(CHARLIE), 1_500 * UNITS),
		])
		.with_collators(vec![
			(AccountId::from(ALICE), 1_000 * UNITS),
			(AccountId::from(BOB), 1_000 * UNITS),
		])
		.with_nominators(vec![
			(
				AccountId::from(CHARLIE),
				AccountId::from(ALICE),
				500 * UNITS,
			),
			(AccountId::from(CHARLIE), AccountId::from(BOB), 500 * UNITS),
		])
		.build()
		.execute_with(|| {
			// Charlie is initialized as a nominator
			assert!(ParachainStaking::is_nominator(&AccountId::from(CHARLIE)));
			let staking_precompile_address = H160::from_low_u64_be(2048);

			// Charlie uses staking precompile to revoke nomination
			let gas_limit = 100000u64;
			let gas_price: U256 = 1_000_000_000.into();

			// Construct revoke_nomination call
			let mut call_data = Vec::<u8>::from([0u8; 36]);
			call_data[0..4].copy_from_slice(&hex_literal::hex!("4b65c34b"));
			call_data[16..36].copy_from_slice(&ALICE);

			assert_ok!(Call::EVM(pallet_evm::Call::<Runtime>::call(
				AccountId::from(CHARLIE),
				staking_precompile_address,
				call_data,
				U256::zero(), // No value sent in EVM
				gas_limit,
				gas_price,
				None, // Use the next nonce
			))
			.dispatch(<Runtime as frame_system::Config>::Origin::root()));

			// Charlie is still a nominator because only nomination to Alice was revoked
			assert!(ParachainStaking::is_nominator(&AccountId::from(CHARLIE)));

			// Check for the right events.
			let expected_events = vec![
				Event::pallet_balances(pallet_balances::Event::Unreserved(
					AccountId::from(CHARLIE),
					500 * UNITS,
				)),
				Event::parachain_staking(parachain_staking::Event::NominatorLeftCollator(
					AccountId::from(CHARLIE),
					AccountId::from(ALICE),
					500 * UNITS,
					1_000 * UNITS,
				)),
				Event::pallet_evm(pallet_evm::RawEvent::<AccountId>::Executed(
					staking_precompile_address,
				)),
			];

			assert_eq!(
				System::events()
					.into_iter()
					.map(|e| e.event)
					.collect::<Vec<_>>(),
				expected_events
			);
		});
}

#[test]
fn nominator_bond_more_less_via_precompile() {
	ExtBuilder::default()
		.with_balances(vec![
			(AccountId::from(ALICE), 1_000 * UNITS),
			(AccountId::from(BOB), 1_500 * UNITS),
		])
		.with_collators(vec![(AccountId::from(ALICE), 1_000 * UNITS)])
		.with_nominators(vec![(
			AccountId::from(BOB),
			AccountId::from(ALICE),
			500 * UNITS,
		)])
		.build()
		.execute_with(|| {
			// Bob is initialized as a nominator
			assert!(ParachainStaking::is_nominator(&AccountId::from(BOB)));
			let staking_precompile_address = H160::from_low_u64_be(2048);

			// Alice uses the staking precompile to bond more
			let gas_limit = 100000u64;
			let gas_price: U256 = 1_000_000_000.into();

			// Construct the nominator_bond_more call
			let mut bond_more_call_data = Vec::<u8>::from([0u8; 68]);
			bond_more_call_data[0..4].copy_from_slice(&hex_literal::hex!("971d44c8"));
			bond_more_call_data[16..36].copy_from_slice(&ALICE);
			let bond_more_amount: U256 = (500 * UNITS).into();
			bond_more_amount.to_big_endian(&mut bond_more_call_data[36..68]);

			assert_ok!(Call::EVM(pallet_evm::Call::<Runtime>::call(
				AccountId::from(BOB),
				staking_precompile_address,
				bond_more_call_data,
				U256::zero(), // No value sent in EVM
				gas_limit,
				gas_price,
				None, // Use the next nonce
			))
			.dispatch(<Runtime as frame_system::Config>::Origin::root()));

			// Check for the right events.
			let mut expected_events = vec![
				Event::pallet_balances(pallet_balances::Event::Reserved(
					AccountId::from(BOB),
					500 * UNITS,
				)),
				Event::parachain_staking(parachain_staking::Event::NominationIncreased(
					AccountId::from(BOB),
					AccountId::from(ALICE),
					1_500 * UNITS,
					2_000 * UNITS,
				)),
				Event::pallet_evm(pallet_evm::RawEvent::<AccountId>::Executed(
					staking_precompile_address,
				)),
			];

			assert_eq!(
				System::events()
					.into_iter()
					.map(|e| e.event)
					.collect::<Vec<_>>(),
				expected_events
			);

			// Construct the go_online call data
			let mut bond_less_call_data = Vec::<u8>::from([0u8; 68]);
			bond_less_call_data[0..4].copy_from_slice(&hex_literal::hex!("f6a52569"));
			bond_less_call_data[16..36].copy_from_slice(&ALICE);
			let bond_less_amount: U256 = (500 * UNITS).into();
			bond_less_amount.to_big_endian(&mut bond_less_call_data[36..68]);

			assert_ok!(Call::EVM(pallet_evm::Call::<Runtime>::call(
				AccountId::from(BOB),
				staking_precompile_address,
				bond_less_call_data,
				U256::zero(), // No value sent in EVM
				gas_limit,
				gas_price,
				None, // Use the next nonce
			))
			.dispatch(<Runtime as frame_system::Config>::Origin::root()));

			// Check for the right events.
			let mut new_events = vec![
				Event::pallet_balances(pallet_balances::Event::Unreserved(
					AccountId::from(BOB),
					500 * UNITS,
				)),
				Event::parachain_staking(parachain_staking::Event::NominationDecreased(
					AccountId::from(BOB),
					AccountId::from(ALICE),
					2_000 * UNITS,
					1_500 * UNITS,
				)),
				Event::pallet_evm(pallet_evm::RawEvent::<AccountId>::Executed(
					staking_precompile_address,
				)),
			];
			expected_events.append(&mut new_events);

			assert_eq!(
				System::events()
					.into_iter()
					.map(|e| e.event)
					.collect::<Vec<_>>(),
				expected_events
			);
		});
}

#[test]
fn is_nominator_via_precompile() {
	ExtBuilder::default()
		.with_balances(vec![
			(AccountId::from(ALICE), 1_000 * UNITS),
			(AccountId::from(BOB), 1_500 * UNITS),
		])
		.with_collators(vec![(AccountId::from(ALICE), 1_000 * UNITS)])
		.with_nominators(vec![(
			AccountId::from(BOB),
			AccountId::from(ALICE),
			500 * UNITS,
		)])
		.build()
		.execute_with(|| {
			// Confirm Bob is initialized as a nominator directly
			assert!(ParachainStaking::is_nominator(&AccountId::from(BOB)));

			let staking_precompile_address = H160::from_low_u64_be(2048);

			// Construct the input data to check if Bob is a nominator
			let mut bob_input_data = Vec::<u8>::from([0u8; 36]);
			bob_input_data[0..4].copy_from_slice(&hex_literal::hex!("8e5080e7"));
			bob_input_data[16..36].copy_from_slice(&BOB);

			// Expected result is an EVM boolean true which is 256 bits long.
			let mut expected_bytes = Vec::from([0u8; 32]);
			expected_bytes[31] = 1;
			let expected_true_result = Some(Ok((ExitSucceed::Returned, expected_bytes, 0)));

			// Assert precompile reports Bob is a nominator
			assert_eq!(
				MoonbeamPrecompiles::<Runtime>::execute(
					staking_precompile_address,
					&bob_input_data,
					None, // target_gas is not necessary right now because consumed none now
					&Context {
						// This context copied from Sacrifice tests, it's not great.
						address: Default::default(),
						caller: Default::default(),
						apparent_value: From::from(0),
					}
				),
				expected_true_result
			);

			// Construct the input data to check if Charlie is a nominator
			let mut charlie_input_data = Vec::<u8>::from([0u8; 36]);
			charlie_input_data[0..4].copy_from_slice(&hex_literal::hex!("8e5080e7"));
			charlie_input_data[16..36].copy_from_slice(&CHARLIE);

			// Expected result is an EVM boolean false which is 256 bits long.
			expected_bytes = Vec::from([0u8; 32]);
			let expected_false_result = Some(Ok((ExitSucceed::Returned, expected_bytes, 0)));

			// Assert precompile also reports Charlie as not a nominator
			assert_eq!(
				MoonbeamPrecompiles::<Runtime>::execute(
					staking_precompile_address,
					&charlie_input_data,
					None,
					&Context {
						// This context copied from Sacrifice tests, it's not great.
						address: Default::default(),
						caller: Default::default(),
						apparent_value: From::from(0),
					}
				),
				expected_false_result
			);
		})
}

#[test]
fn is_candidate_via_precompile() {
	ExtBuilder::default()
		.with_balances(vec![(AccountId::from(ALICE), 1_000 * UNITS)])
		.with_collators(vec![(AccountId::from(ALICE), 1_000 * UNITS)])
		.build()
		.execute_with(|| {
			// Confirm Alice is initialized as a candidate directly
			assert!(ParachainStaking::is_candidate(&AccountId::from(ALICE)));

			let staking_precompile_address = H160::from_low_u64_be(2048);

			// Construct the input data to check if Alice is a candidate
			let mut alice_input_data = Vec::<u8>::from([0u8; 36]);
			alice_input_data[0..4].copy_from_slice(&hex_literal::hex!("8545c833"));
			alice_input_data[16..36].copy_from_slice(&ALICE);

			// Expected result is an EVM boolean true which is 256 bits long.
			let mut expected_bytes = Vec::from([0u8; 32]);
			expected_bytes[31] = 1;
			let expected_true_result = Some(Ok((ExitSucceed::Returned, expected_bytes, 0)));

			// Assert precompile reports Alice is a collator candidate
			assert_eq!(
				MoonbeamPrecompiles::<Runtime>::execute(
					staking_precompile_address,
					&alice_input_data,
					None, // target_gas is not necessary right now because consumed none now
					&Context {
						// This context copied from Sacrifice tests, it's not great.
						address: Default::default(),
						caller: Default::default(),
						apparent_value: From::from(0),
					}
				),
				expected_true_result
			);

			// Construct the input data to check if Bob is a collator candidate
			let mut bob_input_data = Vec::<u8>::from([0u8; 36]);
			bob_input_data[0..4].copy_from_slice(&hex_literal::hex!("8545c833"));
			bob_input_data[16..36].copy_from_slice(&CHARLIE);

			// Expected result is an EVM boolean false which is 256 bits long.
			expected_bytes = Vec::from([0u8; 32]);
			let expected_false_result = Some(Ok((ExitSucceed::Returned, expected_bytes, 0)));

			// Assert precompile also reports Bob as not a collator candidate
			assert_eq!(
				MoonbeamPrecompiles::<Runtime>::execute(
					staking_precompile_address,
					&bob_input_data,
					None,
					&Context {
						// This context copied from Sacrifice tests, it's not great.
						address: Default::default(),
						caller: Default::default(),
						apparent_value: From::from(0),
					}
				),
				expected_false_result
			);
		})
}

#[test]
fn min_nomination_via_precompile() {
	ExtBuilder::default().build().execute_with(|| {
		let staking_precompile_address = H160::from_low_u64_be(2048);

		let mut get_min_nom = Vec::<u8>::from([0u8; 4]);
		get_min_nom[0..4].copy_from_slice(&hex_literal::hex!("c9f593b2"));

		let min_nomination = 5u128 * UNITS;
		let expected_min: U256 = min_nomination.into();
		let mut buffer = [0u8; 32];
		expected_min.to_big_endian(&mut buffer);
		let expected_result = Some(Ok((ExitSucceed::Returned, buffer.to_vec(), 0)));

		assert_eq!(
			MoonbeamPrecompiles::<Runtime>::execute(
				staking_precompile_address,
				&get_min_nom,
				None,
				&Context {
					// This context copied from Sacrifice tests, it's not great.
					address: Default::default(),
					caller: Default::default(),
					apparent_value: From::from(0),
				}
			),
			expected_result
		);
	});
}<|MERGE_RESOLUTION|>--- conflicted
+++ resolved
@@ -238,38 +238,26 @@
 		.build()
 		.execute_with(|| {
 			assert_noop!(
-<<<<<<< HEAD
 				ParachainStaking::join_candidates(
 					origin_of(AccountId::from(ALICE)),
-					1_000 * GLMR,
+					1_000 * UNITS,
 					2u32,
 				),
-=======
-				ParachainStaking::join_candidates(origin_of(AccountId::from(ALICE)), 1_000 * UNITS,),
->>>>>>> 635e05a1
 				parachain_staking::Error::<Runtime>::CandidateExists
 			);
 			assert_noop!(
 				ParachainStaking::join_candidates(
 					origin_of(AccountId::from(CHARLIE)),
-<<<<<<< HEAD
-					1_000 * GLMR,
+					1_000 * UNITS,
 					2u32,
-=======
-					1_000 * UNITS
->>>>>>> 635e05a1
 				),
 				parachain_staking::Error::<Runtime>::NominatorExists
 			);
 			assert!(System::events().is_empty());
 			assert_ok!(ParachainStaking::join_candidates(
 				origin_of(AccountId::from(DAVE)),
-<<<<<<< HEAD
-				1_000 * GLMR,
+				1_000 * UNITS,
 				2u32,
-=======
-				1_000 * UNITS,
->>>>>>> 635e05a1
 			));
 			assert_eq!(
 				last_event(),
@@ -314,12 +302,8 @@
 			assert_noop!(
 				ParachainStaking::join_candidates(
 					origin_of(AccountId::from(CHARLIE)),
-<<<<<<< HEAD
-					1_000 * GLMR,
+					1_000 * UNITS,
 					0u32,
-=======
-					1_000 * UNITS,
->>>>>>> 635e05a1
 				),
 				DispatchError::Module {
 					index: 3,
@@ -330,12 +314,8 @@
 			// Alice stakes to become a collator candidate
 			assert_ok!(ParachainStaking::join_candidates(
 				origin_of(AccountId::from(ALICE)),
-<<<<<<< HEAD
-				1_000 * GLMR,
+				1_000 * UNITS,
 				0u32,
-=======
-				1_000 * UNITS,
->>>>>>> 635e05a1
 			));
 			// Alice transfer from free balance 1000 UNITS to Bob
 			assert_ok!(Balances::transfer(
@@ -364,12 +344,8 @@
 			// Charlie can stake now
 			assert_ok!(ParachainStaking::join_candidates(
 				origin_of(AccountId::from(CHARLIE)),
-<<<<<<< HEAD
-				1_000 * GLMR,
+				1_000 * UNITS,
 				1u32,
-=======
-				1_000 * UNITS,
->>>>>>> 635e05a1
 			),);
 			let candidates = ParachainStaking::candidate_pool();
 			assert_eq!(
@@ -537,12 +513,8 @@
 			// Alice uses the staking precompile to join as a candidate through the EVM
 			let gas_limit = 100000u64;
 			let gas_price: U256 = 1_000_000_000.into();
-<<<<<<< HEAD
-			let amount: U256 = (1000 * GLMR).into();
+			let amount: U256 = (1000 * UNITS).into();
 			let candidate_count: U256 = U256::zero();
-=======
-			let amount: U256 = (1000 * UNITS).into();
->>>>>>> 635e05a1
 
 			// Construct the call data (selector, amount)
 			let mut call_data = Vec::<u8>::from([0u8; 68]);
@@ -845,13 +817,9 @@
 			// Bob uses the staking precompile to nominate Alice through the EVM
 			let gas_limit = 100000u64;
 			let gas_price: U256 = 1_000_000_000.into();
-<<<<<<< HEAD
-			let nomination_amount: U256 = (1000 * GLMR).into();
+			let nomination_amount: U256 = (1000 * UNITS).into();
 			let collator_nominator_count: U256 = U256::zero();
 			let nomination_count: U256 = U256::zero();
-=======
-			let nomination_amount: U256 = (1000 * UNITS).into();
->>>>>>> 635e05a1
 
 			// Construct the call data (selector, collator, nomination amount)
 			let mut call_data = Vec::<u8>::from([0u8; 132]);
