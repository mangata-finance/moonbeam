--- conflicted
+++ resolved
@@ -633,16 +633,13 @@
 		ParachainStaking: parachain_staking::{Pallet, Call, Storage, Event<T>, Config<T>},
 		Scheduler: pallet_scheduler::{Pallet, Storage, Config, Event<T>, Call},
 		Democracy: pallet_democracy::{Pallet, Storage, Config, Event<T>, Call},
-<<<<<<< HEAD
-		TokenFactory: token_factory::{Pallet, Call, Storage, Event<T>},
-		XcmHandler: cumulus_pallet_xcm_handler::{Pallet, Call, Event<T>, Origin},
-		Xtransfer: xtransfer::{Pallet, Call, Storage, Event<T>},
-=======
 		CouncilCollective:
 			pallet_collective::<Instance1>::{Pallet, Call, Event<T>, Origin<T>, Config<T>},
 		TechComitteeCollective:
 			pallet_collective::<Instance2>::{Pallet, Call, Event<T>, Origin<T>, Config<T>},
->>>>>>> 44f6b4a5
+		TokenFactory: token_factory::{Pallet, Call, Storage, Event<T>},
+		XcmHandler: cumulus_pallet_xcm_handler::{Pallet, Call, Event<T>, Origin},
+		Xtransfer: xtransfer::{Pallet, Call, Storage, Event<T>},
 		// The order matters here. Inherents will be included in the order specified here.
 		// Concretely we need the author inherent to come after the parachain_upgrade inherent.
 		AuthorInherent: author_inherent::{Pallet, Call, Storage, Inherent},
