// Copyright 2019-2021 PureStake Inc.
// This file is part of Moonbeam.

// Moonbeam is free software: you can redistribute it and/or modify
// it under the terms of the GNU General Public License as published by
// the Free Software Foundation, either version 3 of the License, or
// (at your option) any later version.

// Moonbeam is distributed in the hope that it will be useful,
// but WITHOUT ANY WARRANTY; without even the implied warranty of
// MERCHANTABILITY or FITNESS FOR A PARTICULAR PURPOSE.  See the
// GNU General Public License for more details.

// You should have received a copy of the GNU General Public License
// along with Moonbeam.  If not, see <http://www.gnu.org/licenses/>.

//! The Moonbeam Runtime.
//!
//! Primary features of this runtime include:
//! * Ethereum compatibility
//! * Moonbeam tokenomics

#![cfg_attr(not(feature = "std"), no_std)]
// `construct_runtime!` does a lot of recursion and requires us to increase the limit to 256.
#![recursion_limit = "256"]

// Make the WASM binary available.
#[cfg(feature = "std")]
include!(concat!(env!("OUT_DIR"), "/wasm_binary.rs"));

use cumulus_primitives::relay_chain::Balance as RelayChainBalance;
use fp_rpc::TransactionStatus;
use frame_support::{
	construct_runtime,
	pallet_prelude::PhantomData,
	parameter_types,
	traits::{Get, Randomness},
	weights::{constants::WEIGHT_PER_SECOND, IdentityFee, Weight},
};
use frame_system::{EnsureNever, EnsureRoot, EnsureSigned};
use pallet_ethereum::Call::transact;
use pallet_evm::{
	Account as EVMAccount, EnsureAddressNever, EnsureAddressSame, FeeCalculator,
	IdentityAddressMapping, Runner,
};
use pallet_transaction_payment::CurrencyAdapter;
pub use parachain_staking::{InflationInfo, Range};
use parity_scale_codec::{Decode, Encode};
use polkadot_parachain::primitives::Sibling;
use sp_api::impl_runtime_apis;
use sp_core::{OpaqueMetadata, H160, H256, U256};
use sp_runtime::{
	create_runtime_str, generic, impl_opaque_keys,
	traits::{BlakeTwo256, Block as BlockT, Convert, IdentifyAccount, IdentityLookup, Verify},
	transaction_validity::{TransactionSource, TransactionValidity},
	ApplyExtrinsicResult, Perbill,
};
use sp_std::{convert::TryFrom, prelude::*};
#[cfg(feature = "std")]
use sp_version::NativeVersion;
use sp_version::RuntimeVersion;
use token_factory::{CurrencyId, Ticker};
use xcm::v0::{Junction, MultiLocation, NetworkId};
use xcm_builder::{
	LocationInverter, ParentIsDefault, RelayChainAsNative, SiblingParachainAsNative,
	SiblingParachainConvertsVia, SovereignSignedViaLocation,
};
use xcm_executor::{
	traits::{LocationConversion, NativeAsset},
	XcmExecutor,
};
use xtransfer::support::*;

#[cfg(any(feature = "std", test))]
pub use sp_runtime::BuildStorage;

/// An index to a block.
pub type BlockNumber = u32;

/// Alias to 512-bit hash when used in the context of a transaction signature on the chain.
pub type Signature = account::EthereumSignature;

/// Some way of identifying an account on the chain. We intentionally make it equivalent
/// to the public key of our transaction signing scheme.
pub type AccountId = <<Signature as Verify>::Signer as IdentifyAccount>::AccountId;

/// The type for looking up accounts. We don't expect more than 4 billion of them, but you
/// never know...
pub type AccountIndex = u32;

/// Balance of an account.
pub type Balance = u128;

/// Index of a transaction in the chain.
pub type Index = u32;

/// A hash of some data used by the chain.
pub type Hash = sp_core::H256;

/// Digest item type.
pub type DigestItem = generic::DigestItem<Hash>;

/// Maximum weight per block
pub const MAXIMUM_BLOCK_WEIGHT: Weight = WEIGHT_PER_SECOND / 2;

/// Opaque types. These are used by the CLI to instantiate machinery that don't need to know
/// the specifics of the runtime. They can then be made to be agnostic over specific formats
/// of data like extrinsics, allowing for them to continue syncing the network through upgrades
/// to even the core datastructures.
pub mod opaque {
	use super::*;

	pub use sp_runtime::OpaqueExtrinsic as UncheckedExtrinsic;
	pub type Block = generic::Block<Header, UncheckedExtrinsic>;

	impl_opaque_keys! {
		pub struct SessionKeys {}
	}
}

/// This runtime version.
pub const VERSION: RuntimeVersion = RuntimeVersion {
	spec_name: create_runtime_str!("moonbeam"),
	impl_name: create_runtime_str!("moonbeam"),
	authoring_version: 3,
	spec_version: 26,
	impl_version: 1,
	apis: RUNTIME_API_VERSIONS,
	transaction_version: 2,
};

/// The version information used to identify this runtime when compiled natively.
#[cfg(feature = "std")]
pub fn native_version() -> NativeVersion {
	NativeVersion {
		runtime_version: VERSION,
		can_author_with: Default::default(),
	}
}

const NORMAL_DISPATCH_RATIO: Perbill = Perbill::from_percent(75);

parameter_types! {
	pub const BlockHashCount: BlockNumber = 250;
	pub const Version: RuntimeVersion = VERSION;
	/// We allow for one half second of compute with a 6 second average block time.
	/// These values are dictated by Polkadot for the parachain.
	pub BlockWeights: frame_system::limits::BlockWeights = frame_system::limits::BlockWeights
		::with_sensible_defaults(WEIGHT_PER_SECOND / 2, NORMAL_DISPATCH_RATIO);
	/// We allow for 5 MB blocks.
	pub BlockLength: frame_system::limits::BlockLength = frame_system::limits::BlockLength
		::max_with_normal_ratio(5 * 1024 * 1024, NORMAL_DISPATCH_RATIO);
	pub const SS58Prefix: u8 = 42;
}

impl frame_system::Config for Runtime {
	/// The identifier used to distinguish between accounts.
	type AccountId = AccountId;
	/// The aggregated dispatch type that is available for extrinsics.
	type Call = Call;
	/// The lookup mechanism to get account ID from whatever is passed in dispatchers.
	type Lookup = IdentityLookup<AccountId>;
	/// The index type for storing how many extrinsics an account has signed.
	type Index = Index;
	/// The index type for blocks.
	type BlockNumber = BlockNumber;
	/// The type for hashing blocks and tries.
	type Hash = Hash;
	/// The hashing algorithm used.
	type Hashing = BlakeTwo256;
	/// The header type.
	type Header = generic::Header<BlockNumber, BlakeTwo256>;
	/// The ubiquitous event type.
	type Event = Event;
	/// The ubiquitous origin type.
	type Origin = Origin;
	/// Maximum number of block number to block hash mappings to keep (oldest pruned first).
	type BlockHashCount = BlockHashCount;
	/// Maximum weight of each block. With a default weight system of 1byte == 1weight, 4mb is ok.
	type BlockWeights = BlockWeights;
	/// Maximum size of all encoded transactions (in bytes) that are allowed in one block.
	type BlockLength = BlockLength;
	/// Runtime version.
	type Version = Version;
	type PalletInfo = PalletInfo;
	type AccountData = pallet_balances::AccountData<Balance>;
	type OnNewAccount = ();
	type OnKilledAccount = ();
	type DbWeight = ();
	type BaseCallFilter = ();
	type SystemWeightInfo = ();
	/// This is used as an identifier of the chain. 42 is the generic substrate prefix.
	type SS58Prefix = SS58Prefix;
}

impl pallet_utility::Config for Runtime {
	type Event = Event;
	type Call = Call;
	type WeightInfo = ();
}

parameter_types! {
	pub const MinimumPeriod: u64 = 1;
}

impl pallet_timestamp::Config for Runtime {
	/// A timestamp: milliseconds since the unix epoch.
	type Moment = u64;
	type OnTimestampSet = ();
	type MinimumPeriod = MinimumPeriod;
	type WeightInfo = ();
}

parameter_types! {
	pub const MaxLocks: u32 = 50;
	pub const ExistentialDeposit: u128 = 0;
}

impl pallet_balances::Config for Runtime {
	type MaxLocks = MaxLocks;
	/// The type for recording an account's balance.
	type Balance = Balance;
	/// The ubiquitous event type.
	type Event = Event;
	type DustRemoval = ();
	type ExistentialDeposit = ExistentialDeposit;
	type AccountStore = System;
	type WeightInfo = ();
}

parameter_types! {
	pub const TransactionByteFee: Balance = 1;
}

impl pallet_transaction_payment::Config for Runtime {
	type OnChargeTransaction = CurrencyAdapter<Balances, ()>;
	type TransactionByteFee = TransactionByteFee;
	type WeightToFee = IdentityFee<Balance>;
	type FeeMultiplierUpdate = ();
}

impl pallet_sudo::Config for Runtime {
	type Call = Call;
	type Event = Event;
}

impl pallet_ethereum_chain_id::Config for Runtime {}

/// Current approximation of the gas/s consumption considering
/// EVM execution over compiled WASM (on 4.4Ghz CPU).
/// Given the 500ms Weight, from which 75% only are used for transactions,
/// the total EVM execution gas limit is: GAS_PER_SECOND * 0.500 * 0.75 ~= 15_000_000.
pub const GAS_PER_SECOND: u64 = 40_000_000;

/// Approximate ratio of the amount of Weight per Gas.
/// u64 works for approximations because Weight is a very small unit compared to gas.
pub const WEIGHT_PER_GAS: u64 = WEIGHT_PER_SECOND / GAS_PER_SECOND;

pub struct MoonbeamGasWeightMapping;

impl pallet_evm::GasWeightMapping for MoonbeamGasWeightMapping {
	fn gas_to_weight(gas: u64) -> Weight {
		gas.saturating_mul(WEIGHT_PER_GAS)
	}
	fn weight_to_gas(weight: Weight) -> u64 {
		u64::try_from(weight.wrapping_div(WEIGHT_PER_GAS)).unwrap_or(u32::MAX as u64)
	}
}

impl pallet_evm::Config for Runtime {
	type FeeCalculator = ();
	type GasWeightMapping = MoonbeamGasWeightMapping;
	type CallOrigin = EnsureAddressSame;
	type WithdrawOrigin = EnsureAddressNever<AccountId>;
	type AddressMapping = IdentityAddressMapping;
	type Currency = Balances;
	type Event = Event;
	type Runner = pallet_evm::runner::stack::Runner<Self>;
	type Precompiles = precompiles::MoonbeamPrecompiles<Self>;
	type ChainId = EthereumChainId;
}

parameter_types! {
	pub MaximumSchedulerWeight: Weight = Perbill::from_percent(80) * BlockWeights::get().max_block;
}

impl pallet_scheduler::Config for Runtime {
	type Event = Event;
	type Origin = Origin;
	type PalletsOrigin = OriginCaller;
	type Call = Call;
	type MaximumWeight = MaximumSchedulerWeight;
	type ScheduleOrigin = EnsureRoot<AccountId>;
	type MaxScheduledPerBlock = ();
	type WeightInfo = ();
}

const BLOCKS_PER_DAY: BlockNumber = 24 * 60 * 10;

parameter_types! {
	pub const LaunchPeriod: BlockNumber = BLOCKS_PER_DAY;
	pub const VotingPeriod: BlockNumber = 5 * BLOCKS_PER_DAY;
	pub const FastTrackVotingPeriod: BlockNumber = BLOCKS_PER_DAY;
	pub const EnactmentPeriod: BlockNumber = BLOCKS_PER_DAY;
	pub const CooloffPeriod: BlockNumber = 7 * BLOCKS_PER_DAY;
	pub const MinimumDeposit: Balance = 4 * GLMR;
	pub const MaxVotes: u32 = 100;
	pub const MaxProposals: u32 = 100;
	pub const PreimageByteDeposit: Balance = GLMR / 1_000;
	pub const InstantAllowed: bool = false;
}

// todo : ensure better origins
impl pallet_democracy::Config for Runtime {
	type Proposal = Call;
	type Event = Event;
	type Currency = Balances;
	type EnactmentPeriod = EnactmentPeriod;
	type LaunchPeriod = LaunchPeriod;
	type VotingPeriod = VotingPeriod;
	type FastTrackVotingPeriod = FastTrackVotingPeriod;
	type MinimumDeposit = MinimumDeposit;
	type ExternalOrigin = EnsureRoot<AccountId>;
	type ExternalMajorityOrigin = EnsureRoot<AccountId>;
	type ExternalDefaultOrigin = EnsureRoot<AccountId>;
	type FastTrackOrigin = EnsureRoot<AccountId>;
	type CancellationOrigin = EnsureRoot<AccountId>;
	type BlacklistOrigin = EnsureRoot<AccountId>;
	type CancelProposalOrigin = EnsureRoot<AccountId>;
	type VetoOrigin = EnsureNever<AccountId>; // (root not possible)
	type CooloffPeriod = CooloffPeriod;
	type PreimageByteDeposit = PreimageByteDeposit;
	type Slash = ();
	type InstantOrigin = EnsureRoot<AccountId>;
	type InstantAllowed = InstantAllowed;
	type Scheduler = Scheduler;
	type MaxVotes = MaxVotes;
	type OperationalPreimageOrigin = EnsureSigned<AccountId>;
	type PalletsOrigin = OriginCaller;
	type WeightInfo = ();
	type MaxProposals = MaxProposals;
}

pub struct TransactionConverter;

impl fp_rpc::ConvertTransaction<UncheckedExtrinsic> for TransactionConverter {
	fn convert_transaction(&self, transaction: pallet_ethereum::Transaction) -> UncheckedExtrinsic {
		UncheckedExtrinsic::new_unsigned(
			pallet_ethereum::Call::<Runtime>::transact(transaction).into(),
		)
	}
}

impl fp_rpc::ConvertTransaction<opaque::UncheckedExtrinsic> for TransactionConverter {
	fn convert_transaction(
		&self,
		transaction: pallet_ethereum::Transaction,
	) -> opaque::UncheckedExtrinsic {
		let extrinsic = UncheckedExtrinsic::new_unsigned(
			pallet_ethereum::Call::<Runtime>::transact(transaction).into(),
		);
		let encoded = extrinsic.encode();
		opaque::UncheckedExtrinsic::decode(&mut &encoded[..])
			.expect("Encoded extrinsic is always valid")
	}
}

pub struct EthereumFindAuthor<F>(PhantomData<F>);

parameter_types! {
	pub BlockGasLimit: U256
		= U256::from(NORMAL_DISPATCH_RATIO * MAXIMUM_BLOCK_WEIGHT / WEIGHT_PER_GAS);
}

impl pallet_ethereum::Config for Runtime {
	type Event = Event;
	type FindAuthor = AuthorInherent;
	type StateRoot = pallet_ethereum::IntermediateStateRoot;
	type BlockGasLimit = BlockGasLimit;
}

<<<<<<< HEAD
// 18 decimals
=======
impl cumulus_parachain_system::Config for Runtime {
	type Event = Event;
	type OnValidationData = ();
	type SelfParaId = ParachainInfo;
	type DownwardMessageHandlers = ();
	type HrmpMessageHandlers = ();
}

impl parachain_info::Config for Runtime {}

/// GLMR, the native token, uses 18 decimals of precision.
>>>>>>> ae373f41
pub const GLMR: Balance = 1_000_000_000_000_000_000;

parameter_types! {
	/// Minimum round length is 2 minutes (20 * 6 second block times)
	pub const MinBlocksPerRound: u32 = 20;
	/// Default BlocksPerRound is every hour (600 * 6 second block times)
	pub const DefaultBlocksPerRound: u32 = 600;
	/// Reward payments and validator exit requests are delayed by 2 hours (2 * 600 * block_time)
	pub const BondDuration: u32 = 2;
	/// Maximum 8 valid block authors at any given time
	pub const MinSelectedCandidates: u32 = 8;
	/// Maximum 10 nominators per validator
	pub const MaxNominatorsPerCollator: u32 = 10;
	/// The maximum percent a validator can take off the top of its rewards is 50%
	pub const MaxFee: Perbill = Perbill::from_percent(50);
	/// Minimum stake required to be reserved to be a validator is 1_000
	pub const MinCollatorStk: u128 = 1_000 * GLMR;
	/// Minimum stake required to be reserved to be a nominator is 5
	pub const MinNominatorStk: u128 = 5 * GLMR;
}
impl parachain_staking::Config for Runtime {
	type Event = Event;
	type Currency = Balances;
	type MinBlocksPerRound = MinBlocksPerRound;
	type DefaultBlocksPerRound = DefaultBlocksPerRound;
	type BondDuration = BondDuration;
	type MinSelectedCandidates = MinSelectedCandidates;
	type MaxNominatorsPerCollator = MaxNominatorsPerCollator;
	type MaxCollatorsPerNominator = MinSelectedCandidates;
	type MaxFee = MaxFee;
	type MinCollatorStk = MinCollatorStk;
	type MinCollatorCandidateStk = MinCollatorStk;
	type MinNomination = MinNominatorStk;
	type MinNominatorStk = MinNominatorStk;
}
impl author_inherent::Config for Runtime {
	type EventHandler = ParachainStaking;
	// We cannot run the full filtered author checking logic in the preliminary check because it
	// depends on entropy from the relay chain. Instead we just make sure that the author is staked
	// in the preliminary check. The final check including the filtering happens during execution.
	type PreliminaryCanAuthor = ParachainStaking;
	type FinalCanAuthor = AuthorFilter;
}

impl pallet_author_filter::Config for Runtime {
	type Event = Event;
	type RandomnessSource = RandomnessCollectiveFlip;
}

pub struct AccountToH160;
impl Convert<<<Signature as Verify>::Signer as IdentifyAccount>::AccountId, H160>
	for AccountToH160
{
	fn convert(from: <<Signature as Verify>::Signer as IdentifyAccount>::AccountId) -> H160 {
		from
	}
}
pub struct AccountKey20Convert;
impl Convert<<<Signature as Verify>::Signer as IdentifyAccount>::AccountId, [u8; 20]>
	for AccountKey20Convert
{
	fn convert(from: <<Signature as Verify>::Signer as IdentifyAccount>::AccountId) -> [u8; 20] {
		from.into()
	}
}

impl token_factory::Config for Runtime {
	type Event = Event;
	type Balance = Balance;
	type TokenId = Ticker;
	type AccountToH160 = AccountToH160;
}

impl xtransfer::Config for Runtime {
	type Event = Event;
	type Balance = Balance;
	type ToRelayChainBalance = NativeToRelay;
	type AccountKey20Convert = AccountKey20Convert;
	type ToMultiLocation = AccountId20Aliases<MoonbeamNetwork, AccountId>;
	type RelayChainNetworkId = PolkadotNetworkId;
	type ParaId = ParachainInfo;
	type XcmExecutor = XcmExecutor<XcmConfig>;
	type XcmSender = XcmHandler;
}

parameter_types! {
	pub const PolkadotNetworkId: NetworkId = NetworkId::Polkadot;
	pub MoonbeamNetwork: NetworkId = NetworkId::Named("moon".into());
	pub RelayChainOrigin: Origin = xcm_handler::Origin::Relay.into();
	pub Ancestry: MultiLocation = MultiLocation::X1(Junction::Parachain {
		id: ParachainInfo::get().into(),
	});
	pub const RelayChainCurrencyId: CurrencyId = CurrencyId::Token(Ticker::DOT);
}

// TODO: replace with `AccountKey20Aliases` once Cumulus version includes this commit
// https://github.com/paritytech/polkadot/pull/2576
pub struct AccountId20Aliases<Network, AccountId>(PhantomData<(Network, AccountId)>);
impl<Network: Get<NetworkId>, AccountId: From<[u8; 20]> + Into<[u8; 20]>>
	LocationConversion<AccountId> for AccountId20Aliases<Network, AccountId>
{
	fn from_location(location: &MultiLocation) -> Option<AccountId> {
		if let MultiLocation::X1(Junction::AccountKey20 { key, network }) = location {
			if matches!(network, NetworkId::Any) || network == &Network::get() {
				return Some((*key).into());
			}
		}
		None
	}

	fn try_into_location(who: AccountId) -> Result<MultiLocation, AccountId> {
		Ok(Junction::AccountKey20 {
			key: who.into(),
			network: Network::get(),
		}
		.into())
	}
}
use frame_support::traits::OriginTrait;
use xcm::v0::OriginKind;
use xcm_executor::traits::ConvertOrigin;
// TODO: replace with `SignedAccountKey20AsNative` once Cumulus version includes this commit
// https://github.com/paritytech/polkadot/pull/2576
pub struct SignedAccountId20AsNative<Network, Origin>(PhantomData<(Network, Origin)>);
impl<Network: Get<NetworkId>, Origin: OriginTrait> ConvertOrigin<Origin>
	for SignedAccountId20AsNative<Network, Origin>
where
	Origin::AccountId: From<[u8; 20]>,
{
	fn convert_origin(origin: MultiLocation, kind: OriginKind) -> Result<Origin, MultiLocation> {
		match (kind, origin) {
			(OriginKind::Native, MultiLocation::X1(Junction::AccountKey20 { key, network }))
				if matches!(network, NetworkId::Any) || network == Network::get() =>
			{
				Ok(Origin::signed(key.into()))
			}
			(_, origin) => Err(origin),
		}
	}
}

pub type LocationConverter = (
	ParentIsDefault<AccountId>,
	SiblingParachainConvertsVia<Sibling, AccountId>,
	AccountId20Aliases<MoonbeamNetwork, AccountId>,
);

pub struct RelayToNative;
impl Convert<RelayChainBalance, Balance> for RelayToNative {
	fn convert(val: u128) -> Balance {
		// native is 18
		// relay is 12
		val * 1_000_000
	}
}
pub struct NativeToRelay;
impl Convert<Balance, RelayChainBalance> for NativeToRelay {
	fn convert(val: u128) -> RelayChainBalance {
		// native is 18
		// relay is 12
		val / 1_000_000
	}
}

pub type LocalAssetTransactor = MultiCurrencyAdapter<
	Balances,
	TokenFactory,
	IsConcreteWithGeneralKey<CurrencyId, RelayToNative>,
	LocationConverter,
	AccountId,
	CurrencyIdConverter<CurrencyId, RelayChainCurrencyId>,
	CurrencyId,
>;

pub type LocalOriginConverter = (
	SovereignSignedViaLocation<LocationConverter, Origin>,
	RelayChainAsNative<RelayChainOrigin, Origin>,
	SiblingParachainAsNative<xcm_handler::Origin, Origin>,
	SignedAccountId20AsNative<MoonbeamNetwork, Origin>,
);

pub struct XcmConfig;
impl xcm_executor::Config for XcmConfig {
	type Call = Call;
	type XcmSender = XcmHandler;
	type AssetTransactor = LocalAssetTransactor;
	type OriginConverter = LocalOriginConverter;
	type IsReserve = NativeAsset;
	type IsTeleporter = ();
	type LocationInverter = LocationInverter<Ancestry>;
}

impl xcm_handler::Config for Runtime {
	type Event = Event;
	type XcmExecutor = XcmExecutor<XcmConfig>;
	type UpwardMessageSender = ParachainSystem;
	type HrmpMessageSender = ParachainSystem;
}

impl cumulus_parachain_system::Config for Runtime {
	type Event = Event;
	type OnValidationData = ();
	type SelfParaId = ParachainInfo;
	type DownwardMessageHandlers = (Xtransfer, XcmHandler);
	type HrmpMessageHandlers = XcmHandler;
}

impl parachain_info::Config for Runtime {}

construct_runtime! {
	pub enum Runtime where
		Block = Block,
		NodeBlock = opaque::Block,
		UncheckedExtrinsic = UncheckedExtrinsic
	{
		System: frame_system::{Module, Call, Storage, Config, Event<T>},
		Utility: pallet_utility::{Module, Call, Event},
		Timestamp: pallet_timestamp::{Module, Call, Storage, Inherent},
		Balances: pallet_balances::{Module, Call, Storage, Config<T>, Event<T>},
		Sudo: pallet_sudo::{Module, Call, Storage, Config<T>, Event<T>},
		RandomnessCollectiveFlip: pallet_randomness_collective_flip::{Module, Call, Storage},
		ParachainSystem: cumulus_parachain_system::{Module, Call, Storage, Inherent, Event},
		TransactionPayment: pallet_transaction_payment::{Module, Storage},
		ParachainInfo: parachain_info::{Module, Storage, Config},
		EthereumChainId: pallet_ethereum_chain_id::{Module, Storage, Config},
		EVM: pallet_evm::{Module, Config, Call, Storage, Event<T>},
		Ethereum: pallet_ethereum::{Module, Call, Storage, Event, Config, ValidateUnsigned},
		ParachainStaking: parachain_staking::{Module, Call, Storage, Event<T>, Config<T>},
		Scheduler: pallet_scheduler::{Module, Storage, Config, Event<T>, Call},
		Democracy: pallet_democracy::{Module, Storage, Config, Event<T>, Call},
		TokenFactory: token_factory::{Module, Call, Storage, Event<T>},
		Xtransfer: xtransfer::{Module, Call, Storage, Event<T>},
		XcmHandler: xcm_handler::{Module, Call, Event<T>, Origin},
		// The order matters here. Inherents will be included in the order specified here.
		// Concretely we need the author inherent to come after the parachain_upgrade inherent.
		AuthorInherent: author_inherent::{Module, Call, Storage, Inherent},
		AuthorFilter: pallet_author_filter::{Module, Call, Storage, Event<T>,}
	}
}

/// The address format for describing accounts.
pub type Address = AccountId;
/// Block header type as expected by this runtime.
pub type Header = generic::Header<BlockNumber, BlakeTwo256>;
/// Block type as expected by this runtime.
pub type Block = generic::Block<Header, UncheckedExtrinsic>;
/// A Block signed with a Justification
pub type SignedBlock = generic::SignedBlock<Block>;
/// BlockId type as expected by this runtime.
pub type BlockId = generic::BlockId<Block>;
/// The SignedExtension to the basic transaction logic.
pub type SignedExtra = (
	frame_system::CheckSpecVersion<Runtime>,
	frame_system::CheckTxVersion<Runtime>,
	frame_system::CheckGenesis<Runtime>,
	frame_system::CheckEra<Runtime>,
	frame_system::CheckNonce<Runtime>,
	frame_system::CheckWeight<Runtime>,
	pallet_transaction_payment::ChargeTransactionPayment<Runtime>,
);
/// Unchecked extrinsic type as expected by this runtime.
pub type UncheckedExtrinsic = generic::UncheckedExtrinsic<Address, Call, Signature, SignedExtra>;
/// Extrinsic type that has already been checked.
pub type CheckedExtrinsic = generic::CheckedExtrinsic<AccountId, Call, SignedExtra>;
/// Executive: handles dispatch to the various modules.
pub type Executive = frame_executive::Executive<
	Runtime,
	Block,
	frame_system::ChainContext<Runtime>,
	Runtime,
	AllModules,
>;

impl_runtime_apis! {
	impl sp_api::Core<Block> for Runtime {
		fn version() -> RuntimeVersion {
			VERSION
		}

		fn execute_block(block: Block) {
			Executive::execute_block(block)
		}

		fn initialize_block(header: &<Block as BlockT>::Header) {
			Executive::initialize_block(header)
		}
	}

	impl sp_api::Metadata<Block> for Runtime {
		fn metadata() -> OpaqueMetadata {
			Runtime::metadata().into()
		}
	}

	impl sp_block_builder::BlockBuilder<Block> for Runtime {
		fn apply_extrinsic(
			extrinsic: <Block as BlockT>::Extrinsic,
		) -> ApplyExtrinsicResult {
			Executive::apply_extrinsic(extrinsic)
		}

		fn finalize_block() -> <Block as BlockT>::Header {
			Executive::finalize_block()
		}

		fn inherent_extrinsics(
			data: sp_inherents::InherentData
		) -> Vec<<Block as BlockT>::Extrinsic> {
			data.create_extrinsics()
		}

		fn check_inherents(
			block: Block,
			data: sp_inherents::InherentData,
		) -> sp_inherents::CheckInherentsResult {
			data.check_extrinsics(&block)
		}

		fn random_seed() -> <Block as BlockT>::Hash {
			RandomnessCollectiveFlip::random_seed()
		}
	}

	impl sp_transaction_pool::runtime_api::TaggedTransactionQueue<Block> for Runtime {
		fn validate_transaction(
			source: TransactionSource,
			tx: <Block as BlockT>::Extrinsic,
		) -> TransactionValidity {
			Executive::validate_transaction(source, tx)
		}
	}

	impl sp_offchain::OffchainWorkerApi<Block> for Runtime {
		fn offchain_worker(header: &<Block as BlockT>::Header) {
			Executive::offchain_worker(header)
		}
	}

	impl sp_session::SessionKeys<Block> for Runtime {
		fn decode_session_keys(
			encoded: Vec<u8>,
		) -> Option<Vec<(Vec<u8>, sp_core::crypto::KeyTypeId)>> {
			opaque::SessionKeys::decode_into_raw_public_keys(&encoded)
		}

		fn generate_session_keys(seed: Option<Vec<u8>>) -> Vec<u8> {
			opaque::SessionKeys::generate(seed)
		}
	}

	impl frame_system_rpc_runtime_api::AccountNonceApi<Block, AccountId, Index> for Runtime {
		fn account_nonce(account: AccountId) -> Index {
			System::account_nonce(account)
		}
	}

	impl moonbeam_rpc_primitives_txpool::TxPoolRuntimeApi<Block> for Runtime {
		fn extrinsic_filter(
			xts: Vec<<Block as BlockT>::Extrinsic>
		) -> Vec<pallet_ethereum::Transaction> {
			xts.into_iter().filter_map(|xt| match xt.function {
				Call::Ethereum(transact(t)) => Some(t),
				_ => None
			}).collect()
		}
	}

	impl fp_rpc::EthereumRuntimeRPCApi<Block> for Runtime {
		fn chain_id() -> u64 {
			<Runtime as pallet_evm::Config>::ChainId::get()
		}

		fn account_basic(address: H160) -> EVMAccount {
			EVM::account_basic(&address)
		}

		fn gas_price() -> U256 {
			<Runtime as pallet_evm::Config>::FeeCalculator::min_gas_price()
		}

		fn account_code_at(address: H160) -> Vec<u8> {
			EVM::account_codes(address)
		}

		fn author() -> H160 {
			<pallet_ethereum::Module<Runtime>>::find_author()
		}

		fn storage_at(address: H160, index: U256) -> H256 {
			let mut tmp = [0u8; 32];
			index.to_big_endian(&mut tmp);
			EVM::account_storages(address, H256::from_slice(&tmp[..]))
		}

		fn call(
			from: H160,
			to: H160,
			data: Vec<u8>,
			value: U256,
			gas_limit: U256,
			gas_price: Option<U256>,
			nonce: Option<U256>,
			estimate: bool,
		) -> Result<pallet_evm::CallInfo, sp_runtime::DispatchError> {
			let config = if estimate {
				let mut config = <Runtime as pallet_evm::Config>::config().clone();
				config.estimate = true;
				Some(config)
			} else {
				None
			};

			<Runtime as pallet_evm::Config>::Runner::call(
				from,
				to,
				data,
				value,
				gas_limit.low_u64(),
				gas_price,
				nonce,
				config.as_ref().unwrap_or_else(|| <Runtime as pallet_evm::Config>::config()),
			).map_err(|err| err.into())
		}

		fn create(
			from: H160,
			data: Vec<u8>,
			value: U256,
			gas_limit: U256,
			gas_price: Option<U256>,
			nonce: Option<U256>,
			estimate: bool,
		) -> Result<pallet_evm::CreateInfo, sp_runtime::DispatchError> {
			let config = if estimate {
				let mut config = <Runtime as pallet_evm::Config>::config().clone();
				config.estimate = true;
				Some(config)
			} else {
				None
			};

			#[allow(clippy::or_fun_call)] // suggestion not helpful here
			<Runtime as pallet_evm::Config>::Runner::create(
				from,
				data,
				value,
				gas_limit.low_u64(),
				gas_price,
				nonce,
				config.as_ref().unwrap_or(<Runtime as pallet_evm::Config>::config()),
			).map_err(|err| err.into())
		}

		fn current_transaction_statuses() -> Option<Vec<TransactionStatus>> {
			Ethereum::current_transaction_statuses()
		}

		fn current_block() -> Option<pallet_ethereum::Block> {
			Ethereum::current_block()
		}

		fn current_receipts() -> Option<Vec<pallet_ethereum::Receipt>> {
			Ethereum::current_receipts()
		}

		fn current_all() -> (
			Option<pallet_ethereum::Block>,
			Option<Vec<pallet_ethereum::Receipt>>,
			Option<Vec<TransactionStatus>>
		) {
			(
				Ethereum::current_block(),
				Ethereum::current_receipts(),
				Ethereum::current_transaction_statuses()
			)
		}

		fn current_block_gas_limit() -> U256 {
			<Runtime as pallet_ethereum::Config>::BlockGasLimit::get()
		}
	}

	impl pallet_transaction_payment_rpc_runtime_api::TransactionPaymentApi<Block, Balance>
		for Runtime {

		fn query_info(
			uxt: <Block as BlockT>::Extrinsic,
			len: u32,
		) -> pallet_transaction_payment_rpc_runtime_api::RuntimeDispatchInfo<Balance> {
			TransactionPayment::query_info(uxt, len)
		}

		fn query_fee_details(
			uxt: <Block as BlockT>::Extrinsic,
			len: u32,
		) -> pallet_transaction_payment::FeeDetails<Balance> {
			TransactionPayment::query_fee_details(uxt, len)
		}
	}
}

cumulus_runtime::register_validate_block!(Block, Executive);<|MERGE_RESOLUTION|>--- conflicted
+++ resolved
@@ -379,9 +379,7 @@
 	type BlockGasLimit = BlockGasLimit;
 }
 
-<<<<<<< HEAD
-// 18 decimals
-=======
+
 impl cumulus_parachain_system::Config for Runtime {
 	type Event = Event;
 	type OnValidationData = ();
@@ -393,7 +391,6 @@
 impl parachain_info::Config for Runtime {}
 
 /// GLMR, the native token, uses 18 decimals of precision.
->>>>>>> ae373f41
 pub const GLMR: Balance = 1_000_000_000_000_000_000;
 
 parameter_types! {
