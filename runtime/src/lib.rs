// Copyright 2019-2021 PureStake Inc.
// This file is part of Moonbeam.

// Moonbeam is free software: you can redistribute it and/or modify
// it under the terms of the GNU General Public License as published by
// the Free Software Foundation, either version 3 of the License, or
// (at your option) any later version.

// Moonbeam is distributed in the hope that it will be useful,
// but WITHOUT ANY WARRANTY; without even the implied warranty of
// MERCHANTABILITY or FITNESS FOR A PARTICULAR PURPOSE.  See the
// GNU General Public License for more details.

// You should have received a copy of the GNU General Public License
// along with Moonbeam.  If not, see <http://www.gnu.org/licenses/>.

//! The Moonbeam Runtime.
//!
//! Primary features of this runtime include:
//! * Ethereum compatibility
//! * Moonbeam tokenomics

#![cfg_attr(not(feature = "std"), no_std)]
// `construct_runtime!` does a lot of recursion and requires us to increase the limit to 256.
#![recursion_limit = "256"]

// Make the WASM binary available.
#[cfg(feature = "std")]
include!(concat!(env!("OUT_DIR"), "/wasm_binary.rs"));

use fp_rpc::TransactionStatus;
use frame_support::{
	construct_runtime,
	pallet_prelude::PhantomData,
	parameter_types,
	traits::{Get, Randomness},
	weights::{constants::WEIGHT_PER_SECOND, IdentityFee, Weight},
};
use frame_system::{EnsureOneOf, EnsureRoot};
use moonbeam_extensions_evm::runner::stack::TraceRunner as TraceRunnerT;
use pallet_ethereum::Call::transact;
use pallet_ethereum::{Transaction as EthereumTransaction, TransactionAction};
use pallet_evm::{
	Account as EVMAccount, EnsureAddressNever, EnsureAddressRoot, FeeCalculator,
	IdentityAddressMapping, Runner,
};
use pallet_transaction_payment::CurrencyAdapter;
pub use parachain_staking::{InflationInfo, Range};
use parity_scale_codec::{Decode, Encode};
use sha3::{Digest, Keccak256};
use sp_api::impl_runtime_apis;
use sp_core::{u32_trait::*, OpaqueMetadata, H160, H256, U256};
use sp_runtime::{
	create_runtime_str, generic, impl_opaque_keys,
	traits::{BlakeTwo256, Block as BlockT, IdentifyAccount, IdentityLookup, Verify},
	transaction_validity::{TransactionSource, TransactionValidity},
	AccountId32, ApplyExtrinsicResult, Perbill,
};
use sp_std::{convert::TryFrom, prelude::*};
#[cfg(feature = "std")]
use sp_version::NativeVersion;
use sp_version::RuntimeVersion;

#[cfg(any(feature = "std", test))]
pub use sp_runtime::BuildStorage;

/// An index to a block.
pub type BlockNumber = u32;

/// Alias to 512-bit hash when used in the context of a transaction signature on the chain.
pub type Signature = account::EthereumSignature;

/// Some way of identifying an account on the chain. We intentionally make it equivalent
/// to the public key of our transaction signing scheme.
pub type AccountId = <<Signature as Verify>::Signer as IdentifyAccount>::AccountId;

/// The type for looking up accounts. We don't expect more than 4 billion of them, but you
/// never know...
pub type AccountIndex = u32;

/// Balance of an account.
pub type Balance = u128;

/// Index of a transaction in the chain.
pub type Index = u32;

/// A hash of some data used by the chain.
pub type Hash = sp_core::H256;

/// Digest item type.
pub type DigestItem = generic::DigestItem<Hash>;

/// Maximum weight per block
pub const MAXIMUM_BLOCK_WEIGHT: Weight = WEIGHT_PER_SECOND / 2;

pub const MILLISECS_PER_BLOCK: u64 = 6000;
pub const MINUTES: BlockNumber = 60_000 / (MILLISECS_PER_BLOCK as BlockNumber);
pub const HOURS: BlockNumber = MINUTES * 60;
pub const DAYS: BlockNumber = HOURS * 24;
pub const MONTHS: BlockNumber = DAYS * 30;

/// Opaque types. These are used by the CLI to instantiate machinery that don't need to know
/// the specifics of the runtime. They can then be made to be agnostic over specific formats
/// of data like extrinsics, allowing for them to continue syncing the network through upgrades
/// to even the core datastructures.
pub mod opaque {
	use super::*;

	pub use sp_runtime::OpaqueExtrinsic as UncheckedExtrinsic;
	pub type Block = generic::Block<Header, UncheckedExtrinsic>;

	impl_opaque_keys! {
		pub struct SessionKeys {}
	}
}

/// This runtime version.
pub const VERSION: RuntimeVersion = RuntimeVersion {
	spec_name: create_runtime_str!("moonbeam"),
	impl_name: create_runtime_str!("moonbeam"),
	authoring_version: 3,
	spec_version: 36,
	impl_version: 1,
	apis: RUNTIME_API_VERSIONS,
	transaction_version: 2,
};

/// The version information used to identify this runtime when compiled natively.
#[cfg(feature = "std")]
pub fn native_version() -> NativeVersion {
	NativeVersion {
		runtime_version: VERSION,
		can_author_with: Default::default(),
	}
}

const NORMAL_DISPATCH_RATIO: Perbill = Perbill::from_percent(75);

parameter_types! {
	pub const BlockHashCount: BlockNumber = 250;
	pub const Version: RuntimeVersion = VERSION;
	/// We allow for one half second of compute with a 6 second average block time.
	/// These values are dictated by Polkadot for the parachain.
	pub BlockWeights: frame_system::limits::BlockWeights = frame_system::limits::BlockWeights
		::with_sensible_defaults(WEIGHT_PER_SECOND / 2, NORMAL_DISPATCH_RATIO);
	/// We allow for 5 MB blocks.
	pub BlockLength: frame_system::limits::BlockLength = frame_system::limits::BlockLength
		::max_with_normal_ratio(5 * 1024 * 1024, NORMAL_DISPATCH_RATIO);
	pub const SS58Prefix: u8 = 42;
}

impl frame_system::Config for Runtime {
	/// The identifier used to distinguish between accounts.
	type AccountId = AccountId;
	/// The aggregated dispatch type that is available for extrinsics.
	type Call = Call;
	/// The lookup mechanism to get account ID from whatever is passed in dispatchers.
	type Lookup = IdentityLookup<AccountId>;
	/// The index type for storing how many extrinsics an account has signed.
	type Index = Index;
	/// The index type for blocks.
	type BlockNumber = BlockNumber;
	/// The type for hashing blocks and tries.
	type Hash = Hash;
	/// The hashing algorithm used.
	type Hashing = BlakeTwo256;
	/// The header type.
	type Header = generic::Header<BlockNumber, BlakeTwo256>;
	/// The ubiquitous event type.
	type Event = Event;
	/// The ubiquitous origin type.
	type Origin = Origin;
	/// Maximum number of block number to block hash mappings to keep (oldest pruned first).
	type BlockHashCount = BlockHashCount;
	/// Maximum weight of each block. With a default weight system of 1byte == 1weight, 4mb is ok.
	type BlockWeights = BlockWeights;
	/// Maximum size of all encoded transactions (in bytes) that are allowed in one block.
	type BlockLength = BlockLength;
	/// Runtime version.
	type Version = Version;
	type PalletInfo = PalletInfo;
	type AccountData = pallet_balances::AccountData<Balance>;
	type OnNewAccount = ();
	type OnKilledAccount = ();
	type DbWeight = ();
	type BaseCallFilter = ();
	type SystemWeightInfo = ();
	/// This is used as an identifier of the chain. 42 is the generic substrate prefix.
	type SS58Prefix = SS58Prefix;
	type OnSetCode = cumulus_pallet_parachain_system::ParachainSetCode<Self>;
}

impl pallet_utility::Config for Runtime {
	type Event = Event;
	type Call = Call;
	type WeightInfo = ();
}

parameter_types! {
	pub const MinimumPeriod: u64 = 1;
}

impl pallet_timestamp::Config for Runtime {
	/// A timestamp: milliseconds since the unix epoch.
	type Moment = u64;
	type OnTimestampSet = ();
	type MinimumPeriod = MinimumPeriod;
	type WeightInfo = ();
}

parameter_types! {
	pub const MaxLocks: u32 = 50;
	pub const ExistentialDeposit: u128 = 0;
}

impl pallet_balances::Config for Runtime {
	type MaxLocks = MaxLocks;
	/// The type for recording an account's balance.
	type Balance = Balance;
	/// The ubiquitous event type.
	type Event = Event;
	type DustRemoval = ();
	type ExistentialDeposit = ExistentialDeposit;
	type AccountStore = System;
	type WeightInfo = ();
}

parameter_types! {
	pub const TransactionByteFee: Balance = 1;
}

impl pallet_transaction_payment::Config for Runtime {
	type OnChargeTransaction = CurrencyAdapter<Balances, ()>;
	type TransactionByteFee = TransactionByteFee;
	type WeightToFee = IdentityFee<Balance>;
	type FeeMultiplierUpdate = ();
}

impl pallet_sudo::Config for Runtime {
	type Call = Call;
	type Event = Event;
}

impl pallet_ethereum_chain_id::Config for Runtime {}

/// Current approximation of the gas/s consumption considering
/// EVM execution over compiled WASM (on 4.4Ghz CPU).
/// Given the 500ms Weight, from which 75% only are used for transactions,
/// the total EVM execution gas limit is: GAS_PER_SECOND * 0.500 * 0.75 ~= 15_000_000.
pub const GAS_PER_SECOND: u64 = 40_000_000;

/// Approximate ratio of the amount of Weight per Gas.
/// u64 works for approximations because Weight is a very small unit compared to gas.
pub const WEIGHT_PER_GAS: u64 = WEIGHT_PER_SECOND / GAS_PER_SECOND;

pub struct MoonbeamGasWeightMapping;

impl pallet_evm::GasWeightMapping for MoonbeamGasWeightMapping {
	fn gas_to_weight(gas: u64) -> Weight {
		gas.saturating_mul(WEIGHT_PER_GAS)
	}
	fn weight_to_gas(weight: Weight) -> u64 {
		u64::try_from(weight.wrapping_div(WEIGHT_PER_GAS)).unwrap_or(u32::MAX as u64)
	}
}

parameter_types! {
	pub BlockGasLimit: U256
		= U256::from(NORMAL_DISPATCH_RATIO * MAXIMUM_BLOCK_WEIGHT / WEIGHT_PER_GAS);
}

impl pallet_evm::Config for Runtime {
	type FeeCalculator = ();
	type GasWeightMapping = MoonbeamGasWeightMapping;
	type CallOrigin = EnsureAddressRoot<AccountId>;
	type WithdrawOrigin = EnsureAddressNever<AccountId>;
	type AddressMapping = IdentityAddressMapping;
	type Currency = Balances;
	type Event = Event;
	type Runner = pallet_evm::runner::stack::Runner<Self>;
	type Precompiles = precompiles::MoonbeamPrecompiles<Self>;
	type ChainId = EthereumChainId;
	type OnChargeTransaction = ();
	type BlockGasLimit = BlockGasLimit;
}

parameter_types! {
	pub MaximumSchedulerWeight: Weight = Perbill::from_percent(80) * BlockWeights::get().max_block;
}

impl pallet_scheduler::Config for Runtime {
	type Event = Event;
	type Origin = Origin;
	type PalletsOrigin = OriginCaller;
	type Call = Call;
	type MaximumWeight = MaximumSchedulerWeight;
	type ScheduleOrigin = EnsureRoot<AccountId>;
	type MaxScheduledPerBlock = ();
	type WeightInfo = ();
}

parameter_types! {
	/// The maximum amount of time (in blocks) for council members to vote on motions.
	/// Motions may end in fewer blocks if enough votes are cast to determine the result.
	pub const CouncilMotionDuration: BlockNumber = 100;
	/// The maximum number of Proposlas that can be open in the council at once.
	pub const CouncilMaxProposals: u32 = 100;
	/// The maximum number of council members.
	pub const CouncilMaxMembers: u32 = 100;

	/// The maximum amount of time (in blocks) for technical committee members to vote on motions.
	/// Motions may end in fewer blocks if enough votes are cast to determine the result.
	pub const TechComitteeMotionDuration: BlockNumber = 100;
	/// The maximum number of Proposlas that can be open in the technical committee at once.
	pub const TechComitteeMaxProposals: u32 = 100;
	/// The maximum number of technical committee members.
	pub const TechComitteeMaxMembers: u32 = 100;
}

type CouncilInstance = pallet_collective::Instance1;
type TechCommitteeInstance = pallet_collective::Instance2;

impl pallet_collective::Config<CouncilInstance> for Runtime {
	type Origin = Origin;
	type Event = Event;
	type Proposal = Call;
	type MotionDuration = CouncilMotionDuration;
	type MaxProposals = CouncilMaxProposals;
	type MaxMembers = CouncilMaxMembers;
	type DefaultVote = pallet_collective::MoreThanMajorityThenPrimeDefaultVote;
	type WeightInfo = (); // TODO : Better Weight Info ?
}

impl pallet_collective::Config<TechCommitteeInstance> for Runtime {
	type Origin = Origin;
	type Event = Event;
	type Proposal = Call;
	type MotionDuration = TechComitteeMotionDuration;
	type MaxProposals = TechComitteeMaxProposals;
	type MaxMembers = TechComitteeMaxMembers;
	type DefaultVote = pallet_collective::MoreThanMajorityThenPrimeDefaultVote;
	type WeightInfo = (); // TODO : Better Weight Info ?
}

const BLOCKS_PER_DAY: BlockNumber = 24 * 60 * 10;

parameter_types! {
	pub const LaunchPeriod: BlockNumber = BLOCKS_PER_DAY;
	pub const VotingPeriod: BlockNumber = 5 * BLOCKS_PER_DAY;
	pub const FastTrackVotingPeriod: BlockNumber = BLOCKS_PER_DAY;
	pub const EnactmentPeriod: BlockNumber = BLOCKS_PER_DAY;
	pub const CooloffPeriod: BlockNumber = 7 * BLOCKS_PER_DAY;
	pub const MinimumDeposit: Balance = 4 * GLMR;
	pub const MaxVotes: u32 = 100;
	pub const MaxProposals: u32 = 100;
	pub const PreimageByteDeposit: Balance = GLMR / 1_000;
	pub const InstantAllowed: bool = false;
}

// todo : ensure better origins
impl pallet_democracy::Config for Runtime {
	type Proposal = Call;
	type Event = Event;
	type Currency = Balances;
	type EnactmentPeriod = EnactmentPeriod;
	type LaunchPeriod = LaunchPeriod;
	type VotingPeriod = VotingPeriod;
	type FastTrackVotingPeriod = FastTrackVotingPeriod;
	type MinimumDeposit = MinimumDeposit;
	/// A straight majority of the council can decide what their next motion is.
	type ExternalOrigin =
		pallet_collective::EnsureProportionAtLeast<_1, _2, AccountId, CouncilInstance>;
	/// A majority can have the next scheduled referendum be a straight majority-carries vote.
	type ExternalMajorityOrigin =
		pallet_collective::EnsureProportionAtLeast<_1, _2, AccountId, CouncilInstance>;
	/// A unanimous council can have the next scheduled referendum be a straight default-carries
	/// (NTB) vote.
	type ExternalDefaultOrigin =
		pallet_collective::EnsureProportionAtLeast<_1, _1, AccountId, CouncilInstance>;
	/// Two thirds of the technical committee can have an ExternalMajority/ExternalDefault vote
	/// be tabled immediately and with a shorter voting/enactment period.
	type FastTrackOrigin =
		pallet_collective::EnsureProportionAtLeast<_2, _3, AccountId, TechCommitteeInstance>;
	/// Instant is currently not allowed.
	type InstantOrigin =
		pallet_collective::EnsureProportionAtLeast<_1, _1, AccountId, TechCommitteeInstance>;
	// To cancel a proposal which has been passed, 2/3 of the council must agree to it.
	type CancellationOrigin = EnsureOneOf<
		AccountId,
		EnsureRoot<AccountId>,
		pallet_collective::EnsureProportionAtLeast<_2, _3, AccountId, CouncilInstance>,
	>;
	// To cancel a proposal before it has been passed, the technical committee must be unanimous or
	// Root must agree.
	type CancelProposalOrigin = EnsureOneOf<
		AccountId,
		EnsureRoot<AccountId>,
		pallet_collective::EnsureProportionAtLeast<_1, _1, AccountId, TechCommitteeInstance>,
	>;
	type BlacklistOrigin = EnsureRoot<AccountId>;
	// Any single technical committee member may veto a coming council proposal, however they can
	// only do it once and it lasts only for the cooloff period.
	type VetoOrigin = pallet_collective::EnsureMember<AccountId, TechCommitteeInstance>;
	type CooloffPeriod = CooloffPeriod;
	type PreimageByteDeposit = PreimageByteDeposit;
	type Slash = ();
	type InstantAllowed = InstantAllowed;
	type Scheduler = Scheduler;
	type MaxVotes = MaxVotes;
	type OperationalPreimageOrigin = pallet_collective::EnsureMember<AccountId, CouncilInstance>;
	type PalletsOrigin = OriginCaller;
	type WeightInfo = ();
	type MaxProposals = MaxProposals;
}

pub struct TransactionConverter;

impl fp_rpc::ConvertTransaction<UncheckedExtrinsic> for TransactionConverter {
	fn convert_transaction(&self, transaction: pallet_ethereum::Transaction) -> UncheckedExtrinsic {
		UncheckedExtrinsic::new_unsigned(
			pallet_ethereum::Call::<Runtime>::transact(transaction).into(),
		)
	}
}

impl fp_rpc::ConvertTransaction<opaque::UncheckedExtrinsic> for TransactionConverter {
	fn convert_transaction(
		&self,
		transaction: pallet_ethereum::Transaction,
	) -> opaque::UncheckedExtrinsic {
		let extrinsic = UncheckedExtrinsic::new_unsigned(
			pallet_ethereum::Call::<Runtime>::transact(transaction).into(),
		);
		let encoded = extrinsic.encode();
		opaque::UncheckedExtrinsic::decode(&mut &encoded[..])
			.expect("Encoded extrinsic is always valid")
	}
}

pub struct EthereumFindAuthor<F>(PhantomData<F>);

impl pallet_ethereum::Config for Runtime {
	type Event = Event;
	type FindAuthor = AuthorInherent;
	type StateRoot = pallet_ethereum::IntermediateStateRoot;
}

parameter_types! {
	pub const ReservedXcmpWeight: Weight = MAXIMUM_BLOCK_WEIGHT / 4;
}

impl cumulus_pallet_parachain_system::Config for Runtime {
	type Event = Event;
	type OnValidationData = ();
	type SelfParaId = ParachainInfo;
	type DownwardMessageHandlers = ();
	type OutboundXcmpMessageSource = ();
	type XcmpMessageHandler = ();
	type ReservedXcmpWeight = ReservedXcmpWeight;
}

impl parachain_info::Config for Runtime {}

/// GLMR, the native token, uses 18 decimals of precision.
pub const GLMR: Balance = 1_000_000_000_000_000_000;

parameter_types! {
	/// Minimum round length is 2 minutes (20 * 6 second block times)
	pub const MinBlocksPerRound: u32 = 20;
	/// Default BlocksPerRound is every hour (600 * 6 second block times)
	pub const DefaultBlocksPerRound: u32 = 600;
	/// Reward payments and collator exit requests are delayed by 2 hours (2 * 600 * block_time)
	pub const BondDuration: u32 = 2;
	/// Minimum 8 collators selected per round, default at genesis and minimum forever after
	pub const MinSelectedCandidates: u32 = 8;
	/// Maximum 10 nominators per collator
	pub const MaxNominatorsPerCollator: u32 = 10;
	/// Maximum 25 collators per nominator
	pub const MaxCollatorsPerNominator: u32 = 25;
	/// The fixed percent a collator takes off the top of due rewards is 20%
	pub const DefaultCollatorCommission: Perbill = Perbill::from_percent(20);
	/// Minimum stake required to be reserved to be a collator is 1_000
	pub const MinCollatorStk: u128 = 1_000 * GLMR;
	/// Minimum stake required to be reserved to be a nominator is 5
	pub const MinNominatorStk: u128 = 5 * GLMR;
}
impl parachain_staking::Config for Runtime {
	type Event = Event;
	type Currency = Balances;
	type MinBlocksPerRound = MinBlocksPerRound;
	type DefaultBlocksPerRound = DefaultBlocksPerRound;
	type BondDuration = BondDuration;
	type MinSelectedCandidates = MinSelectedCandidates;
	type MaxNominatorsPerCollator = MaxNominatorsPerCollator;
	type MaxCollatorsPerNominator = MaxCollatorsPerNominator;
	type DefaultCollatorCommission = DefaultCollatorCommission;
	type MinCollatorStk = MinCollatorStk;
	type MinCollatorCandidateStk = MinCollatorStk;
	type MinNomination = MinNominatorStk;
	type MinNominatorStk = MinNominatorStk;
	type WeightInfo = parachain_staking::weights::SubstrateWeight<Runtime>;
}

impl pallet_author_inherent::Config for Runtime {
	type AuthorId = AccountId;
	type EventHandler = ParachainStaking;
	// We cannot run the full filtered author checking logic in the preliminary check because it
	// depends on entropy from the relay chain. Instead we just make sure that the author is staked
	// in the preliminary check. The final check including filtering happens during block execution.
	type PreliminaryCanAuthor = ParachainStaking;
	type FullCanAuthor = AuthorFilter;
}

impl pallet_author_slot_filter::Config for Runtime {
	type AuthorId = AccountId;
	type Event = Event;
	type RandomnessSource = RandomnessCollectiveFlip;
	type PotentialAuthors = ParachainStaking;
}

parameter_types! {
	// Thinking a
	pub const LeasePeriod: BlockNumber = 6 * MONTHS;
	pub const VestingPeriod: BlockNumber = 1 * MONTHS;
	pub const DefaultNextInitialization: BlockNumber = 0;
}

impl pallet_crowdloan_rewards::Config for Runtime {
	type Event = Event;
	type LeasePeriod = LeasePeriod;
	type DefaultNextInitialization = DefaultNextInitialization;
	type RewardCurrency = Balances;
	type RelayChainAccountId = AccountId32;
	type VestingPeriod = VestingPeriod;
}

construct_runtime! {
	pub enum Runtime where
		Block = Block,
		NodeBlock = opaque::Block,
		UncheckedExtrinsic = UncheckedExtrinsic
	{
		System: frame_system::{Pallet, Call, Storage, Config, Event<T>},
		Utility: pallet_utility::{Pallet, Call, Event},
		Timestamp: pallet_timestamp::{Pallet, Call, Storage, Inherent},
		Balances: pallet_balances::{Pallet, Call, Storage, Config<T>, Event<T>},
		Sudo: pallet_sudo::{Pallet, Call, Config<T>, Storage, Event<T>},
		RandomnessCollectiveFlip: pallet_randomness_collective_flip::{Pallet, Call, Storage},
		ParachainSystem: cumulus_pallet_parachain_system::{Pallet, Call, Storage, Inherent, Event<T>},
		TransactionPayment: pallet_transaction_payment::{Pallet, Storage},
		ParachainInfo: parachain_info::{Pallet, Storage, Config},
		EthereumChainId: pallet_ethereum_chain_id::{Pallet, Storage, Config},
		EVM: pallet_evm::{Pallet, Config, Call, Storage, Event<T>},
		Ethereum: pallet_ethereum::{Pallet, Call, Storage, Event, Config, ValidateUnsigned},
		ParachainStaking: parachain_staking::{Pallet, Call, Storage, Event<T>, Config<T>},
		Scheduler: pallet_scheduler::{Pallet, Storage, Config, Event<T>, Call},
		Democracy: pallet_democracy::{Pallet, Storage, Config, Event<T>, Call},
		CouncilCollective:
			pallet_collective::<Instance1>::{Pallet, Call, Event<T>, Origin<T>, Config<T>},
		TechComitteeCollective:
			pallet_collective::<Instance2>::{Pallet, Call, Event<T>, Origin<T>, Config<T>},
		// The order matters here. Inherents will be included in the order specified here.
<<<<<<< HEAD
		// Concretely we need the author inherent to come after the parachain_upgrade inherent.
		AuthorInherent: author_inherent::{Pallet, Call, Storage, Inherent},
		AuthorFilter: pallet_author_filter::{Pallet, Call, Storage, Event<T>},
		CrowdloanRewards: pallet_crowdloan_rewards::{Pallet, Call, Storage, Event<T>}
=======
		// Concretely we need the author inherent to come after the parachain_system inherent.
		AuthorInherent: pallet_author_inherent::{Pallet, Call, Storage, Inherent},
		AuthorFilter: pallet_author_slot_filter::{Pallet, Storage, Event, Config},
>>>>>>> 37992f5e
	}
}

/// The address format for describing accounts.
pub type Address = AccountId;
/// Block header type as expected by this runtime.
pub type Header = generic::Header<BlockNumber, BlakeTwo256>;
/// Block type as expected by this runtime.
pub type Block = generic::Block<Header, UncheckedExtrinsic>;
/// A Block signed with a Justification
pub type SignedBlock = generic::SignedBlock<Block>;
/// BlockId type as expected by this runtime.
pub type BlockId = generic::BlockId<Block>;
/// The SignedExtension to the basic transaction logic.
pub type SignedExtra = (
	frame_system::CheckSpecVersion<Runtime>,
	frame_system::CheckTxVersion<Runtime>,
	frame_system::CheckGenesis<Runtime>,
	frame_system::CheckEra<Runtime>,
	frame_system::CheckNonce<Runtime>,
	frame_system::CheckWeight<Runtime>,
	pallet_transaction_payment::ChargeTransactionPayment<Runtime>,
);
/// Unchecked extrinsic type as expected by this runtime.
pub type UncheckedExtrinsic = generic::UncheckedExtrinsic<Address, Call, Signature, SignedExtra>;
/// Extrinsic type that has already been checked.
pub type CheckedExtrinsic = generic::CheckedExtrinsic<AccountId, Call, SignedExtra>;
/// Executive: handles dispatch to the various pallets.
pub type Executive = frame_executive::Executive<
	Runtime,
	Block,
	frame_system::ChainContext<Runtime>,
	Runtime,
	AllPallets,
>;

impl_runtime_apis! {
	impl sp_api::Core<Block> for Runtime {
		fn version() -> RuntimeVersion {
			VERSION
		}

		fn execute_block(block: Block) {
			Executive::execute_block(block)
		}

		fn initialize_block(header: &<Block as BlockT>::Header) {
			Executive::initialize_block(header)
		}
	}

	impl sp_api::Metadata<Block> for Runtime {
		fn metadata() -> OpaqueMetadata {
			Runtime::metadata().into()
		}
	}

	impl sp_block_builder::BlockBuilder<Block> for Runtime {
		fn apply_extrinsic(
			extrinsic: <Block as BlockT>::Extrinsic,
		) -> ApplyExtrinsicResult {
			Executive::apply_extrinsic(extrinsic)
		}

		fn finalize_block() -> <Block as BlockT>::Header {
			Executive::finalize_block()
		}

		fn inherent_extrinsics(
			data: sp_inherents::InherentData
		) -> Vec<<Block as BlockT>::Extrinsic> {
			data.create_extrinsics()
		}

		fn check_inherents(
			block: Block,
			data: sp_inherents::InherentData,
		) -> sp_inherents::CheckInherentsResult {
			data.check_extrinsics(&block)
		}

		fn random_seed() -> <Block as BlockT>::Hash {
			RandomnessCollectiveFlip::random_seed().0
		}
	}

	impl sp_transaction_pool::runtime_api::TaggedTransactionQueue<Block> for Runtime {
		fn validate_transaction(
			source: TransactionSource,
			tx: <Block as BlockT>::Extrinsic,
		) -> TransactionValidity {
			Executive::validate_transaction(source, tx)
		}
	}

	impl sp_offchain::OffchainWorkerApi<Block> for Runtime {
		fn offchain_worker(header: &<Block as BlockT>::Header) {
			Executive::offchain_worker(header)
		}
	}

	impl sp_session::SessionKeys<Block> for Runtime {
		fn decode_session_keys(
			encoded: Vec<u8>,
		) -> Option<Vec<(Vec<u8>, sp_core::crypto::KeyTypeId)>> {
			opaque::SessionKeys::decode_into_raw_public_keys(&encoded)
		}

		fn generate_session_keys(seed: Option<Vec<u8>>) -> Vec<u8> {
			opaque::SessionKeys::generate(seed)
		}
	}

	impl frame_system_rpc_runtime_api::AccountNonceApi<Block, AccountId, Index> for Runtime {
		fn account_nonce(account: AccountId) -> Index {
			System::account_nonce(account)
		}
	}
	impl moonbeam_rpc_primitives_debug::DebugRuntimeApi<Block> for Runtime {
		fn trace_transaction(
			extrinsics: Vec<<Block as BlockT>::Extrinsic>,
			transaction: &EthereumTransaction,
			trace_type: moonbeam_rpc_primitives_debug::single::TraceType,
		) -> Result<
			moonbeam_rpc_primitives_debug::single::TransactionTrace,
			sp_runtime::DispatchError
		> {
			// Get the caller;
			let mut sig = [0u8; 65];
			let mut msg = [0u8; 32];
			sig[0..32].copy_from_slice(&transaction.signature.r()[..]);
			sig[32..64].copy_from_slice(&transaction.signature.s()[..]);
			sig[64] = transaction.signature.standard_v();
			msg.copy_from_slice(
				&pallet_ethereum::TransactionMessage::from(transaction.clone()).hash()[..]
			);

			let from = match sp_io::crypto::secp256k1_ecdsa_recover(&sig, &msg) {
				Ok(pk) => H160::from(
					H256::from_slice(Keccak256::digest(&pk).as_slice())
				),
				_ => H160::default()
			};

			// Apply the a subset of extrinsics: all the substrate-specific or ethereum transactions
			// that preceded the requested transaction.
			for ext in extrinsics.into_iter() {
				let _ = match &ext.function {
					Call::Ethereum(transact(t)) => {
						if t == transaction {
							break;
						}
						Executive::apply_extrinsic(ext)
					},
					_ => Executive::apply_extrinsic(ext)
				};
			}

			let mut c = <Runtime as pallet_evm::Config>::config().clone();
			c.estimate = true;
			let config = Some(c);

			// Use the runner extension to interface with our evm's trace executor and return the
			// TraceExecutorResult.
			match transaction.action {
				TransactionAction::Call(to) => {
					if let Ok(res) = <Runtime as pallet_evm::Config>::Runner::trace_call(
						from,
						to,
						transaction.input.clone(),
						transaction.value,
						transaction.gas_limit.low_u64(),
						config.as_ref().unwrap_or(<Runtime as pallet_evm::Config>::config()),
						trace_type,
					) {
						return Ok(res);
					} else {
						return Err(sp_runtime::DispatchError::Other("Evm error"));
					}
				},
				TransactionAction::Create => {
					if let Ok(res) = <Runtime as pallet_evm::Config>::Runner::trace_create(
						from,
						transaction.input.clone(),
						transaction.value,
						transaction.gas_limit.low_u64(),
						config.as_ref().unwrap_or(<Runtime as pallet_evm::Config>::config()),
						trace_type,
					) {
						return Ok(res);
					} else {
						return Err(sp_runtime::DispatchError::Other("Evm error"));
					}
				}
			}
		}

		fn trace_block(
			extrinsics: Vec<<Block as BlockT>::Extrinsic>,
		) -> Result<
			Vec<
				moonbeam_rpc_primitives_debug::block::TransactionTrace>,
				sp_runtime::DispatchError
			> {
			use moonbeam_rpc_primitives_debug::{single, block, CallResult, CreateResult, CreateType};

			let mut config = <Runtime as pallet_evm::Config>::config().clone();
			config.estimate = true;

			let mut traces = vec![];
			let mut eth_tx_index = 0;

			// Apply all extrinsics. Ethereum extrinsics are traced.
			for ext in extrinsics.into_iter() {
				match &ext.function {
					Call::Ethereum(transact(transaction)) => {
						// Get the caller;
						let mut sig = [0u8; 65];
						let mut msg = [0u8; 32];
						sig[0..32].copy_from_slice(&transaction.signature.r()[..]);
						sig[32..64].copy_from_slice(&transaction.signature.s()[..]);
						sig[64] = transaction.signature.standard_v();
						msg.copy_from_slice(
							&pallet_ethereum::TransactionMessage::from(transaction.clone())
								.hash()[..]
						);

						let from = match sp_io::crypto::secp256k1_ecdsa_recover(&sig, &msg) {
							Ok(pk) => H160::from(
								H256::from_slice(Keccak256::digest(&pk).as_slice())
							),
							_ => H160::default()
						};

						// Use the runner extension to interface with our evm's trace executor and
						// return the TraceExecutorResult.
						let tx_traces = match transaction.action {
							TransactionAction::Call(to) => {
								<Runtime as pallet_evm::Config>::Runner::trace_call(
									from,
									to,
									transaction.input.clone(),
									transaction.value,
									transaction.gas_limit.low_u64(),
									&config,
									single::TraceType::CallList,
								).map_err(|_| sp_runtime::DispatchError::Other("Evm error"))?

							},
							TransactionAction::Create => {
								<Runtime as pallet_evm::Config>::Runner::trace_create(
									from,
									transaction.input.clone(),
									transaction.value,
									transaction.gas_limit.low_u64(),
									&config,
									single::TraceType::CallList,
								).map_err(|_| sp_runtime::DispatchError::Other("Evm error"))?
							}
						};

						let tx_traces = match tx_traces {
							single::TransactionTrace::CallList(t) => t,
							_ => return Err(sp_runtime::DispatchError::Other("Runtime API error")),
						};

						// Convert traces from "single" format to "block" format.
						let mut tx_traces: Vec<_> = tx_traces.into_iter().map(|trace|
							match trace.inner {
								single::CallInner::Call {
									input, to, res, call_type
								} => block::TransactionTrace {
									action: block::TransactionTraceAction::Call {
										call_type,
										from: trace.from,
										gas: trace.gas,
										input,
										to,
										value: trace.value,
									},
									// Can't be known here, must be inserted upstream.
									block_hash: H256::default(),
									// Can't be known here, must be inserted upstream.
									block_number: 0,
									output: match res {
										CallResult::Output(output) => {
											block::TransactionTraceOutput::Result(
												block::TransactionTraceResult::Call {
													gas_used: trace.gas_used,
													output
												})
										},
										CallResult::Error(error) =>
											block::TransactionTraceOutput::Error(error),
									},
									subtraces: trace.subtraces,
									trace_address: trace.trace_address,
									// Can't be known here, must be inserted upstream.
									transaction_hash: H256::default(),
									transaction_position: eth_tx_index,
								},
								single::CallInner::Create { init, res } => block::TransactionTrace {
									action: block::TransactionTraceAction::Create {
										creation_method: CreateType::Create,
										from: trace.from,
										gas: trace.gas,
										init,
										value: trace.value,
									},
									// Can't be known here, must be inserted upstream.
									block_hash: H256::default(),
									// Can't be known here, must be inserted upstream.
									block_number: 0,
									output: match res {
										CreateResult::Success {
											created_contract_address_hash,
											created_contract_code
										} => {
											block::TransactionTraceOutput::Result(
												block::TransactionTraceResult::Create {
													gas_used: trace.gas_used,
													code: created_contract_code,
													address: created_contract_address_hash,
												}
											)
										},
										CreateResult::Error {
											error
										} => block::TransactionTraceOutput::Error(error),
									},
									subtraces: trace.subtraces,
									trace_address: trace.trace_address,
									// Can't be known here, must be inserted upstream.
									transaction_hash: H256::default(),
									transaction_position: eth_tx_index,

								},
								single::CallInner::SelfDestruct {
									balance,
									refund_address
								} => block::TransactionTrace {
									action: block::TransactionTraceAction::Suicide {
										address: from,
										balance,
										refund_address,
									},
									// Can't be known here, must be inserted upstream.
									block_hash: H256::default(),
									// Can't be known here, must be inserted upstream.
									block_number: 0,
									output: block::TransactionTraceOutput::Result(
												block::TransactionTraceResult::Suicide
											),
									subtraces: trace.subtraces,
									trace_address: trace.trace_address,
									// Can't be known here, must be inserted upstream.
									transaction_hash: H256::default(),
									transaction_position: eth_tx_index,

								},
							}
						).collect();

						traces.append(&mut tx_traces);

						eth_tx_index += 1;
					},
					_ => {let _ = Executive::apply_extrinsic(ext); }
				};
			}

			Ok(traces)
		}
	}

	impl moonbeam_rpc_primitives_txpool::TxPoolRuntimeApi<Block> for Runtime {
		fn extrinsic_filter(
			xts: Vec<<Block as BlockT>::Extrinsic>
		) -> Vec<pallet_ethereum::Transaction> {
			xts.into_iter().filter_map(|xt| match xt.function {
				Call::Ethereum(transact(t)) => Some(t),
				_ => None
			}).collect()
		}
	}

	impl fp_rpc::EthereumRuntimeRPCApi<Block> for Runtime {
		fn chain_id() -> u64 {
			<Runtime as pallet_evm::Config>::ChainId::get()
		}

		fn account_basic(address: H160) -> EVMAccount {
			EVM::account_basic(&address)
		}

		fn gas_price() -> U256 {
			<Runtime as pallet_evm::Config>::FeeCalculator::min_gas_price()
		}

		fn account_code_at(address: H160) -> Vec<u8> {
			EVM::account_codes(address)
		}

		fn author() -> H160 {
			Ethereum::find_author()
		}

		fn storage_at(address: H160, index: U256) -> H256 {
			let mut tmp = [0u8; 32];
			index.to_big_endian(&mut tmp);
			EVM::account_storages(address, H256::from_slice(&tmp[..]))
		}

		fn call(
			from: H160,
			to: H160,
			data: Vec<u8>,
			value: U256,
			gas_limit: U256,
			gas_price: Option<U256>,
			nonce: Option<U256>,
			estimate: bool,
		) -> Result<pallet_evm::CallInfo, sp_runtime::DispatchError> {
			let config = if estimate {
				let mut config = <Runtime as pallet_evm::Config>::config().clone();
				config.estimate = true;
				Some(config)
			} else {
				None
			};

			<Runtime as pallet_evm::Config>::Runner::call(
				from,
				to,
				data,
				value,
				gas_limit.low_u64(),
				gas_price,
				nonce,
				config.as_ref().unwrap_or_else(|| <Runtime as pallet_evm::Config>::config()),
			).map_err(|err| err.into())
		}

		fn create(
			from: H160,
			data: Vec<u8>,
			value: U256,
			gas_limit: U256,
			gas_price: Option<U256>,
			nonce: Option<U256>,
			estimate: bool,
		) -> Result<pallet_evm::CreateInfo, sp_runtime::DispatchError> {
			let config = if estimate {
				let mut config = <Runtime as pallet_evm::Config>::config().clone();
				config.estimate = true;
				Some(config)
			} else {
				None
			};

			#[allow(clippy::or_fun_call)] // suggestion not helpful here
			<Runtime as pallet_evm::Config>::Runner::create(
				from,
				data,
				value,
				gas_limit.low_u64(),
				gas_price,
				nonce,
				config.as_ref().unwrap_or(<Runtime as pallet_evm::Config>::config()),
			).map_err(|err| err.into())
		}

		fn current_transaction_statuses() -> Option<Vec<TransactionStatus>> {
			Ethereum::current_transaction_statuses()
		}

		fn current_block() -> Option<pallet_ethereum::Block> {
			Ethereum::current_block()
		}

		fn current_receipts() -> Option<Vec<pallet_ethereum::Receipt>> {
			Ethereum::current_receipts()
		}

		fn current_all() -> (
			Option<pallet_ethereum::Block>,
			Option<Vec<pallet_ethereum::Receipt>>,
			Option<Vec<TransactionStatus>>
		) {
			(
				Ethereum::current_block(),
				Ethereum::current_receipts(),
				Ethereum::current_transaction_statuses()
			)
		}
	}

	impl pallet_transaction_payment_rpc_runtime_api::TransactionPaymentApi<Block, Balance>
		for Runtime {

		fn query_info(
			uxt: <Block as BlockT>::Extrinsic,
			len: u32,
		) -> pallet_transaction_payment_rpc_runtime_api::RuntimeDispatchInfo<Balance> {
			TransactionPayment::query_info(uxt, len)
		}

		fn query_fee_details(
			uxt: <Block as BlockT>::Extrinsic,
			len: u32,
		) -> pallet_transaction_payment::FeeDetails<Balance> {
			TransactionPayment::query_fee_details(uxt, len)
		}
	}

	impl author_filter_api::AuthorFilterAPI<Block, AccountId> for Runtime {
		fn can_author(author: AccountId, relay_parent: u32) -> bool {
			// Rather than referring to the author filter directly here,
			// refer to it via the author inherent config. This avoid the possibility
			// of accidentally using different filters in different places.
			// This will make more sense when the CanAuthor trait is revised so its method accepts
			// the slot number. Basically what is currently called the "helper" should be the main method.
			AuthorFilter::can_author_helper(&author, relay_parent)
		}
	}

	#[cfg(feature = "runtime-benchmarks")]
	impl frame_benchmarking::Benchmark<Block> for Runtime {
		fn dispatch_benchmark(
			config: frame_benchmarking::BenchmarkConfig
			) -> Result<Vec<frame_benchmarking::BenchmarkBatch>, sp_runtime::RuntimeString> {
			use frame_benchmarking::{Benchmarking, BenchmarkBatch, add_benchmark, TrackedStorageKey};

			use frame_system_benchmarking::Pallet as SystemBench;
			impl frame_system_benchmarking::Config for Runtime {}

			use parachain_staking::Pallet as ParachainStakingBench;

			let whitelist: Vec<TrackedStorageKey> = vec![];

			let mut batches = Vec::<BenchmarkBatch>::new();
			let params = (&config, &whitelist);

			add_benchmark!(params, batches, parachain_staking, ParachainStakingBench::<Runtime>);
			add_benchmark!(params, batches, frame_system, SystemBench::<Runtime>);

			if batches.is_empty() { return Err("Benchmark not found for this pallet.".into()) }
			Ok(batches)
		}
	}
}

cumulus_pallet_parachain_system::register_validate_block!(Runtime, Executive);<|MERGE_RESOLUTION|>--- conflicted
+++ resolved
@@ -560,16 +560,10 @@
 		TechComitteeCollective:
 			pallet_collective::<Instance2>::{Pallet, Call, Event<T>, Origin<T>, Config<T>},
 		// The order matters here. Inherents will be included in the order specified here.
-<<<<<<< HEAD
-		// Concretely we need the author inherent to come after the parachain_upgrade inherent.
-		AuthorInherent: author_inherent::{Pallet, Call, Storage, Inherent},
-		AuthorFilter: pallet_author_filter::{Pallet, Call, Storage, Event<T>},
-		CrowdloanRewards: pallet_crowdloan_rewards::{Pallet, Call, Storage, Event<T>}
-=======
 		// Concretely we need the author inherent to come after the parachain_system inherent.
 		AuthorInherent: pallet_author_inherent::{Pallet, Call, Storage, Inherent},
 		AuthorFilter: pallet_author_slot_filter::{Pallet, Storage, Event, Config},
->>>>>>> 37992f5e
+		CrowdloanRewards: pallet_crowdloan_rewards::{Pallet, Call, Storage, Event<T>}
 	}
 }
 
