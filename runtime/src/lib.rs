// Copyright 2019-2021 PureStake Inc.
// This file is part of Moonbeam.

// Moonbeam is free software: you can redistribute it and/or modify
// it under the terms of the GNU General Public License as published by
// the Free Software Foundation, either version 3 of the License, or
// (at your option) any later version.

// Moonbeam is distributed in the hope that it will be useful,
// but WITHOUT ANY WARRANTY; without even the implied warranty of
// MERCHANTABILITY or FITNESS FOR A PARTICULAR PURPOSE.  See the
// GNU General Public License for more details.

// You should have received a copy of the GNU General Public License
// along with Moonbeam.  If not, see <http://www.gnu.org/licenses/>.

//! The Moonbeam Runtime.
//!
//! Primary features of this runtime include:
//! * Ethereum compatibility
//! * Moonbeam tokenomics

#![cfg_attr(not(feature = "std"), no_std)]
// `construct_runtime!` does a lot of recursion and requires us to increase the limit to 256.
#![recursion_limit = "256"]

// Make the WASM binary available.
#[cfg(feature = "std")]
include!(concat!(env!("OUT_DIR"), "/wasm_binary.rs"));

use fp_rpc::TransactionStatus;
use frame_support::{
	construct_runtime, parameter_types,
	traits::{Get, Randomness},
	weights::{constants::WEIGHT_PER_SECOND, IdentityFee, Weight},
};
use frame_system::{EnsureOneOf, EnsureRoot};
use moonbeam_extensions_evm::runner::stack::TraceRunner as TraceRunnerT;
use pallet_ethereum::Call::transact;
use pallet_ethereum::{Transaction as EthereumTransaction, TransactionAction};
use pallet_evm::{
	Account as EVMAccount, EnsureAddressNever, EnsureAddressRoot, FeeCalculator,
	IdentityAddressMapping, Runner,
};
use pallet_transaction_payment::CurrencyAdapter;
pub use parachain_staking::{InflationInfo, Range};
use parity_scale_codec::{Decode, Encode};
use sha3::{Digest, Keccak256};
use sp_api::impl_runtime_apis;
use sp_core::{u32_trait::*, OpaqueMetadata, H160, H256, U256};
use sp_runtime::{
	create_runtime_str, generic, impl_opaque_keys,
	traits::{BlakeTwo256, Block as BlockT, IdentifyAccount, IdentityLookup, Verify},
	transaction_validity::{TransactionSource, TransactionValidity},
	AccountId32, ApplyExtrinsicResult, Perbill,
};
use sp_std::{convert::TryFrom, prelude::*};
#[cfg(feature = "std")]
use sp_version::NativeVersion;
use sp_version::RuntimeVersion;

use nimbus_primitives::{CanAuthor, NimbusId};

#[cfg(any(feature = "std", test))]
pub use sp_runtime::BuildStorage;

/// An index to a block.
pub type BlockNumber = u32;

/// Alias to 512-bit hash when used in the context of a transaction signature on the chain.
pub type Signature = account::EthereumSignature;

/// Some way of identifying an account on the chain. We intentionally make it equivalent
/// to the public key of our transaction signing scheme.
pub type AccountId = <<Signature as Verify>::Signer as IdentifyAccount>::AccountId;

/// The type for looking up accounts. We don't expect more than 4 billion of them, but you
/// never know...
pub type AccountIndex = u32;

/// Balance of an account.
pub type Balance = u128;

/// Index of a transaction in the chain.
pub type Index = u32;

/// A hash of some data used by the chain.
pub type Hash = sp_core::H256;

/// Digest item type.
pub type DigestItem = generic::DigestItem<Hash>;

/// Maximum weight per block
pub const MAXIMUM_BLOCK_WEIGHT: Weight = WEIGHT_PER_SECOND / 2;

pub const MILLISECS_PER_BLOCK: u64 = 6000;
pub const MINUTES: BlockNumber = 60_000 / (MILLISECS_PER_BLOCK as BlockNumber);
pub const HOURS: BlockNumber = MINUTES * 60;
pub const DAYS: BlockNumber = HOURS * 24;
pub const MONTHS: BlockNumber = DAYS * 30;

/// Opaque types. These are used by the CLI to instantiate machinery that don't need to know
/// the specifics of the runtime. They can then be made to be agnostic over specific formats
/// of data like extrinsics, allowing for them to continue syncing the network through upgrades
/// to even the core datastructures.
pub mod opaque {
	use super::*;

	pub use sp_runtime::OpaqueExtrinsic as UncheckedExtrinsic;
	pub type Block = generic::Block<Header, UncheckedExtrinsic>;

	impl_opaque_keys! {
		pub struct SessionKeys {
			pub author_inherent: AuthorInherent,
		}
	}
}

/// This runtime version.
pub const VERSION: RuntimeVersion = RuntimeVersion {
	spec_name: create_runtime_str!("moonbeam"),
	impl_name: create_runtime_str!("moonbeam"),
	authoring_version: 3,
	spec_version: 36,
	impl_version: 1,
	apis: RUNTIME_API_VERSIONS,
	transaction_version: 2,
};

/// The version information used to identify this runtime when compiled natively.
#[cfg(feature = "std")]
pub fn native_version() -> NativeVersion {
	NativeVersion {
		runtime_version: VERSION,
		can_author_with: Default::default(),
	}
}

const NORMAL_DISPATCH_RATIO: Perbill = Perbill::from_percent(75);

parameter_types! {
	pub const BlockHashCount: BlockNumber = 250;
	pub const Version: RuntimeVersion = VERSION;
	/// We allow for one half second of compute with a 6 second average block time.
	/// These values are dictated by Polkadot for the parachain.
	pub BlockWeights: frame_system::limits::BlockWeights = frame_system::limits::BlockWeights
		::with_sensible_defaults(WEIGHT_PER_SECOND / 2, NORMAL_DISPATCH_RATIO);
	/// We allow for 5 MB blocks.
	pub BlockLength: frame_system::limits::BlockLength = frame_system::limits::BlockLength
		::max_with_normal_ratio(5 * 1024 * 1024, NORMAL_DISPATCH_RATIO);
	pub const SS58Prefix: u8 = 42;
}

impl frame_system::Config for Runtime {
	/// The identifier used to distinguish between accounts.
	type AccountId = AccountId;
	/// The aggregated dispatch type that is available for extrinsics.
	type Call = Call;
	/// The lookup mechanism to get account ID from whatever is passed in dispatchers.
	type Lookup = IdentityLookup<AccountId>;
	/// The index type for storing how many extrinsics an account has signed.
	type Index = Index;
	/// The index type for blocks.
	type BlockNumber = BlockNumber;
	/// The type for hashing blocks and tries.
	type Hash = Hash;
	/// The hashing algorithm used.
	type Hashing = BlakeTwo256;
	/// The header type.
	type Header = generic::Header<BlockNumber, BlakeTwo256>;
	/// The ubiquitous event type.
	type Event = Event;
	/// The ubiquitous origin type.
	type Origin = Origin;
	/// Maximum number of block number to block hash mappings to keep (oldest pruned first).
	type BlockHashCount = BlockHashCount;
	/// Maximum weight of each block. With a default weight system of 1byte == 1weight, 4mb is ok.
	type BlockWeights = BlockWeights;
	/// Maximum size of all encoded transactions (in bytes) that are allowed in one block.
	type BlockLength = BlockLength;
	/// Runtime version.
	type Version = Version;
	type PalletInfo = PalletInfo;
	type AccountData = pallet_balances::AccountData<Balance>;
	type OnNewAccount = ();
	type OnKilledAccount = ();
	type DbWeight = ();
	type BaseCallFilter = ();
	type SystemWeightInfo = ();
	/// This is used as an identifier of the chain. 42 is the generic substrate prefix.
	type SS58Prefix = SS58Prefix;
	type OnSetCode = cumulus_pallet_parachain_system::ParachainSetCode<Self>;
}

impl pallet_utility::Config for Runtime {
	type Event = Event;
	type Call = Call;
	type WeightInfo = ();
}

parameter_types! {
	pub const MinimumPeriod: u64 = 1;
}

impl pallet_timestamp::Config for Runtime {
	/// A timestamp: milliseconds since the unix epoch.
	type Moment = u64;
	type OnTimestampSet = ();
	type MinimumPeriod = MinimumPeriod;
	type WeightInfo = ();
}

parameter_types! {
	pub const MaxLocks: u32 = 50;
	pub const ExistentialDeposit: u128 = 0;
}

impl pallet_balances::Config for Runtime {
	type MaxLocks = MaxLocks;
	/// The type for recording an account's balance.
	type Balance = Balance;
	/// The ubiquitous event type.
	type Event = Event;
	type DustRemoval = ();
	type ExistentialDeposit = ExistentialDeposit;
	type AccountStore = System;
	type WeightInfo = ();
}

parameter_types! {
	pub const TransactionByteFee: Balance = 1;
}

impl pallet_transaction_payment::Config for Runtime {
	type OnChargeTransaction = CurrencyAdapter<Balances, ()>;
	type TransactionByteFee = TransactionByteFee;
	type WeightToFee = IdentityFee<Balance>;
	type FeeMultiplierUpdate = ();
}

impl pallet_sudo::Config for Runtime {
	type Call = Call;
	type Event = Event;
}

impl pallet_ethereum_chain_id::Config for Runtime {}

/// Current approximation of the gas/s consumption considering
/// EVM execution over compiled WASM (on 4.4Ghz CPU).
/// Given the 500ms Weight, from which 75% only are used for transactions,
/// the total EVM execution gas limit is: GAS_PER_SECOND * 0.500 * 0.75 ~= 15_000_000.
pub const GAS_PER_SECOND: u64 = 40_000_000;

/// Approximate ratio of the amount of Weight per Gas.
/// u64 works for approximations because Weight is a very small unit compared to gas.
pub const WEIGHT_PER_GAS: u64 = WEIGHT_PER_SECOND / GAS_PER_SECOND;

pub struct MoonbeamGasWeightMapping;

impl pallet_evm::GasWeightMapping for MoonbeamGasWeightMapping {
	fn gas_to_weight(gas: u64) -> Weight {
		gas.saturating_mul(WEIGHT_PER_GAS)
	}
	fn weight_to_gas(weight: Weight) -> u64 {
		u64::try_from(weight.wrapping_div(WEIGHT_PER_GAS)).unwrap_or(u32::MAX as u64)
	}
}

parameter_types! {
	pub BlockGasLimit: U256
		= U256::from(NORMAL_DISPATCH_RATIO * MAXIMUM_BLOCK_WEIGHT / WEIGHT_PER_GAS);
}

impl pallet_evm::Config for Runtime {
	type FeeCalculator = ();
	type GasWeightMapping = MoonbeamGasWeightMapping;
	type CallOrigin = EnsureAddressRoot<AccountId>;
	type WithdrawOrigin = EnsureAddressNever<AccountId>;
	type AddressMapping = IdentityAddressMapping;
	type Currency = Balances;
	type Event = Event;
	type Runner = pallet_evm::runner::stack::Runner<Self>;
	type Precompiles = precompiles::MoonbeamPrecompiles<Self>;
	type ChainId = EthereumChainId;
	type OnChargeTransaction = ();
	type BlockGasLimit = BlockGasLimit;
}

parameter_types! {
	pub MaximumSchedulerWeight: Weight = Perbill::from_percent(80) * BlockWeights::get().max_block;
}

impl pallet_scheduler::Config for Runtime {
	type Event = Event;
	type Origin = Origin;
	type PalletsOrigin = OriginCaller;
	type Call = Call;
	type MaximumWeight = MaximumSchedulerWeight;
	type ScheduleOrigin = EnsureRoot<AccountId>;
	type MaxScheduledPerBlock = ();
	type WeightInfo = ();
}

parameter_types! {
	/// The maximum amount of time (in blocks) for council members to vote on motions.
	/// Motions may end in fewer blocks if enough votes are cast to determine the result.
	pub const CouncilMotionDuration: BlockNumber = 100;
	/// The maximum number of Proposlas that can be open in the council at once.
	pub const CouncilMaxProposals: u32 = 100;
	/// The maximum number of council members.
	pub const CouncilMaxMembers: u32 = 100;

	/// The maximum amount of time (in blocks) for technical committee members to vote on motions.
	/// Motions may end in fewer blocks if enough votes are cast to determine the result.
	pub const TechComitteeMotionDuration: BlockNumber = 100;
	/// The maximum number of Proposlas that can be open in the technical committee at once.
	pub const TechComitteeMaxProposals: u32 = 100;
	/// The maximum number of technical committee members.
	pub const TechComitteeMaxMembers: u32 = 100;
}

type CouncilInstance = pallet_collective::Instance1;
type TechCommitteeInstance = pallet_collective::Instance2;

impl pallet_collective::Config<CouncilInstance> for Runtime {
	type Origin = Origin;
	type Event = Event;
	type Proposal = Call;
	type MotionDuration = CouncilMotionDuration;
	type MaxProposals = CouncilMaxProposals;
	type MaxMembers = CouncilMaxMembers;
	type DefaultVote = pallet_collective::MoreThanMajorityThenPrimeDefaultVote;
	type WeightInfo = (); // TODO : Better Weight Info ?
}

impl pallet_collective::Config<TechCommitteeInstance> for Runtime {
	type Origin = Origin;
	type Event = Event;
	type Proposal = Call;
	type MotionDuration = TechComitteeMotionDuration;
	type MaxProposals = TechComitteeMaxProposals;
	type MaxMembers = TechComitteeMaxMembers;
	type DefaultVote = pallet_collective::MoreThanMajorityThenPrimeDefaultVote;
	type WeightInfo = (); // TODO : Better Weight Info ?
}

const BLOCKS_PER_DAY: BlockNumber = 24 * 60 * 10;

parameter_types! {
	pub const LaunchPeriod: BlockNumber = BLOCKS_PER_DAY;
	pub const VotingPeriod: BlockNumber = 5 * BLOCKS_PER_DAY;
	pub const FastTrackVotingPeriod: BlockNumber = BLOCKS_PER_DAY;
	pub const EnactmentPeriod: BlockNumber = BLOCKS_PER_DAY;
	pub const CooloffPeriod: BlockNumber = 7 * BLOCKS_PER_DAY;
	pub const MinimumDeposit: Balance = 4 * GLMR;
	pub const MaxVotes: u32 = 100;
	pub const MaxProposals: u32 = 100;
	pub const PreimageByteDeposit: Balance = GLMR / 1_000;
	pub const InstantAllowed: bool = false;
}

// todo : ensure better origins
impl pallet_democracy::Config for Runtime {
	type Proposal = Call;
	type Event = Event;
	type Currency = Balances;
	type EnactmentPeriod = EnactmentPeriod;
	type LaunchPeriod = LaunchPeriod;
	type VotingPeriod = VotingPeriod;
	type FastTrackVotingPeriod = FastTrackVotingPeriod;
	type MinimumDeposit = MinimumDeposit;
	/// A straight majority of the council can decide what their next motion is.
	type ExternalOrigin =
		pallet_collective::EnsureProportionAtLeast<_1, _2, AccountId, CouncilInstance>;
	/// A majority can have the next scheduled referendum be a straight majority-carries vote.
	type ExternalMajorityOrigin =
		pallet_collective::EnsureProportionAtLeast<_1, _2, AccountId, CouncilInstance>;
	/// A unanimous council can have the next scheduled referendum be a straight default-carries
	/// (NTB) vote.
	type ExternalDefaultOrigin =
		pallet_collective::EnsureProportionAtLeast<_1, _1, AccountId, CouncilInstance>;
	/// Two thirds of the technical committee can have an ExternalMajority/ExternalDefault vote
	/// be tabled immediately and with a shorter voting/enactment period.
	type FastTrackOrigin =
		pallet_collective::EnsureProportionAtLeast<_2, _3, AccountId, TechCommitteeInstance>;
	/// Instant is currently not allowed.
	type InstantOrigin =
		pallet_collective::EnsureProportionAtLeast<_1, _1, AccountId, TechCommitteeInstance>;
	// To cancel a proposal which has been passed, 2/3 of the council must agree to it.
	type CancellationOrigin = EnsureOneOf<
		AccountId,
		EnsureRoot<AccountId>,
		pallet_collective::EnsureProportionAtLeast<_2, _3, AccountId, CouncilInstance>,
	>;
	// To cancel a proposal before it has been passed, the technical committee must be unanimous or
	// Root must agree.
	type CancelProposalOrigin = EnsureOneOf<
		AccountId,
		EnsureRoot<AccountId>,
		pallet_collective::EnsureProportionAtLeast<_1, _1, AccountId, TechCommitteeInstance>,
	>;
	type BlacklistOrigin = EnsureRoot<AccountId>;
	// Any single technical committee member may veto a coming council proposal, however they can
	// only do it once and it lasts only for the cooloff period.
	type VetoOrigin = pallet_collective::EnsureMember<AccountId, TechCommitteeInstance>;
	type CooloffPeriod = CooloffPeriod;
	type PreimageByteDeposit = PreimageByteDeposit;
	type Slash = ();
	type InstantAllowed = InstantAllowed;
	type Scheduler = Scheduler;
	type MaxVotes = MaxVotes;
	type OperationalPreimageOrigin = pallet_collective::EnsureMember<AccountId, CouncilInstance>;
	type PalletsOrigin = OriginCaller;
	type WeightInfo = ();
	type MaxProposals = MaxProposals;
}

pub struct TransactionConverter;

impl fp_rpc::ConvertTransaction<UncheckedExtrinsic> for TransactionConverter {
	fn convert_transaction(&self, transaction: pallet_ethereum::Transaction) -> UncheckedExtrinsic {
		UncheckedExtrinsic::new_unsigned(
			pallet_ethereum::Call::<Runtime>::transact(transaction).into(),
		)
	}
}

impl fp_rpc::ConvertTransaction<opaque::UncheckedExtrinsic> for TransactionConverter {
	fn convert_transaction(
		&self,
		transaction: pallet_ethereum::Transaction,
	) -> opaque::UncheckedExtrinsic {
		let extrinsic = UncheckedExtrinsic::new_unsigned(
			pallet_ethereum::Call::<Runtime>::transact(transaction).into(),
		);
		let encoded = extrinsic.encode();
		opaque::UncheckedExtrinsic::decode(&mut &encoded[..])
			.expect("Encoded extrinsic is always valid")
	}
}

impl pallet_ethereum::Config for Runtime {
	type Event = Event;
	type FindAuthor = pallet_author_mapping::MappedFindAuthor<Self, AuthorInherent>;
	type StateRoot = pallet_ethereum::IntermediateStateRoot;
}

parameter_types! {
	pub const ReservedXcmpWeight: Weight = MAXIMUM_BLOCK_WEIGHT / 4;
}

impl cumulus_pallet_parachain_system::Config for Runtime {
	type Event = Event;
	type OnValidationData = ();
	type SelfParaId = ParachainInfo;
	type DownwardMessageHandlers = ();
	type OutboundXcmpMessageSource = ();
	type XcmpMessageHandler = ();
	type ReservedXcmpWeight = ReservedXcmpWeight;
}

impl parachain_info::Config for Runtime {}

/// GLMR, the native token, uses 18 decimals of precision.
pub const GLMR: Balance = 1_000_000_000_000_000_000;

parameter_types! {
	/// Minimum round length is 2 minutes (20 * 6 second block times)
	pub const MinBlocksPerRound: u32 = 20;
	/// Default BlocksPerRound is every hour (600 * 6 second block times)
	pub const DefaultBlocksPerRound: u32 = 600;
	/// Reward payments and collator exit requests are delayed by 2 hours (2 * 600 * block_time)
	pub const BondDuration: u32 = 2;
	/// Minimum 8 collators selected per round, default at genesis and minimum forever after
	pub const MinSelectedCandidates: u32 = 8;
	/// Maximum 10 nominators per collator
	pub const MaxNominatorsPerCollator: u32 = 10;
	/// Maximum 25 collators per nominator
	pub const MaxCollatorsPerNominator: u32 = 25;
	/// The fixed percent a collator takes off the top of due rewards is 20%
	pub const DefaultCollatorCommission: Perbill = Perbill::from_percent(20);
	/// Minimum stake required to be reserved to be a collator is 1_000
	pub const MinCollatorStk: u128 = 1_000 * GLMR;
	/// Minimum stake required to be reserved to be a nominator is 5
	pub const MinNominatorStk: u128 = 5 * GLMR;
}
impl parachain_staking::Config for Runtime {
	type Event = Event;
	type Currency = Balances;
	type MinBlocksPerRound = MinBlocksPerRound;
	type DefaultBlocksPerRound = DefaultBlocksPerRound;
	type BondDuration = BondDuration;
	type MinSelectedCandidates = MinSelectedCandidates;
	type MaxNominatorsPerCollator = MaxNominatorsPerCollator;
	type MaxCollatorsPerNominator = MaxCollatorsPerNominator;
	type DefaultCollatorCommission = DefaultCollatorCommission;
	type MinCollatorStk = MinCollatorStk;
	type MinCollatorCandidateStk = MinCollatorStk;
	type MinNomination = MinNominatorStk;
	type MinNominatorStk = MinNominatorStk;
	type WeightInfo = parachain_staking::weights::SubstrateWeight<Runtime>;
}

impl pallet_author_inherent::Config for Runtime {
	type AuthorId = NimbusId;
	type SlotBeacon = pallet_author_inherent::RelayChainBeacon<Self>;
	//TODO This is making me think the mapping should just happen in the author inherent pallet
	// Or maybe the sessions pallet will interface really naturally with the author inherent pallet?
	type EventHandler = pallet_author_mapping::MappedEventHandler<Self, ParachainStaking>;
	type PreliminaryCanAuthor = pallet_author_mapping::MappedCanAuthor<Self, ParachainStaking>;
	type FullCanAuthor = pallet_author_mapping::MappedCanAuthor<Self, AuthorFilter>;
}

impl pallet_author_slot_filter::Config for Runtime {
	// All of our filtering is going to happen in the runtime's accountId type (same as staking.)
	// Maybe I should remove this associated type entirely
	type AuthorId = AccountId;
	type Event = Event;
	type RandomnessSource = RandomnessCollectiveFlip;
	type PotentialAuthors = ParachainStaking;
}

<<<<<<< HEAD
parameter_types! {
	// Thinking a
	pub const LeasePeriod: BlockNumber = 6 * MONTHS;
	pub const VestingPeriod: BlockNumber = 1 * MONTHS;
	pub const DefaultNextInitialization: BlockNumber = 0;
	pub const DefaultBlocksPerRoundCrowdloan: BlockNumber = 500;
	pub const MinimumContribution: Balance = 0;
}

impl pallet_crowdloan_rewards::Config for Runtime {
	type Event = Event;
	type LeasePeriod = LeasePeriod;
	type DefaultBlocksPerRound = DefaultBlocksPerRoundCrowdloan;
	type DefaultNextInitialization = DefaultNextInitialization;
	type MinimumContribution = MinimumContribution;
	type RewardCurrency = Balances;
	type RelayChainAccountId = AccountId32;
	type VestingPeriod = VestingPeriod;
=======
// This is a simple session key manager. It should probably either work with, or be replaced
// entirely by pallet sessions
impl pallet_author_mapping::Config for Runtime {
	type AuthorId = NimbusId;
>>>>>>> b2d92ac2
}

construct_runtime! {
	pub enum Runtime where
		Block = Block,
		NodeBlock = opaque::Block,
		UncheckedExtrinsic = UncheckedExtrinsic
	{
		System: frame_system::{Pallet, Call, Storage, Config, Event<T>},
		Utility: pallet_utility::{Pallet, Call, Event},
		Timestamp: pallet_timestamp::{Pallet, Call, Storage, Inherent},
		Balances: pallet_balances::{Pallet, Call, Storage, Config<T>, Event<T>},
		Sudo: pallet_sudo::{Pallet, Call, Config<T>, Storage, Event<T>},
		RandomnessCollectiveFlip: pallet_randomness_collective_flip::{Pallet, Call, Storage},
		ParachainSystem: cumulus_pallet_parachain_system::{Pallet, Call, Storage, Inherent, Event<T>},
		TransactionPayment: pallet_transaction_payment::{Pallet, Storage},
		ParachainInfo: parachain_info::{Pallet, Storage, Config},
		EthereumChainId: pallet_ethereum_chain_id::{Pallet, Storage, Config},
		EVM: pallet_evm::{Pallet, Config, Call, Storage, Event<T>},
		Ethereum: pallet_ethereum::{Pallet, Call, Storage, Event, Config, ValidateUnsigned},
		ParachainStaking: parachain_staking::{Pallet, Call, Storage, Event<T>, Config<T>},
		Scheduler: pallet_scheduler::{Pallet, Storage, Config, Event<T>, Call},
		Democracy: pallet_democracy::{Pallet, Storage, Config, Event<T>, Call},
		CouncilCollective:
			pallet_collective::<Instance1>::{Pallet, Call, Event<T>, Origin<T>, Config<T>},
		TechComitteeCollective:
			pallet_collective::<Instance2>::{Pallet, Call, Event<T>, Origin<T>, Config<T>},
		// The order matters here. Inherents will be included in the order specified here.
		// Concretely we need the author inherent to come after the parachain_system inherent.
		AuthorInherent: pallet_author_inherent::{Pallet, Call, Storage, Inherent},
		AuthorFilter: pallet_author_slot_filter::{Pallet, Storage, Event, Config},
<<<<<<< HEAD
		CrowdloanRewards: pallet_crowdloan_rewards::{Pallet, Call, Storage, Event<T>}
=======
		AuthorMapping: pallet_author_mapping::{Pallet, Config<T>, Storage},
>>>>>>> b2d92ac2
	}
}

/// The address format for describing accounts.
pub type Address = AccountId;
/// Block header type as expected by this runtime.
pub type Header = generic::Header<BlockNumber, BlakeTwo256>;
/// Block type as expected by this runtime.
pub type Block = generic::Block<Header, UncheckedExtrinsic>;
/// A Block signed with a Justification
pub type SignedBlock = generic::SignedBlock<Block>;
/// BlockId type as expected by this runtime.
pub type BlockId = generic::BlockId<Block>;
/// The SignedExtension to the basic transaction logic.
pub type SignedExtra = (
	frame_system::CheckSpecVersion<Runtime>,
	frame_system::CheckTxVersion<Runtime>,
	frame_system::CheckGenesis<Runtime>,
	frame_system::CheckEra<Runtime>,
	frame_system::CheckNonce<Runtime>,
	frame_system::CheckWeight<Runtime>,
	pallet_transaction_payment::ChargeTransactionPayment<Runtime>,
);
/// Unchecked extrinsic type as expected by this runtime.
pub type UncheckedExtrinsic = generic::UncheckedExtrinsic<Address, Call, Signature, SignedExtra>;
/// Extrinsic type that has already been checked.
pub type CheckedExtrinsic = generic::CheckedExtrinsic<AccountId, Call, SignedExtra>;
/// Executive: handles dispatch to the various pallets.
pub type Executive = frame_executive::Executive<
	Runtime,
	Block,
	frame_system::ChainContext<Runtime>,
	Runtime,
	AllPallets,
>;

impl_runtime_apis! {
	impl sp_api::Core<Block> for Runtime {
		fn version() -> RuntimeVersion {
			VERSION
		}

		fn execute_block(block: Block) {
			Executive::execute_block(block)
		}

		fn initialize_block(header: &<Block as BlockT>::Header) {
			Executive::initialize_block(header)
		}
	}

	impl sp_api::Metadata<Block> for Runtime {
		fn metadata() -> OpaqueMetadata {
			Runtime::metadata().into()
		}
	}

	impl sp_block_builder::BlockBuilder<Block> for Runtime {
		fn apply_extrinsic(
			extrinsic: <Block as BlockT>::Extrinsic,
		) -> ApplyExtrinsicResult {
			Executive::apply_extrinsic(extrinsic)
		}

		fn finalize_block() -> <Block as BlockT>::Header {
			Executive::finalize_block()
		}

		fn inherent_extrinsics(
			data: sp_inherents::InherentData
		) -> Vec<<Block as BlockT>::Extrinsic> {
			data.create_extrinsics()
		}

		fn check_inherents(
			block: Block,
			data: sp_inherents::InherentData,
		) -> sp_inherents::CheckInherentsResult {
			data.check_extrinsics(&block)
		}

		fn random_seed() -> <Block as BlockT>::Hash {
			RandomnessCollectiveFlip::random_seed().0
		}
	}

	impl sp_transaction_pool::runtime_api::TaggedTransactionQueue<Block> for Runtime {
		fn validate_transaction(
			source: TransactionSource,
			tx: <Block as BlockT>::Extrinsic,
		) -> TransactionValidity {
			Executive::validate_transaction(source, tx)
		}
	}

	impl sp_offchain::OffchainWorkerApi<Block> for Runtime {
		fn offchain_worker(header: &<Block as BlockT>::Header) {
			Executive::offchain_worker(header)
		}
	}

	impl sp_session::SessionKeys<Block> for Runtime {
		fn decode_session_keys(
			encoded: Vec<u8>,
		) -> Option<Vec<(Vec<u8>, sp_core::crypto::KeyTypeId)>> {
			opaque::SessionKeys::decode_into_raw_public_keys(&encoded)
		}

		fn generate_session_keys(seed: Option<Vec<u8>>) -> Vec<u8> {
			opaque::SessionKeys::generate(seed)
		}
	}

	impl frame_system_rpc_runtime_api::AccountNonceApi<Block, AccountId, Index> for Runtime {
		fn account_nonce(account: AccountId) -> Index {
			System::account_nonce(account)
		}
	}
	impl moonbeam_rpc_primitives_debug::DebugRuntimeApi<Block> for Runtime {
		fn trace_transaction(
			extrinsics: Vec<<Block as BlockT>::Extrinsic>,
			transaction: &EthereumTransaction,
			trace_type: moonbeam_rpc_primitives_debug::single::TraceType,
		) -> Result<
			moonbeam_rpc_primitives_debug::single::TransactionTrace,
			sp_runtime::DispatchError
		> {
			// Get the caller;
			let mut sig = [0u8; 65];
			let mut msg = [0u8; 32];
			sig[0..32].copy_from_slice(&transaction.signature.r()[..]);
			sig[32..64].copy_from_slice(&transaction.signature.s()[..]);
			sig[64] = transaction.signature.standard_v();
			msg.copy_from_slice(
				&pallet_ethereum::TransactionMessage::from(transaction.clone()).hash()[..]
			);

			let from = match sp_io::crypto::secp256k1_ecdsa_recover(&sig, &msg) {
				Ok(pk) => H160::from(
					H256::from_slice(Keccak256::digest(&pk).as_slice())
				),
				_ => H160::default()
			};

			// Apply the a subset of extrinsics: all the substrate-specific or ethereum transactions
			// that preceded the requested transaction.
			for ext in extrinsics.into_iter() {
				let _ = match &ext.function {
					Call::Ethereum(transact(t)) => {
						if t == transaction {
							break;
						}
						Executive::apply_extrinsic(ext)
					},
					_ => Executive::apply_extrinsic(ext)
				};
			}

			let mut c = <Runtime as pallet_evm::Config>::config().clone();
			c.estimate = true;
			let config = Some(c);

			// Use the runner extension to interface with our evm's trace executor and return the
			// TraceExecutorResult.
			match transaction.action {
				TransactionAction::Call(to) => {
					if let Ok(res) = <Runtime as pallet_evm::Config>::Runner::trace_call(
						from,
						to,
						transaction.input.clone(),
						transaction.value,
						transaction.gas_limit.low_u64(),
						config.as_ref().unwrap_or(<Runtime as pallet_evm::Config>::config()),
						trace_type,
					) {
						return Ok(res);
					} else {
						return Err(sp_runtime::DispatchError::Other("Evm error"));
					}
				},
				TransactionAction::Create => {
					if let Ok(res) = <Runtime as pallet_evm::Config>::Runner::trace_create(
						from,
						transaction.input.clone(),
						transaction.value,
						transaction.gas_limit.low_u64(),
						config.as_ref().unwrap_or(<Runtime as pallet_evm::Config>::config()),
						trace_type,
					) {
						return Ok(res);
					} else {
						return Err(sp_runtime::DispatchError::Other("Evm error"));
					}
				}
			}
		}

		fn trace_block(
			extrinsics: Vec<<Block as BlockT>::Extrinsic>,
		) -> Result<
			Vec<
				moonbeam_rpc_primitives_debug::block::TransactionTrace>,
				sp_runtime::DispatchError
			> {
			use moonbeam_rpc_primitives_debug::{single, block, CallResult, CreateResult, CreateType};

			let mut config = <Runtime as pallet_evm::Config>::config().clone();
			config.estimate = true;

			let mut traces = vec![];
			let mut eth_tx_index = 0;

			// Apply all extrinsics. Ethereum extrinsics are traced.
			for ext in extrinsics.into_iter() {
				match &ext.function {
					Call::Ethereum(transact(transaction)) => {
						// Get the caller;
						let mut sig = [0u8; 65];
						let mut msg = [0u8; 32];
						sig[0..32].copy_from_slice(&transaction.signature.r()[..]);
						sig[32..64].copy_from_slice(&transaction.signature.s()[..]);
						sig[64] = transaction.signature.standard_v();
						msg.copy_from_slice(
							&pallet_ethereum::TransactionMessage::from(transaction.clone())
								.hash()[..]
						);

						let from = match sp_io::crypto::secp256k1_ecdsa_recover(&sig, &msg) {
							Ok(pk) => H160::from(
								H256::from_slice(Keccak256::digest(&pk).as_slice())
							),
							_ => H160::default()
						};

						// Use the runner extension to interface with our evm's trace executor and
						// return the TraceExecutorResult.
						let tx_traces = match transaction.action {
							TransactionAction::Call(to) => {
								<Runtime as pallet_evm::Config>::Runner::trace_call(
									from,
									to,
									transaction.input.clone(),
									transaction.value,
									transaction.gas_limit.low_u64(),
									&config,
									single::TraceType::CallList,
								).map_err(|_| sp_runtime::DispatchError::Other("Evm error"))?

							},
							TransactionAction::Create => {
								<Runtime as pallet_evm::Config>::Runner::trace_create(
									from,
									transaction.input.clone(),
									transaction.value,
									transaction.gas_limit.low_u64(),
									&config,
									single::TraceType::CallList,
								).map_err(|_| sp_runtime::DispatchError::Other("Evm error"))?
							}
						};

						let tx_traces = match tx_traces {
							single::TransactionTrace::CallList(t) => t,
							_ => return Err(sp_runtime::DispatchError::Other("Runtime API error")),
						};

						// Convert traces from "single" format to "block" format.
						let mut tx_traces: Vec<_> = tx_traces.into_iter().map(|trace|
							match trace.inner {
								single::CallInner::Call {
									input, to, res, call_type
								} => block::TransactionTrace {
									action: block::TransactionTraceAction::Call {
										call_type,
										from: trace.from,
										gas: trace.gas,
										input,
										to,
										value: trace.value,
									},
									// Can't be known here, must be inserted upstream.
									block_hash: H256::default(),
									// Can't be known here, must be inserted upstream.
									block_number: 0,
									output: match res {
										CallResult::Output(output) => {
											block::TransactionTraceOutput::Result(
												block::TransactionTraceResult::Call {
													gas_used: trace.gas_used,
													output
												})
										},
										CallResult::Error(error) =>
											block::TransactionTraceOutput::Error(error),
									},
									subtraces: trace.subtraces,
									trace_address: trace.trace_address,
									// Can't be known here, must be inserted upstream.
									transaction_hash: H256::default(),
									transaction_position: eth_tx_index,
								},
								single::CallInner::Create { init, res } => block::TransactionTrace {
									action: block::TransactionTraceAction::Create {
										creation_method: CreateType::Create,
										from: trace.from,
										gas: trace.gas,
										init,
										value: trace.value,
									},
									// Can't be known here, must be inserted upstream.
									block_hash: H256::default(),
									// Can't be known here, must be inserted upstream.
									block_number: 0,
									output: match res {
										CreateResult::Success {
											created_contract_address_hash,
											created_contract_code
										} => {
											block::TransactionTraceOutput::Result(
												block::TransactionTraceResult::Create {
													gas_used: trace.gas_used,
													code: created_contract_code,
													address: created_contract_address_hash,
												}
											)
										},
										CreateResult::Error {
											error
										} => block::TransactionTraceOutput::Error(error),
									},
									subtraces: trace.subtraces,
									trace_address: trace.trace_address,
									// Can't be known here, must be inserted upstream.
									transaction_hash: H256::default(),
									transaction_position: eth_tx_index,

								},
								single::CallInner::SelfDestruct {
									balance,
									refund_address
								} => block::TransactionTrace {
									action: block::TransactionTraceAction::Suicide {
										address: from,
										balance,
										refund_address,
									},
									// Can't be known here, must be inserted upstream.
									block_hash: H256::default(),
									// Can't be known here, must be inserted upstream.
									block_number: 0,
									output: block::TransactionTraceOutput::Result(
												block::TransactionTraceResult::Suicide
											),
									subtraces: trace.subtraces,
									trace_address: trace.trace_address,
									// Can't be known here, must be inserted upstream.
									transaction_hash: H256::default(),
									transaction_position: eth_tx_index,

								},
							}
						).collect();

						traces.append(&mut tx_traces);

						eth_tx_index += 1;
					},
					_ => {let _ = Executive::apply_extrinsic(ext); }
				};
			}

			Ok(traces)
		}
	}

	impl moonbeam_rpc_primitives_txpool::TxPoolRuntimeApi<Block> for Runtime {
		fn extrinsic_filter(
			xts: Vec<<Block as BlockT>::Extrinsic>
		) -> Vec<pallet_ethereum::Transaction> {
			xts.into_iter().filter_map(|xt| match xt.function {
				Call::Ethereum(transact(t)) => Some(t),
				_ => None
			}).collect()
		}
	}

	impl fp_rpc::EthereumRuntimeRPCApi<Block> for Runtime {
		fn chain_id() -> u64 {
			<Runtime as pallet_evm::Config>::ChainId::get()
		}

		fn account_basic(address: H160) -> EVMAccount {
			EVM::account_basic(&address)
		}

		fn gas_price() -> U256 {
			<Runtime as pallet_evm::Config>::FeeCalculator::min_gas_price()
		}

		fn account_code_at(address: H160) -> Vec<u8> {
			EVM::account_codes(address)
		}

		fn author() -> H160 {
			Ethereum::find_author()
		}

		fn storage_at(address: H160, index: U256) -> H256 {
			let mut tmp = [0u8; 32];
			index.to_big_endian(&mut tmp);
			EVM::account_storages(address, H256::from_slice(&tmp[..]))
		}

		fn call(
			from: H160,
			to: H160,
			data: Vec<u8>,
			value: U256,
			gas_limit: U256,
			gas_price: Option<U256>,
			nonce: Option<U256>,
			estimate: bool,
		) -> Result<pallet_evm::CallInfo, sp_runtime::DispatchError> {
			let config = if estimate {
				let mut config = <Runtime as pallet_evm::Config>::config().clone();
				config.estimate = true;
				Some(config)
			} else {
				None
			};

			<Runtime as pallet_evm::Config>::Runner::call(
				from,
				to,
				data,
				value,
				gas_limit.low_u64(),
				gas_price,
				nonce,
				config.as_ref().unwrap_or_else(|| <Runtime as pallet_evm::Config>::config()),
			).map_err(|err| err.into())
		}

		fn create(
			from: H160,
			data: Vec<u8>,
			value: U256,
			gas_limit: U256,
			gas_price: Option<U256>,
			nonce: Option<U256>,
			estimate: bool,
		) -> Result<pallet_evm::CreateInfo, sp_runtime::DispatchError> {
			let config = if estimate {
				let mut config = <Runtime as pallet_evm::Config>::config().clone();
				config.estimate = true;
				Some(config)
			} else {
				None
			};

			#[allow(clippy::or_fun_call)] // suggestion not helpful here
			<Runtime as pallet_evm::Config>::Runner::create(
				from,
				data,
				value,
				gas_limit.low_u64(),
				gas_price,
				nonce,
				config.as_ref().unwrap_or(<Runtime as pallet_evm::Config>::config()),
			).map_err(|err| err.into())
		}

		fn current_transaction_statuses() -> Option<Vec<TransactionStatus>> {
			Ethereum::current_transaction_statuses()
		}

		fn current_block() -> Option<pallet_ethereum::Block> {
			Ethereum::current_block()
		}

		fn current_receipts() -> Option<Vec<pallet_ethereum::Receipt>> {
			Ethereum::current_receipts()
		}

		fn current_all() -> (
			Option<pallet_ethereum::Block>,
			Option<Vec<pallet_ethereum::Receipt>>,
			Option<Vec<TransactionStatus>>
		) {
			(
				Ethereum::current_block(),
				Ethereum::current_receipts(),
				Ethereum::current_transaction_statuses()
			)
		}
	}

	impl pallet_transaction_payment_rpc_runtime_api::TransactionPaymentApi<Block, Balance>
		for Runtime {

		fn query_info(
			uxt: <Block as BlockT>::Extrinsic,
			len: u32,
		) -> pallet_transaction_payment_rpc_runtime_api::RuntimeDispatchInfo<Balance> {
			TransactionPayment::query_info(uxt, len)
		}

		fn query_fee_details(
			uxt: <Block as BlockT>::Extrinsic,
			len: u32,
		) -> pallet_transaction_payment::FeeDetails<Balance> {
			TransactionPayment::query_fee_details(uxt, len)
		}
	}

	impl nimbus_primitives::AuthorFilterAPI<Block, nimbus_primitives::NimbusId> for Runtime {
		fn can_author(author: nimbus_primitives::NimbusId, slot: u32) -> bool {
			<Runtime as pallet_author_inherent::Config>::FullCanAuthor::can_author(&author, &slot)
		}
	}

	#[cfg(feature = "runtime-benchmarks")]
	impl frame_benchmarking::Benchmark<Block> for Runtime {
		fn dispatch_benchmark(
			config: frame_benchmarking::BenchmarkConfig
			) -> Result<Vec<frame_benchmarking::BenchmarkBatch>, sp_runtime::RuntimeString> {
			use frame_benchmarking::{Benchmarking, BenchmarkBatch, add_benchmark, TrackedStorageKey};

			use frame_system_benchmarking::Pallet as SystemBench;
			impl frame_system_benchmarking::Config for Runtime {}

			use parachain_staking::Pallet as ParachainStakingBench;
			use pallet_crowdloan_rewards::Pallet as PalletCrowdloanRewardsBench;
			let whitelist: Vec<TrackedStorageKey> = vec![];

			let mut batches = Vec::<BenchmarkBatch>::new();
			let params = (&config, &whitelist);

			add_benchmark!(params, batches, parachain_staking, ParachainStakingBench::<Runtime>);
			add_benchmark!(params, batches, pallet_crowdloan_Rewards, PalletCrowdloanRewardsBench::<Runtime>);
			add_benchmark!(params, batches, frame_system, SystemBench::<Runtime>);

			if batches.is_empty() { return Err("Benchmark not found for this pallet.".into()) }
			Ok(batches)
		}
	}
}

// Notice we're using Nimbus's Executive wrapper to pop (and in the future verify) the seal digest.
cumulus_pallet_parachain_system::register_validate_block!(
	Runtime,
	pallet_author_inherent::BlockExecutor<Runtime, Executive>
);<|MERGE_RESOLUTION|>--- conflicted
+++ resolved
@@ -520,7 +520,6 @@
 	type PotentialAuthors = ParachainStaking;
 }
 
-<<<<<<< HEAD
 parameter_types! {
 	// Thinking a
 	pub const LeasePeriod: BlockNumber = 6 * MONTHS;
@@ -539,12 +538,10 @@
 	type RewardCurrency = Balances;
 	type RelayChainAccountId = AccountId32;
 	type VestingPeriod = VestingPeriod;
-=======
 // This is a simple session key manager. It should probably either work with, or be replaced
 // entirely by pallet sessions
 impl pallet_author_mapping::Config for Runtime {
 	type AuthorId = NimbusId;
->>>>>>> b2d92ac2
 }
 
 construct_runtime! {
@@ -576,11 +573,8 @@
 		// Concretely we need the author inherent to come after the parachain_system inherent.
 		AuthorInherent: pallet_author_inherent::{Pallet, Call, Storage, Inherent},
 		AuthorFilter: pallet_author_slot_filter::{Pallet, Storage, Event, Config},
-<<<<<<< HEAD
 		CrowdloanRewards: pallet_crowdloan_rewards::{Pallet, Call, Storage, Event<T>}
-=======
 		AuthorMapping: pallet_author_mapping::{Pallet, Config<T>, Storage},
->>>>>>> b2d92ac2
 	}
 }
 
