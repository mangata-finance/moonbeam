[package]
name = "moonbeam-relay-encoder"
authors = [ "PureStake" ]
edition = "2021"
homepage = "https://moonbeam.network"
license = "GPL-3.0-only"
repository = "https://github.com/PureStake/moonbeam/"
version = "0.1.0"

[dependencies]

# Moonbeam
relay-encoder-precompiles = { path = "../../precompiles/relay-encoder/", default-features = false }
xcm-primitives = { path = "../../primitives/xcm", default-features = false }

# Substrate
<<<<<<< HEAD
frame-system = { git = "https://github.com/purestake/substrate", branch = "moonbeam-polkadot-v0.9.19", default-features = false }
pallet-staking = { git = "https://github.com/purestake/substrate", branch = "moonbeam-polkadot-v0.9.19", default-features = false }
parity-scale-codec = { version = "3.0.0", default-features = false, features = [ "derive" ] }
sp-runtime = { git = "https://github.com/purestake/substrate", branch = "moonbeam-polkadot-v0.9.19", default-features = false }
sp-std = { git = "https://github.com/purestake/substrate", branch = "moonbeam-polkadot-v0.9.19", default-features = false }

# Cumulus
cumulus-primitives-core = { git = "https://github.com/purestake/cumulus", branch = "moonbeam-polkadot-v0.9.19", default-features = false }

[dev-dependencies]
frame-support = { git = "https://github.com/purestake/substrate", branch = "moonbeam-polkadot-v0.9.19" }
pallet-proxy = { git = "https://github.com/purestake/substrate", branch = "moonbeam-polkadot-v0.9.19" }
pallet-utility = { git = "https://github.com/purestake/substrate", branch = "moonbeam-polkadot-v0.9.19" }

kusama-runtime = { git = "https://github.com/purestake/polkadot", branch = "moonbeam-polkadot-v0.9.19" }
polkadot-runtime = { git = "https://github.com/purestake/polkadot", branch = "moonbeam-polkadot-v0.9.19" }
rococo-runtime = { git = "https://github.com/purestake/polkadot", branch = "moonbeam-polkadot-v0.9.19" }
westend-runtime = { git = "https://github.com/purestake/polkadot", branch = "moonbeam-polkadot-v0.9.19" }
=======
frame-system = { git = "https://github.com/paritytech/substrate", branch = "polkadot-v0.9.20", default-features = false }
pallet-staking = { git = "https://github.com/paritytech/substrate", branch = "polkadot-v0.9.20", default-features = false }
parity-scale-codec = { version = "3.0.0", default-features = false, features = [ "derive" ] }
sp-runtime = { git = "https://github.com/paritytech/substrate", branch = "polkadot-v0.9.20", default-features = false }
sp-std = { git = "https://github.com/paritytech/substrate", branch = "polkadot-v0.9.20", default-features = false }

# Cumulus
cumulus-primitives-core = { git = "https://github.com/paritytech/cumulus", branch = "polkadot-v0.9.20", default-features = false }

[dev-dependencies]
frame-support = { git = "https://github.com/paritytech/substrate", branch = "polkadot-v0.9.20" }
pallet-proxy = { git = "https://github.com/paritytech/substrate", branch = "polkadot-v0.9.20" }
pallet-utility = { git = "https://github.com/paritytech/substrate", branch = "polkadot-v0.9.20" }

kusama-runtime = { git = "https://github.com/paritytech/polkadot", branch = "release-v0.9.20" }
polkadot-runtime = { git = "https://github.com/paritytech/polkadot", branch = "release-v0.9.20" }
rococo-runtime = { git = "https://github.com/paritytech/polkadot", branch = "release-v0.9.20" }
westend-runtime = { git = "https://github.com/paritytech/polkadot", branch = "release-v0.9.20" }
>>>>>>> 8369da6d

[features]
default = [ "std" ]
std = [
	"cumulus-primitives-core/std",
	"frame-system/std",
	"pallet-staking/std",
	"parity-scale-codec/std",
	"parity-scale-codec/std",
	"relay-encoder-precompiles/std",
	"sp-runtime/std",
	"sp-std/std",
	"xcm-primitives/std",
]<|MERGE_RESOLUTION|>--- conflicted
+++ resolved
@@ -14,26 +14,6 @@
 xcm-primitives = { path = "../../primitives/xcm", default-features = false }
 
 # Substrate
-<<<<<<< HEAD
-frame-system = { git = "https://github.com/purestake/substrate", branch = "moonbeam-polkadot-v0.9.19", default-features = false }
-pallet-staking = { git = "https://github.com/purestake/substrate", branch = "moonbeam-polkadot-v0.9.19", default-features = false }
-parity-scale-codec = { version = "3.0.0", default-features = false, features = [ "derive" ] }
-sp-runtime = { git = "https://github.com/purestake/substrate", branch = "moonbeam-polkadot-v0.9.19", default-features = false }
-sp-std = { git = "https://github.com/purestake/substrate", branch = "moonbeam-polkadot-v0.9.19", default-features = false }
-
-# Cumulus
-cumulus-primitives-core = { git = "https://github.com/purestake/cumulus", branch = "moonbeam-polkadot-v0.9.19", default-features = false }
-
-[dev-dependencies]
-frame-support = { git = "https://github.com/purestake/substrate", branch = "moonbeam-polkadot-v0.9.19" }
-pallet-proxy = { git = "https://github.com/purestake/substrate", branch = "moonbeam-polkadot-v0.9.19" }
-pallet-utility = { git = "https://github.com/purestake/substrate", branch = "moonbeam-polkadot-v0.9.19" }
-
-kusama-runtime = { git = "https://github.com/purestake/polkadot", branch = "moonbeam-polkadot-v0.9.19" }
-polkadot-runtime = { git = "https://github.com/purestake/polkadot", branch = "moonbeam-polkadot-v0.9.19" }
-rococo-runtime = { git = "https://github.com/purestake/polkadot", branch = "moonbeam-polkadot-v0.9.19" }
-westend-runtime = { git = "https://github.com/purestake/polkadot", branch = "moonbeam-polkadot-v0.9.19" }
-=======
 frame-system = { git = "https://github.com/paritytech/substrate", branch = "polkadot-v0.9.20", default-features = false }
 pallet-staking = { git = "https://github.com/paritytech/substrate", branch = "polkadot-v0.9.20", default-features = false }
 parity-scale-codec = { version = "3.0.0", default-features = false, features = [ "derive" ] }
@@ -52,7 +32,6 @@
 polkadot-runtime = { git = "https://github.com/paritytech/polkadot", branch = "release-v0.9.20" }
 rococo-runtime = { git = "https://github.com/paritytech/polkadot", branch = "release-v0.9.20" }
 westend-runtime = { git = "https://github.com/paritytech/polkadot", branch = "release-v0.9.20" }
->>>>>>> 8369da6d
 
 [features]
 default = [ "std" ]
