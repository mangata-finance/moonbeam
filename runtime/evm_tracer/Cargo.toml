--- conflicted
+++ resolved
@@ -15,20 +15,6 @@
 
 # Substrate
 codec = { package = "parity-scale-codec", version = "3.0.0", default-features = false }
-<<<<<<< HEAD
-sp-core = { git = "https://github.com/purestake/substrate.git", branch = "moonbeam-polkadot-v0.9.19", default-features = false }
-sp-io = { git = "https://github.com/purestake/substrate.git", branch = "moonbeam-polkadot-v0.9.19", default-features = false }
-sp-runtime = { git = "https://github.com/purestake/substrate.git", branch = "moonbeam-polkadot-v0.9.19", default-features = false }
-sp-std = { git = "https://github.com/purestake/substrate.git", branch = "moonbeam-polkadot-v0.9.19", default-features = false }
-
-# Frontier
-ethereum-types = { version = "0.13.1", default-features = false }
-evm = { version = "0.35.0", default-features = false, features = [ "with-codec" ] }
-evm-gasometer = { version = "0.35.0", default-features = false }
-evm-runtime = { version = "0.35.0", default-features = false }
-fp-evm = { git = "https://github.com/purestake/frontier", branch = "moonbeam-polkadot-v0.9.19", default-features = false }
-pallet-evm = { git = "https://github.com/purestake/frontier", branch = "moonbeam-polkadot-v0.9.19", default-features = false }
-=======
 sp-core = { git = "https://github.com/paritytech/substrate", branch = "polkadot-v0.9.20", default-features = false }
 sp-io = { git = "https://github.com/paritytech/substrate", branch = "polkadot-v0.9.20", default-features = false }
 sp-runtime = { git = "https://github.com/paritytech/substrate", branch = "polkadot-v0.9.20", default-features = false }
@@ -41,7 +27,6 @@
 evm-runtime = { git = "https://github.com/rust-blockchain/evm", branch = "master", default-features = false }
 fp-evm = { git = "https://github.com/purestake/frontier", branch = "moonbeam-polkadot-v0.9.20", default-features = false }
 pallet-evm = { git = "https://github.com/purestake/frontier", branch = "moonbeam-polkadot-v0.9.20", default-features = false }
->>>>>>> 8369da6d
 
 [features]
 default = [ "std" ]
