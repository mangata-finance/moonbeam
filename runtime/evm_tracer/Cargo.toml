[package]
name = "moonbeam-evm-tracer"
version = '0.1.0'
authors = ['PureStake']
edition = '2018'
homepage = 'https://moonbeam.network'
license = 'GPL-3.0-only'
repository = 'https://github.com/PureStake/moonbeam/'

[dependencies]
codec = { package = "parity-scale-codec", version = "2.2", default-features = false }
<<<<<<< HEAD
fp-evm = { git = "https://github.com/purestake/frontier", default-features = false, branch = "moonbeam-polkadot-v0.9.10" }
pallet-evm = { git = "https://github.com/purestake/frontier", default-features = false, branch = "moonbeam-polkadot-v0.9.10" }
evm = { version = "0.30.1", default-features = false, features = ["with-codec"] }
evm-runtime = { version = "0.30.0", default-features = false }
evm-gasometer = { version = "0.30.0", default-features = false }
sp-core = { default-features = false, git = "https://github.com/purestake/substrate.git", branch = "moonbeam-polkadot-v0.9.10" }
sp-std = { default-features = false, git = "https://github.com/purestake/substrate.git", branch = "moonbeam-polkadot-v0.9.10" }
sp-io = { default-features = false, git = "https://github.com/purestake/substrate.git", branch = "moonbeam-polkadot-v0.9.10" }
sp-runtime = { default-features = false, git = "https://github.com/purestake/substrate.git", branch = "moonbeam-polkadot-v0.9.10" }
moonbeam-rpc-primitives-debug = { path = "../../primitives/rpc/debug", default-features = false }
=======
fp-evm = { git = "https://github.com/purestake/frontier", default-features = false, branch = "notlesh-v0.9.9-block-response-length" }
pallet-evm = { git = "https://github.com/purestake/frontier", default-features = false, branch = "notlesh-v0.9.9-block-response-length" }
evm = { version = "0.30.1", default-features = false, features = ["with-codec", "tracing"] }
evm-runtime = { version = "0.30.0", default-features = false, features = ["tracing"] }
evm-gasometer = { version = "0.30.0", default-features = false, features = ["tracing"] }
sp-core = { default-features = false, git = "https://github.com/purestake/substrate.git", branch = "crystalin-v0.9.9-block-response-length" }
sp-std = { default-features = false, git = "https://github.com/purestake/substrate.git", branch = "crystalin-v0.9.9-block-response-length" }
sp-io = { default-features = false, git = "https://github.com/purestake/substrate.git", branch = "crystalin-v0.9.9-block-response-length" }
sp-runtime = { default-features = false, git = "https://github.com/purestake/substrate.git", branch = "crystalin-v0.9.9-block-response-length" }
evm-tracing-events = { path = "../../primitives/rpc/evm-tracing-events", default-features = false }
>>>>>>> d507241c
moonbeam-primitives-ext = { path = "../../primitives/ext", default-features = false }
ethereum-types = { version = "0.12.0", default-features = false }

[features]
default = ["std"]
std = [
	"codec/std",
	"evm/std",
	"evm-runtime/std",
	"evm-gasometer/std",
	"evm/with-serde",
	"pallet-evm/std",
	"sp-core/std",
	"sp-std/std",
	"sp-runtime/std",
	"ethereum-types/std",
	"fp-evm/std",
	"evm-tracing-events/std",
	"moonbeam-primitives-ext/std",
]<|MERGE_RESOLUTION|>--- conflicted
+++ resolved
@@ -9,7 +9,6 @@
 
 [dependencies]
 codec = { package = "parity-scale-codec", version = "2.2", default-features = false }
-<<<<<<< HEAD
 fp-evm = { git = "https://github.com/purestake/frontier", default-features = false, branch = "moonbeam-polkadot-v0.9.10" }
 pallet-evm = { git = "https://github.com/purestake/frontier", default-features = false, branch = "moonbeam-polkadot-v0.9.10" }
 evm = { version = "0.30.1", default-features = false, features = ["with-codec"] }
@@ -19,19 +18,7 @@
 sp-std = { default-features = false, git = "https://github.com/purestake/substrate.git", branch = "moonbeam-polkadot-v0.9.10" }
 sp-io = { default-features = false, git = "https://github.com/purestake/substrate.git", branch = "moonbeam-polkadot-v0.9.10" }
 sp-runtime = { default-features = false, git = "https://github.com/purestake/substrate.git", branch = "moonbeam-polkadot-v0.9.10" }
-moonbeam-rpc-primitives-debug = { path = "../../primitives/rpc/debug", default-features = false }
-=======
-fp-evm = { git = "https://github.com/purestake/frontier", default-features = false, branch = "notlesh-v0.9.9-block-response-length" }
-pallet-evm = { git = "https://github.com/purestake/frontier", default-features = false, branch = "notlesh-v0.9.9-block-response-length" }
-evm = { version = "0.30.1", default-features = false, features = ["with-codec", "tracing"] }
-evm-runtime = { version = "0.30.0", default-features = false, features = ["tracing"] }
-evm-gasometer = { version = "0.30.0", default-features = false, features = ["tracing"] }
-sp-core = { default-features = false, git = "https://github.com/purestake/substrate.git", branch = "crystalin-v0.9.9-block-response-length" }
-sp-std = { default-features = false, git = "https://github.com/purestake/substrate.git", branch = "crystalin-v0.9.9-block-response-length" }
-sp-io = { default-features = false, git = "https://github.com/purestake/substrate.git", branch = "crystalin-v0.9.9-block-response-length" }
-sp-runtime = { default-features = false, git = "https://github.com/purestake/substrate.git", branch = "crystalin-v0.9.9-block-response-length" }
 evm-tracing-events = { path = "../../primitives/rpc/evm-tracing-events", default-features = false }
->>>>>>> d507241c
 moonbeam-primitives-ext = { path = "../../primitives/ext", default-features = false }
 ethereum-types = { version = "0.12.0", default-features = false }
 
