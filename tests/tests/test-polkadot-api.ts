import { expect } from "chai";

import { AnyTuple, IEvent } from "@polkadot/types/types";
import { GENESIS_ACCOUNT } from "../util/constants";
import { describeDevMoonbeam } from "../util/setup-dev-tests";
import Keyring from "@polkadot/keyring";
import { GENESIS_ACCOUNT_PRIVATE_KEY } from "../util/constants";

describeDevMoonbeam("Polkadot API - Header", (context) => {
  it("should return genesis block", async function () {
    const lastHeader = await context.polkadotApi.rpc.chain.getHeader();
    expect(Number(lastHeader.number) >= 0).to.be.true;
  });
});

describeDevMoonbeam("Polkadot API", (context) => {
  before("Setup: Create empty block", async () => {
    await context.createBlock();
  });

  it("should return latest header number", async function () {
    const lastHeader = await context.polkadotApi.rpc.chain.getHeader();
    expect(Number(lastHeader.number)).to.be.at.least(0);
  });

  it("should return latest block number", async function () {
    const signedBlock = await context.polkadotApi.rpc.chain.getBlock();
    expect(signedBlock.block.header.number.toNumber() >= 0).to.be.true;
  });
});

describeDevMoonbeam("Polkadot API - Transfers", (context) => {
  const testAccount = "0x1111111111111111111111111111111111111111";
  before("Setup: Create empty block with balance.transfer", async () => {
    const keyring = new Keyring({ type: "ethereum" });
<<<<<<< HEAD
    const testAccount = await keyring.addFromUri(GENESIS_ACCOUNT_PRIVATE_KEY, null, "ethereum");
    try {
      let hash = await context.polkadotApi.tx.balances
        .transfer(TEST_ACCOUNT_2, 123)
        .signAndSend(testAccount);
    } catch (e) {
      expect(false, "error during polkadot api transfer" + e);
    }
    // TODO: do some testing with the hash
    await createAndFinalizeBlock(context.polkadotApi);
    let res = await context.polkadotApi.query.balances.account(TEST_ACCOUNT_2);
    console.log("res", res);
    expect(res).to.eq("123");
    expect(await context.web3.eth.getBalance(TEST_ACCOUNT_2)).to.equal("123");
=======
    const genesisAccount = await keyring.addFromUri(GENESIS_ACCOUNT_PRIVATE_KEY, null, "ethereum");
    await context.polkadotApi.tx.balances.transfer(testAccount, 123).signAndSend(genesisAccount);
    await context.createBlock();
  });

  it("should be stored on chain", async function () {
    expect(await context.web3.eth.getBalance(testAccount)).to.equal("123");
>>>>>>> f875f6b0
  });

  it("should appear in extrinsics", async function () {
    const signedBlock = await context.polkadotApi.rpc.chain.getBlock();

    // Expecting 4 extrinsics so far:
    // timestamp, author, the parachain validation data and the balances transfer.
    expect(signedBlock.block.extrinsics).to.be.of.length(4);

    signedBlock.block.extrinsics.forEach((ex, index) => {
      const {
        method: { args, method, section },
      } = ex;
      const message = `${section}.${method}(${args.map((a) => a.toString()).join(", ")})`;
      switch (index) {
        case 0:
          expect(message.substring(0, 13)).to.eq(`timestamp.set`);
          break;
        case 1:
          expect(message.substring(0, 33)).to.eq(`parachainSystem.setValidationData`);
          break;
        case 2:
          expect(message).to.eq(
            `authorInherent.setAuthor(0x6Be02d1d3665660d22FF9624b7BE0551ee1Ac91b)`
          );
          break;
        case 3:
          expect(message).to.eq(
            `balances.transfer(0x1111111111111111111111111111111111111111, 123)`
          );
          expect(ex.signer.toString().toLocaleLowerCase()).to.eq(GENESIS_ACCOUNT);
          break;
        default:
          throw new Error(`Unexpected extrinsic: ${message}`);
      }
    });
  });

  it("should appear in events", async function () {
    const signedBlock = await context.polkadotApi.rpc.chain.getBlock();
    const allRecords = await context.polkadotApi.query.system.events.at(
      signedBlock.block.header.hash
    );

    // map between the extrinsics and events
    signedBlock.block.extrinsics.forEach(({ method: { method, section } }, index) => {
      // filter the specific events based on the phase and then the
      // index of our extrinsic in the block
      const events: IEvent<AnyTuple>[] = allRecords
        .filter(({ phase }) => phase.isApplyExtrinsic && phase.asApplyExtrinsic.eq(index))
        .map(({ event }) => event);

      switch (index) {
        // First 3 events:
        // timestamp.set:: system.ExtrinsicSuccess
        // parachainUpgrade.setValidationData:: system.ExtrinsicSuccess
        // authorInherent.setAuthor:: system.ExtrinsicSuccess
        case 0:
        case 1:
        case 2:
          expect(
            events.length === 1 && context.polkadotApi.events.system.ExtrinsicSuccess.is(events[0])
          ).to.be.true;
          break;
        // Fourth event: balances.transfer:: system.NewAccount, balances.Endowed, balances.Transfer,
        // system.ExtrinsicSuccess
        case 3:
          expect(events.length === 4);
          expect(context.polkadotApi.events.system.NewAccount.is(events[0])).to.be.true;
          expect(context.polkadotApi.events.balances.Endowed.is(events[1])).to.be.true;
          expect(context.polkadotApi.events.balances.Transfer.is(events[2])).to.be.true;
          expect(context.polkadotApi.events.system.ExtrinsicSuccess.is(events[3])).to.be.true;
          break;
        default:
          throw new Error(`Unexpected extrinsic`);
      }
    });
  });
});<|MERGE_RESOLUTION|>--- conflicted
+++ resolved
@@ -33,22 +33,6 @@
   const testAccount = "0x1111111111111111111111111111111111111111";
   before("Setup: Create empty block with balance.transfer", async () => {
     const keyring = new Keyring({ type: "ethereum" });
-<<<<<<< HEAD
-    const testAccount = await keyring.addFromUri(GENESIS_ACCOUNT_PRIVATE_KEY, null, "ethereum");
-    try {
-      let hash = await context.polkadotApi.tx.balances
-        .transfer(TEST_ACCOUNT_2, 123)
-        .signAndSend(testAccount);
-    } catch (e) {
-      expect(false, "error during polkadot api transfer" + e);
-    }
-    // TODO: do some testing with the hash
-    await createAndFinalizeBlock(context.polkadotApi);
-    let res = await context.polkadotApi.query.balances.account(TEST_ACCOUNT_2);
-    console.log("res", res);
-    expect(res).to.eq("123");
-    expect(await context.web3.eth.getBalance(TEST_ACCOUNT_2)).to.equal("123");
-=======
     const genesisAccount = await keyring.addFromUri(GENESIS_ACCOUNT_PRIVATE_KEY, null, "ethereum");
     await context.polkadotApi.tx.balances.transfer(testAccount, 123).signAndSend(genesisAccount);
     await context.createBlock();
@@ -56,7 +40,6 @@
 
   it("should be stored on chain", async function () {
     expect(await context.web3.eth.getBalance(testAccount)).to.equal("123");
->>>>>>> f875f6b0
   });
 
   it("should appear in extrinsics", async function () {
