--- conflicted
+++ resolved
@@ -1,9 +1,5 @@
 import { expect } from "chai";
-<<<<<<< HEAD
-=======
-import { step } from "mocha-steps";
 import { GENESIS_ACCOUNT, GENESIS_ACCOUNT_PRIVATE_KEY } from "./constants";
->>>>>>> 5125d8b7
 
 import { createAndFinalizeBlock, describeWithMoonbeam, customRequest } from "./util";
 
