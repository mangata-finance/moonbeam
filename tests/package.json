--- conflicted
+++ resolved
@@ -29,13 +29,6 @@
     }
   },
   "scripts": {
-<<<<<<< HEAD
-    "test-with-logs": "mocha  --printlogs -r ts-node/register 'tests/**/*.ts'",
-    "test": "mocha --parallel -r ts-node/register 'tests/**/*.ts'",
-    "watch": "npm-watch",
-    "build": "cargo build --release",
-    "non-ci-test": "mocha -r ts-node/register 'non_ci_tests/**/*.ts'"
-=======
     "test-with-logs": "mocha --printlogs -r ts-node/register 'tests/**/test-*.ts'",
     "pre-build-contracts": "TS_NODE_TRANSPILE_ONLY=true ts-node ./pre-build-contracts.ts && npx prettier -w ./contracts/compiled/*.json",
     "test": "TS_NODE_TRANSPILE_ONLY=true mocha --parallel -r ts-node/register 'tests/**/test-*.ts'",
@@ -43,7 +36,6 @@
     "build": "cargo build --release",
     "non-ci-test": "mocha -r ts-node/register 'non_ci_tests/**/test-*.ts'",
     "test-single": "mocha -r ts-node/register 'tests/test-balance.ts'"
->>>>>>> f255dcc8
   },
   "author": "",
   "license": "ISC",
@@ -55,15 +47,9 @@
     "chai": "^4.3.4",
     "ethers": "^5.1.0",
     "mocha": "^8.3.2",
-<<<<<<< HEAD
-    "mocha-steps": "^1.3.0",
-    "npm-watch": "^0.9.0",
-    "rimraf": "^3.0.2",
-=======
     "npm-watch": "^0.9.0",
     "rimraf": "^3.0.2",
     "solc": "^0.8.3",
->>>>>>> f255dcc8
     "tcp-port-used": "^1.0.2",
     "ts-node": "9.1",
     "typescript": "^3.9.6",
