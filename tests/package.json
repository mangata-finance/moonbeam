{
  "name": "ts-tests",
  "version": "1.0.0",
  "description": "",
  "main": "index.js",
  "watch": {
    "build": {
      "patterns": [
        "../"
      ],
      "ignore": [
        "../tests",
        "../target",
        "../build"
      ],
      "extensions": "rs",
      "quiet": true,
      "inherit": true
    },
    "test": {
      "patterns": [
        "../target/release/moonbeam",
        "./tests/**"
      ],
      "extensions": "ts,html,scss",
      "quiet": true,
      "inherit": true,
      "runOnChangeOnly": true
    }
  },
  "scripts": {
    "test-with-logs": "mocha --printlogs -r ts-node/register 'tests/**/test-*.ts'",
    "pre-build-contracts": "ts-node ./pre-build-contracts.ts && npx prettier -w ./contracts/compiled/*.json",
    "test": "mocha --parallel -r ts-node/register 'tests/**/test-*.ts'",
    "tracing-test": "ETHAPI_CMD='--ethapi=txpool,debug,trace' mocha --parallel -r ts-node/register 'tracing-tests/**/*.ts'",
    "para-test": "mocha -r ts-node/register 'para-tests/**/test-*.ts'",
    "para-test-single": "mocha -r ts-node/register 'para-tests-no-ci/test-xcm-para.ts'",
    "para-test-no-ci": "DEBUG=test:substrateEvents mocha -r ts-node/register 'para-tests-no-ci/**/test-*.ts'",
    "watch": "npm-watch",
    "build": "cargo build --release",
    "non-ci-test": "mocha -r ts-node/register 'non_ci_tests/**/test-*.ts'",
<<<<<<< HEAD
    "test-single": "mocha -r ts-node/register 'tests/test-precompile-democracy.ts'",
=======
    "test-single": "mocha -r ts-node/register 'tests/test-democracy.ts'",
>>>>>>> e3d517fd
    "current-test": "mocha -r ts-node/register",
    "lint": "npx prettier --write --ignore-path .gitignore '**/*.(yml|js|ts|json)'"
  },
  "author": "",
  "license": "ISC",
  "dependencies": {
    "@polkadot/api": "^6.4.2",
    "@substrate/txwrapper-core": "^1.2.17",
    "@substrate/txwrapper-registry": "^1.2.17",
    "@substrate/txwrapper-substrate": "^1.2.17",
    "@types/chai": "^4.2.11",
    "@types/chai-as-promised": "^7.1.4",
    "@types/mocha": "^8.2.2",
    "chai": "^4.3.4",
    "chai-as-promised": "^7.1.1",
    "debug": "^4.3.2",
    "ethers": "^5.4.6",
    "mocha": "^8.3.2",
    "npm-watch": "^0.9.0",
    "polkadot-launch": "^1.7.0",
    "rimraf": "^3.0.2",
    "solc": "^0.8.3",
    "tcp-port-used": "^1.0.2",
    "ts-node": "^10.2.1",
    "typescript": "^4.3.5",
    "web3": "^1.3.5"
  }
}<|MERGE_RESOLUTION|>--- conflicted
+++ resolved
@@ -39,11 +39,7 @@
     "watch": "npm-watch",
     "build": "cargo build --release",
     "non-ci-test": "mocha -r ts-node/register 'non_ci_tests/**/test-*.ts'",
-<<<<<<< HEAD
     "test-single": "mocha -r ts-node/register 'tests/test-precompile-democracy.ts'",
-=======
-    "test-single": "mocha -r ts-node/register 'tests/test-democracy.ts'",
->>>>>>> e3d517fd
     "current-test": "mocha -r ts-node/register",
     "lint": "npx prettier --write --ignore-path .gitignore '**/*.(yml|js|ts|json)'"
   },
